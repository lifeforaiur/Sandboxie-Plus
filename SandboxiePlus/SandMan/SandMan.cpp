#include "stdafx.h"
#include "SandMan.h"
#include "../MiscHelpers/Common/Common.h"
#include "../MiscHelpers/Common/ExitDialog.h"
#include "../MiscHelpers/Common/SortFilterProxyModel.h"
#include "Views/SbieView.h"
#include "../MiscHelpers/Common/CheckableMessageBox.h"
#include <QWinEventNotifier>
#include "./Dialogs/MultiErrorDialog.h"
#include "../QSbieAPI/SbieUtils.h"
#include "../QSbieAPI/Sandboxie/BoxBorder.h"
#include "../QSbieAPI/Sandboxie/SbieTemplates.h"
#include "Windows/SettingsWindow.h"
#include "Windows/RecoveryWindow.h"
#include <QtConcurrent>
#include "../MiscHelpers/Common/SettingsWidgets.h"
#include "Windows/OptionsWindow.h"
#include <QProxyStyle>
#include "../MiscHelpers/Common/TreeItemModel.h"
#include "../MiscHelpers/Common/ListItemModel.h"
#include "Views/TraceView.h"
#include "Windows/SelectBoxWindow.h"
#include "../UGlobalHotkey/uglobalhotkeys.h"

CSbiePlusAPI* theAPI = NULL;

#if defined(Q_OS_WIN)
#include <wtypes.h>
#include <QAbstractNativeEventFilter>
#include <dbt.h>

class CNativeEventFilter : public QAbstractNativeEventFilter
{
public:
	virtual bool nativeEventFilter(const QByteArray &eventType, void *message, long *result)
	{
		if (eventType == "windows_generic_MSG" || eventType == "windows_dispatcher_MSG")
		{
			MSG *msg = static_cast<MSG *>(message);

			//if(msg->message != 275 && msg->message != 1025)
			//	qDebug() << msg->message;

			if (msg->message == WM_NOTIFY)
			{
				//return true;
			}
			else if (msg->message == WM_DEVICECHANGE)
			{
				if (msg->wParam == DBT_DEVICEARRIVAL // Drive letter added
				 || msg->wParam == DBT_DEVICEREMOVECOMPLETE) // Drive letter removed
				{
					/*DEV_BROADCAST_HDR* deviceBroadcast = (DEV_BROADCAST_HDR*)msg->lParam;
					if (deviceBroadcast->dbch_devicetype == DBT_DEVTYP_VOLUME) {
					}*/
					if (theAPI)
						theAPI->UpdateDriveLetters();
				}
				/*else if ((msg->wParam & 0xFF80) == 0xAA00 && msg->lParam == 'xobs') 
				{
					UCHAR driveNumber = (UCHAR)(msg->wParam & 0x1F);
					if (driveNumber < 26) {		
					}
				}
				else if (msg->wParam == DBT_DEVNODES_CHANGED) // hardware changed
				{
				}*/
			}
			else if (msg->message == WM_DWMCOLORIZATIONCOLORCHANGED)
			{
				if (theGUI && theConf->GetInt("Options/UseDarkTheme", 2) == 2)
					theGUI->UpdateTheme();
			}
		}
		return false;
	}
};

HWND MainWndHandle = NULL;
#endif

CSandMan* theGUI = NULL;

extern QString g_PendingMessage;

#include <QStyledItemDelegate>
class CTrayBoxesItemDelegate : public QStyledItemDelegate
{
	void paint(QPainter *painter, const QStyleOptionViewItem &option, const QModelIndex &index) const
	{
		QStyleOptionViewItem opt(option);
		if ((opt.state & QStyle::State_MouseOver) != 0)
			opt.state |= QStyle::State_Selected;
		else if ((opt.state & QStyle::State_HasFocus) != 0 && m_Hold)
			opt.state |= QStyle::State_Selected;
		opt.state &= ~QStyle::State_HasFocus;
		QStyledItemDelegate::paint(painter, opt, index);
	}
public:
	static bool m_Hold;
};

bool CTrayBoxesItemDelegate::m_Hold = false;

CSandMan::CSandMan(QWidget *parent)
	: QMainWindow(parent)
{
#if defined(Q_OS_WIN)
	MainWndHandle = (HWND)QWidget::winId();

	QApplication::instance()->installNativeEventFilter(new CNativeEventFilter);
#endif

	theGUI = this;

	QDesktopServices::setUrlHandler("http", this, "OpenUrl");
	QDesktopServices::setUrlHandler("https", this, "OpenUrl");
	QDesktopServices::setUrlHandler("sbie", this, "OpenUrl");

	m_ThemeUpdatePending = false;
	m_DefaultStyle = QApplication::style()->objectName();
	m_DefaultPalett = QApplication::palette();

	m_LanguageId = 1033; // lang en_us
	LoadLanguage();
	SetUITheme();

	if (!theConf->IsWritable()) {
		QMessageBox::critical(this, "Sandboxie-Plus", tr("WARNING: Sandboxie-Plus.ini in %1 cannot be written to, settings will not be saved.").arg(theConf->GetConfigDir()));
	}

	m_bExit = false;

	theAPI = new CSbiePlusAPI(this);
	connect(theAPI, SIGNAL(StatusChanged()), this, SLOT(OnStatusChanged()));
	connect(theAPI, SIGNAL(BoxClosed(const QString&)), this, SLOT(OnBoxClosed(const QString&)));

	m_RequestManager = NULL;

	QString appTitle = tr("Sandboxie-Plus v%1").arg(GetVersion());

	this->setWindowTitle(appTitle);

	setAcceptDrops(true);

	m_pBoxBorder = new CBoxBorder(theAPI, this);

	m_SbieTemplates = new CSbieTemplates(theAPI, this);


	m_bConnectPending = false;
	m_bStopPending = false;

	QTreeViewEx::m_ResetColumns = tr("Reset Columns");
	CPanelView::m_CopyCell = tr("Copy Cell");
	CPanelView::m_CopyRow = tr("Copy Row");
	CPanelView::m_CopyPanel = tr("Copy Panel");

	CreateMenus();

	m_pMainWidget = new QWidget();
	m_pMainLayout = new QVBoxLayout(m_pMainWidget);
	m_pMainLayout->setMargin(2);
	m_pMainLayout->setSpacing(0);
	this->setCentralWidget(m_pMainWidget);

	CreateToolBar();

	m_pLogSplitter = new QSplitter();
	m_pLogSplitter->setOrientation(Qt::Vertical);
	m_pMainLayout->addWidget(m_pLogSplitter);

	m_pPanelSplitter = new QSplitter();
	m_pPanelSplitter->setOrientation(Qt::Horizontal);
	m_pLogSplitter->addWidget(m_pPanelSplitter);


	m_pBoxView = new CSbieView();
	m_pPanelSplitter->addWidget(m_pBoxView);

	connect(m_pBoxView->GetTree()->selectionModel(), SIGNAL(currentChanged(QModelIndex, QModelIndex)), this, SLOT(OnSelectionChanged()));

	//m_pPanelSplitter->addWidget();

	m_pLogTabs = new QTabWidget();
	m_pLogSplitter->addWidget(m_pLogTabs);

	// Message Log
	m_pMessageLog = new CPanelWidgetEx();

	//m_pMessageLog->GetView()->setItemDelegate(theGUI->GetItemDelegate());
	((QTreeWidgetEx*)m_pMessageLog->GetView())->setHeaderLabels(tr("Time|Message").split("|"));

	m_pMessageLog->GetMenu()->insertAction(m_pMessageLog->GetMenu()->actions()[0], m_pCleanUpMsgLog);
	m_pMessageLog->GetMenu()->insertSeparator(m_pMessageLog->GetMenu()->actions()[0]);

	m_pMessageLog->GetView()->setSelectionMode(QAbstractItemView::ExtendedSelection);
	m_pMessageLog->GetView()->setSortingEnabled(false);

	m_pLogTabs->addTab(m_pMessageLog, tr("Sbie Messages"));
	//

	m_pTraceView = new CTraceView(this);

	m_pTraceView->AddAction(m_pCleanUpTrace);

	m_pLogTabs->addTab(m_pTraceView, tr("Trace Log"));

	m_pHotkeyManager = new UGlobalHotkeys(this);
	connect(m_pHotkeyManager, SIGNAL(activated(size_t)), SLOT(OnHotKey(size_t)));
	SetupHotKeys();

	for (int i = 0; i < eMaxColor; i++) {
		m_BoxIcons[i].Empty = QIcon(QString(":/Boxes/Empty%1").arg(i));
		m_BoxIcons[i].InUse= QIcon(QString(":/Boxes/Full%1").arg(i));

		//QImage Image(QString(":/Boxes/Empty%1").arg(i));
		//Image.invertPixels();
		//m_BoxIcons[i].Busy = QIcon(QPixmap::fromImage(Image));

		QPixmap base = QPixmap(QString(":/Boxes/Empty%1").arg(i));
		QPixmap overlay= QPixmap(":/Boxes/Busy");
		QPixmap result(base.width(), base.height());
		result.fill(Qt::transparent); // force alpha channel
		QPainter painter(&result);
		painter.drawPixmap(0, 0, base);
		painter.drawPixmap(0, 0, overlay);
		m_BoxIcons[i].Busy = QIcon(result);
	}

	// Tray
	m_pTrayIcon = new QSystemTrayIcon(GetTrayIcon(), this);
	m_pTrayIcon->setToolTip(GetTrayText());
	connect(m_pTrayIcon, SIGNAL(activated(QSystemTrayIcon::ActivationReason)), this, SLOT(OnSysTray(QSystemTrayIcon::ActivationReason)));
	m_bIconEmpty = true;
	m_bIconDisabled = false;
	m_bIconBusy = false;
	m_iDeletingContent = 0;

	m_pTrayMenu = new QMenu();
	QAction* pShowHide = m_pTrayMenu->addAction(GetIcon("IconFull", false), tr("Show/Hide"), this, SLOT(OnShowHide()));
	QFont f = pShowHide->font();
	f.setBold(true);
	pShowHide->setFont(f);
	m_pTrayMenu->addSeparator();

	m_pTrayList = new QWidgetAction(m_pTrayMenu);

	QWidget* pWidget = new CActionWidget();
    QHBoxLayout* pLayout = new QHBoxLayout();
	pLayout->setMargin(0);
	pWidget->setLayout(pLayout);

	m_pTrayBoxes = new QTreeWidget();

	m_pTrayBoxes->setSizePolicy(QSizePolicy::Ignored, QSizePolicy::Maximum);
	m_pTrayBoxes->setRootIsDecorated(false);
	//m_pTrayBoxes->setHeaderLabels(tr("         Sandbox").split("|"));
	m_pTrayBoxes->setHeaderHidden(true);
	m_pTrayBoxes->setSelectionMode(QAbstractItemView::NoSelection);
	//m_pTrayBoxes->setSelectionMode(QAbstractItemView::ExtendedSelection);
	//m_pTrayBoxes->setStyleSheet("QTreeView::item:hover{background-color:#FFFF00;}");
	m_pTrayBoxes->setItemDelegate(new CTrayBoxesItemDelegate());

	m_pTrayBoxes->setStyle(QStyleFactory::create(m_DefaultStyle));

	pLayout->insertSpacing(0, 1);// 32);

	/*QFrame* vFrame = new QFrame;
	vFrame->setFixedWidth(1);
	vFrame->setFrameShape(QFrame::VLine);
	vFrame->setFrameShadow(QFrame::Raised);
	pLayout->addWidget(vFrame);*/
	
	pLayout->addWidget(m_pTrayBoxes);

    m_pTrayList->setDefaultWidget(pWidget);
	m_pTrayMenu->addAction(m_pTrayList);


	m_pTrayBoxes->setContextMenuPolicy(Qt::CustomContextMenu);
	connect(m_pTrayBoxes, SIGNAL(customContextMenuRequested( const QPoint& )), this, SLOT(OnBoxMenu(const QPoint &)));
	connect(m_pTrayBoxes, SIGNAL(itemDoubleClicked(QTreeWidgetItem*, int)), this, SLOT(OnBoxDblClick(QTreeWidgetItem*)));
	//m_pBoxMenu

	m_pTraySeparator = m_pTrayMenu->addSeparator();
	m_pTrayMenu->addAction(m_pEmptyAll);
	m_pDisableForce2 = m_pTrayMenu->addAction(tr("Pause Forcing Programs"), this, SLOT(OnDisableForce2()));
	m_pDisableForce2->setCheckable(true);
	m_pTrayMenu->addSeparator();

	/*QWidgetAction* pBoxWidget = new QWidgetAction(m_pTrayMenu);

	QWidget* pWidget = new QWidget();
	pWidget->setMaximumHeight(200);
	QGridLayout* pLayout = new QGridLayout();
	pLayout->addWidget(pBar, 0, 0);
	pWidget->setLayout(pLayout);
	pBoxWidget->setDefaultWidget(pWidget);*/

	/*QLabel* pLabel = new QLabel("test");
	pLabel->setSizePolicy(QSizePolicy::Expanding, QSizePolicy::Expanding);
	pLabel->setAlignment(Qt::AlignCenter);
	pBoxWidget->setDefaultWidget(pLabel);*/

	//m_pTrayMenu->addAction(pBoxWidget);
	//m_pTrayMenu->addSeparator();

	m_pTrayMenu->addAction(m_pExit);

	bool bAutoRun = QApplication::arguments().contains("-autorun");

	if(g_PendingMessage.isEmpty()){
	m_pTrayIcon->show(); // Note: qt bug; hide does not work if not showing first :/
	if(!bAutoRun && theConf->GetInt("Options/SysTrayIcon", 1) == 0)
		m_pTrayIcon->hide();
	}
	//

	LoadState();

	bool bAdvanced = theConf->GetBool("Options/AdvancedView", true);
	foreach(QAction * pAction, m_pViewMode->actions())
		pAction->setChecked(pAction->data().toBool() == bAdvanced);
	SetViewMode(bAdvanced);


	m_pKeepTerminated->setChecked(theConf->GetBool("Options/KeepTerminated"));
	m_pShowAllSessions->setChecked(theConf->GetBool("Options/ShowAllSessions"));

	m_pProgressDialog = new CProgressDialog("");
	m_pProgressDialog->setWindowModality(Qt::ApplicationModal);
	connect(m_pProgressDialog, SIGNAL(Cancel()), this, SLOT(OnCancelAsync()));
	m_pProgressModal = false;

	m_pPopUpWindow = new CPopUpWindow();

	bool bAlwaysOnTop = theConf->GetBool("Options/AlwaysOnTop", false);
	m_pWndTopMost->setChecked(bAlwaysOnTop);
	this->setWindowFlag(Qt::WindowStaysOnTopHint, bAlwaysOnTop);
	m_pPopUpWindow->setWindowFlag(Qt::WindowStaysOnTopHint, bAlwaysOnTop);
	m_pProgressDialog->setWindowFlag(Qt::WindowStaysOnTopHint, bAlwaysOnTop);


	//connect(theAPI, SIGNAL(LogMessage(const QString&, bool)), this, SLOT(OnLogMessage(const QString&, bool)));
	connect(theAPI, SIGNAL(LogSbieMessage(quint32, const QStringList&, quint32)), this, SLOT(OnLogSbieMessage(quint32, const QStringList&, quint32)));
	connect(theAPI, SIGNAL(NotAuthorized(bool, bool&)), this, SLOT(OnNotAuthorized(bool, bool&)), Qt::DirectConnection);
	connect(theAPI, SIGNAL(QueuedRequest(quint32, quint32, quint32, const QVariantMap&)), this, SLOT(OnQueuedRequest(quint32, quint32, quint32, const QVariantMap&)), Qt::QueuedConnection);
	connect(theAPI, SIGNAL(FileToRecover(const QString&, const QString&, const QString&, quint32)), this, SLOT(OnFileToRecover(const QString&, const QString&, const QString&, quint32)), Qt::QueuedConnection);
	connect(theAPI, SIGNAL(ConfigReloaded()), this, SLOT(OnIniReloaded()));

	m_uTimerID = startTimer(1000);

	if (!bAutoRun && g_PendingMessage.isEmpty())
		SafeShow(this);

	OnStatusChanged();
	if (CSbieUtils::IsRunning(CSbieUtils::eAll) || theConf->GetBool("Options/StartIfStopped", true))
	{
		SB_RESULT(void*) Status = ConnectSbie();
		HandleMaintenance(Status);
	}

	//qApp->setWindowIcon(GetIcon("IconEmptyDC", false));
}

CSandMan::~CSandMan()
{
	m_pPopUpWindow->close();
	delete m_pPopUpWindow;

	if(m_pEnableMonitoring->isChecked())
		theAPI->EnableMonitor(false);

	killTimer(m_uTimerID);

	m_pTrayIcon->hide();

	StoreState();

	theAPI = NULL;

	theGUI = NULL;
}

void CSandMan::LoadState()
{
    setWindowState(Qt::WindowNoState);
	restoreGeometry(theConf->GetBlob("MainWindow/Window_Geometry"));
	restoreState(theConf->GetBlob("MainWindow/Window_State"));
	//m_pBoxTree->restoreState(theConf->GetBlob("MainWindow/BoxTree_Columns"));
	m_pMessageLog->GetView()->header()->restoreState(theConf->GetBlob("MainWindow/LogList_Columns"));
	m_pLogSplitter->restoreState(theConf->GetBlob("MainWindow/Log_Splitter"));
	m_pPanelSplitter->restoreState(theConf->GetBlob("MainWindow/Panel_Splitter"));
	m_pLogTabs->setCurrentIndex(theConf->GetInt("MainWindow/LogTab", 0));
}

void CSandMan::StoreState()
{
	theConf->SetBlob("MainWindow/Window_Geometry", saveGeometry());
	theConf->SetBlob("MainWindow/Window_State", saveState());
	//theConf->SetBlob("MainWindow/BoxTree_Columns", m_pBoxTree->saveState());
	theConf->SetBlob("MainWindow/LogList_Columns", m_pMessageLog->GetView()->header()->saveState());
	theConf->SetBlob("MainWindow/Log_Splitter", m_pLogSplitter->saveState());
	theConf->SetBlob("MainWindow/Panel_Splitter", m_pPanelSplitter->saveState());
	theConf->SetValue("MainWindow/LogTab", m_pLogTabs->currentIndex());
}

QIcon CSandMan::GetIcon(const QString& Name, bool bAction)
{
	QString Path = QApplication::applicationDirPath() + "/Icons/" + Name + ".png";
	if(QFile::exists(Path))
		return QIcon(Path);
	return QIcon((bAction ? ":/Actions/" : ":/") + Name + ".png");
}

void CSandMan::CreateMenus()
{
	connect(menuBar(), SIGNAL(hovered(QAction*)), this, SLOT(OnMenuHover(QAction*)));

	m_pMenuFile = menuBar()->addMenu(tr("&Sandbox"));
		m_pNewBox = m_pMenuFile->addAction(CSandMan::GetIcon("NewBox"), tr("Create New Box"), this, SLOT(OnNewBox()));
		m_pNewGroup = m_pMenuFile->addAction(CSandMan::GetIcon("Group"), tr("Create Box Group"), this, SLOT(OnNewGroupe()));
		m_pMenuFile->addSeparator();
		m_pEmptyAll = m_pMenuFile->addAction(CSandMan::GetIcon("EmptyAll"), tr("Terminate All Processes"), this, SLOT(OnEmptyAll()));
		m_pWndFinder = m_pMenuFile->addAction(CSandMan::GetIcon("finder"), tr("Window Finder"), this, SLOT(OnWndFinder()));
		m_pDisableForce = m_pMenuFile->addAction(tr("Pause Forcing Programs"), this, SLOT(OnDisableForce()));
		m_pDisableForce->setCheckable(true);
		m_pMenuFile->addSeparator();
		m_pMaintenance = m_pMenuFile->addMenu(CSandMan::GetIcon("Maintenance"), tr("&Maintenance"));
			m_pConnect = m_pMaintenance->addAction(CSandMan::GetIcon("Connect"), tr("Connect"), this, SLOT(OnMaintenance()));
			m_pDisconnect = m_pMaintenance->addAction(CSandMan::GetIcon("Disconnect"), tr("Disconnect"), this, SLOT(OnMaintenance()));
			m_pMaintenance->addSeparator();
			m_pStopAll = m_pMaintenance->addAction(CSandMan::GetIcon("Stop"), tr("Stop All"), this, SLOT(OnMaintenance()));
			m_pMaintenanceItems = m_pMaintenance->addMenu(CSandMan::GetIcon("ManMaintenance"), tr("&Advanced"));
				m_pInstallDrv = m_pMaintenanceItems->addAction(tr("Install Driver"), this, SLOT(OnMaintenance()));
				m_pStartDrv = m_pMaintenanceItems->addAction(tr("Start Driver"), this, SLOT(OnMaintenance()));
				m_pStopDrv = m_pMaintenanceItems->addAction(tr("Stop Driver"), this, SLOT(OnMaintenance()));
				m_pUninstallDrv = m_pMaintenanceItems->addAction(tr("Uninstall Driver"), this, SLOT(OnMaintenance()));
				m_pMaintenanceItems->addSeparator();
				m_pInstallSvc = m_pMaintenanceItems->addAction(tr("Install Service"), this, SLOT(OnMaintenance()));
				m_pStartSvc = m_pMaintenanceItems->addAction(tr("Start Service"), this, SLOT(OnMaintenance()));
				m_pStopSvc = m_pMaintenanceItems->addAction(tr("Stop Service"), this, SLOT(OnMaintenance()));
				m_pUninstallSvc = m_pMaintenanceItems->addAction(tr("Uninstall Service"), this, SLOT(OnMaintenance()));
			m_pMaintenance->addSeparator();
			if(IsFullyPortable())
				m_pUninstallAll = m_pMaintenance->addAction(CSandMan::GetIcon("Uninstall"), tr("Uninstall All"), this, SLOT(OnMaintenance()));
			
				
		m_pMenuFile->addSeparator();
		m_pExit = m_pMenuFile->addAction(CSandMan::GetIcon("Exit"), tr("Exit"), this, SLOT(OnExit()));


	m_pMenuView = menuBar()->addMenu(tr("&View"));

		m_pViewMode = new QActionGroup(m_pMenuView);
		MakeAction(m_pViewMode, m_pMenuView, tr("Simple View"), false);
		MakeAction(m_pViewMode, m_pMenuView, tr("Advanced View"), true);
		connect(m_pViewMode, SIGNAL(triggered(QAction*)), this, SLOT(OnViewMode(QAction*)));

		m_pMenuView->addSeparator();
		m_pWndTopMost = m_pMenuView->addAction(tr("Always on Top"), this, SLOT(OnAlwaysTop()));
		m_pWndTopMost->setCheckable(true);

		m_iMenuViewPos = m_pMenuView->actions().count();
		m_pMenuView->addSeparator();

		m_pShowHidden = m_pMenuView->addAction(tr("Show Hidden Boxes"));
		m_pShowHidden->setCheckable(true);
		m_pShowAllSessions = m_pMenuView->addAction(tr("Show All Sessions"), this, SLOT(OnProcView()));
		m_pShowAllSessions->setCheckable(true);

		m_pMenuView->addSeparator();

		m_pCleanUpMenu = m_pMenuView->addMenu(CSandMan::GetIcon("Clean"), tr("Clean Up"));
			m_pCleanUpProcesses = m_pCleanUpMenu->addAction(tr("Cleanup Processes"), this, SLOT(OnCleanUp()));
			m_pCleanUpMenu->addSeparator();
			m_pCleanUpMsgLog = m_pCleanUpMenu->addAction(tr("Cleanup Message Log"), this, SLOT(OnCleanUp()));
			m_pCleanUpTrace = m_pCleanUpMenu->addAction(tr("Cleanup Trace Log"), this, SLOT(OnCleanUp()));

		m_pKeepTerminated = m_pMenuView->addAction(CSandMan::GetIcon("Keep"), tr("Keep terminated"), this, SLOT(OnProcView()));
		m_pKeepTerminated->setCheckable(true);


	m_pMenuOptions = menuBar()->addMenu(tr("&Options"));
		m_pMenuSettings = m_pMenuOptions->addAction(CSandMan::GetIcon("Settings"), tr("Global Settings"), this, SLOT(OnSettings()));
		m_pMenuResetMsgs = m_pMenuOptions->addAction(tr("Reset all hidden messages"), this, SLOT(OnResetMsgs()));
		m_pMenuResetGUI = m_pMenuOptions->addAction(tr("Reset all GUI options"), this, SLOT(OnResetGUI()));
		m_pMenuOptions->addSeparator();
		m_pEditIni = m_pMenuOptions->addAction(CSandMan::GetIcon("EditIni"), tr("Edit ini file"), this, SLOT(OnEditIni()));
		m_pReloadIni = m_pMenuOptions->addAction(CSandMan::GetIcon("ReloadIni"), tr("Reload ini file"), this, SLOT(OnReloadIni()));
		m_pMenuOptions->addSeparator();
		m_pEnableMonitoring = m_pMenuOptions->addAction(CSandMan::GetIcon("SetLogging"), tr("Trace Logging"), this, SLOT(OnSetMonitoring()));
		m_pEnableMonitoring->setCheckable(true);
		

	m_pMenuHelp = menuBar()->addMenu(tr("&Help"));
		//m_pMenuHelp->addAction(tr("Support Sandboxie-Plus on Patreon"), this, SLOT(OnHelp()));
		m_pSupport = m_pMenuHelp->addAction(tr("Support Sandboxie-Plus with a Donation"), this, SLOT(OnHelp()));
		m_pForum = m_pMenuHelp->addAction(tr("Visit Support Forum"), this, SLOT(OnHelp()));
		m_pManual = m_pMenuHelp->addAction(tr("Online Documentation"), this, SLOT(OnHelp()));
		m_pMenuHelp->addSeparator();
		m_pUpdate = m_pMenuHelp->addAction(tr("Check for Updates"), this, SLOT(CheckForUpdates()));
		m_pMenuHelp->addSeparator();
		m_pAboutQt = m_pMenuHelp->addAction(tr("About the Qt Framework"), this, SLOT(OnAbout()));
		m_pAbout = m_pMenuHelp->addAction(GetIcon("IconFull", false), tr("About Sandboxie-Plus"), this, SLOT(OnAbout()));
}

void CSandMan::CreateToolBar()
{
	m_pToolBar = new QToolBar();
	m_pMainLayout->insertWidget(0, m_pToolBar);

	m_pToolBar->addAction(m_pMenuSettings);
	m_pToolBar->addSeparator();

	//m_pToolBar->addAction(m_pMenuNew);
	//m_pToolBar->addAction(m_pMenuEmptyAll);
	//m_pToolBar->addSeparator();
	m_pToolBar->addAction(m_pKeepTerminated);
	//m_pToolBar->addAction(m_pCleanUp);

	m_pCleanUpButton = new QToolButton();
	m_pCleanUpButton->setIcon(CSandMan::GetIcon("Clean"));
	m_pCleanUpButton->setToolTip(tr("Cleanup"));
	m_pCleanUpButton->setPopupMode(QToolButton::MenuButtonPopup);
	m_pCleanUpButton->setMenu(m_pCleanUpMenu);
	//QObject::connect(m_pCleanUpButton, SIGNAL(triggered(QAction*)), , SLOT());
	QObject::connect(m_pCleanUpButton, SIGNAL(clicked(bool)), this, SLOT(OnCleanUp()));
	m_pToolBar->addWidget(m_pCleanUpButton);


	m_pToolBar->addSeparator();
	m_pToolBar->addAction(m_pEditIni);
	m_pToolBar->addSeparator();
	m_pToolBar->addAction(m_pEnableMonitoring);
	//m_pToolBar->addSeparator();
	

	if (!g_Certificate.isEmpty())
		return;

	QWidget* pSpacer = new QWidget();
	pSpacer->setSizePolicy(QSizePolicy::Expanding, QSizePolicy::Expanding);
	m_pToolBar->addWidget(pSpacer);

	//m_pToolBar->addAction(m_pMenuElevate);

	m_pToolBar->addSeparator();
	m_pToolBar->addWidget(new QLabel("        "));
	QLabel* pSupportLbl = new QLabel(tr("<a href=\"https://sandboxie-plus.com/go.php?to=patreon\">Support Sandboxie-Plus on Patreon</a>"));
	pSupportLbl->setTextInteractionFlags(Qt::TextBrowserInteraction);
	connect(pSupportLbl, SIGNAL(linkActivated(const QString&)), this, SLOT(OnHelp()));
	m_pToolBar->addWidget(pSupportLbl);
	m_pToolBar->addWidget(new QLabel("        "));
}

void CSandMan::OnExit()
{
	m_bExit = true;
	close();
}

void CSandMan::closeEvent(QCloseEvent *e)
{
	if (!m_bExit)// && !theAPI->IsConnected())
	{
		QString OnClose = theConf->GetString("Options/OnClose", "ToTray");
		if (m_pTrayIcon->isVisible() && OnClose.compare("ToTray", Qt::CaseInsensitive) == 0)
		{
			StoreState();
			hide();

			if (theAPI->GetGlobalSettings()->GetBool("ForgetPassword", false))
				theAPI->ClearPassword();

			e->ignore();
			return;
		}
		else if(OnClose.compare("Prompt", Qt::CaseInsensitive) == 0)
		{
			CExitDialog ExitDialog(tr("Do you want to close Sandboxie Manager?"));
			if (!ExitDialog.exec())
			{
				e->ignore();
				return;
			}
		}
	}

	//if(theAPI->IsConnected())
	//	m_pBoxView->SaveUserConfig();

	if (IsFullyPortable() && theAPI->IsConnected())
	{
		int PortableStop = theConf->GetInt("Options/PortableStop", -1);
		if (PortableStop == -1)
		{
			bool State = false;
			auto Ret = CCheckableMessageBox::question(this, "Sandboxie-Plus", tr("Sandboxie-Plus was running in portable mode, now it has to clean up the created services. This will prompt for administrative privileges.\n\nDo you want to do the clean up?")
				, tr("Don't show this message again."), &State, QDialogButtonBox::Yes | QDialogButtonBox::No | QDialogButtonBox::Cancel, QDialogButtonBox::Yes, QMessageBox::Question);

			if (Ret == QDialogButtonBox::Cancel)
			{
				e->ignore();
				return;
			}

			PortableStop = (Ret == QDialogButtonBox::Yes) ? 1 : 0;

			if (State)
				theConf->SetValue("Options/PortableStop", PortableStop);
		}

		if (PortableStop == 1) {
			SB_RESULT(void*) Status = StopSbie(true);
			// don't care for Status we quit here anyways
		}
	}

	QApplication::quit();
}

QIcon CSandMan::GetBoxIcon(int boxType, bool inUse, bool inBusy)
{
	EBoxColors color = eYellow;
	switch (boxType) {
	case CSandBoxPlus::eHardenedPlus:		color = eRed; break;
	case CSandBoxPlus::eHardened:			color = eOrang; break;
	case CSandBoxPlus::eDefaultPlus:		color = eBlue; break;
	case CSandBoxPlus::eDefault:			color = eYellow; break;
	case CSandBoxPlus::eAppBoxPlus:			color = eCyan; break;
	case CSandBoxPlus::eAppBox:				color = eGreen; break;
	case CSandBoxPlus::eInsecure:			color = eMagenta; break;
	}
	if (inBusy)
		return m_BoxIcons[color].Busy;
	if (inUse)
		return m_BoxIcons[color].InUse;
	return m_BoxIcons[color].Empty;
}

QString CSandMan::GetBoxDescription(int boxType)
{
	QString Info;

	switch (boxType) {
	case CSandBoxPlus::eHardenedPlus:
	case CSandBoxPlus::eHardened:
		Info = tr("This box provides enhanced security isolation, it is suitable to test untrusted software.");
		break;
	case CSandBoxPlus::eDefaultPlus:
	case CSandBoxPlus::eDefault:
		Info = tr("This box provides standard isolation, it is suitable to run your software to enhance security.");	
		break;
	case CSandBoxPlus::eAppBoxPlus:
	case CSandBoxPlus::eAppBox:
		Info = tr("This box does not enforce isolation, it is intended to be used as an application compartment for software virtualization only.");
		break;
	}
	
	if(boxType == CSandBoxPlus::eHardenedPlus || boxType == CSandBoxPlus::eDefaultPlus || boxType == CSandBoxPlus::eAppBoxPlus)
		Info.append(tr("\n\nThis box prevents access to all user data locations, except explicitly granted in the Resource Access options."));

	return Info;
}

bool CSandMan::IsFullyPortable()
{
	QString SbiePath = theAPI->GetSbiePath();
	QString IniPath = theAPI->GetIniPath();
	if (IniPath.indexOf(SbiePath, 0, Qt::CaseInsensitive) == 0)
		return true;
	return false;
}

void CSandMan::OnMessage(const QString& MsgData)
{
	QStringList Messages = MsgData.split("\n");
	QString Message = Messages[0];
	if (Message == "ShowWnd")
	{
		if (!isVisible())
			show();
		setWindowState(Qt::WindowActive);
		SetForegroundWindow(MainWndHandle);
	}
	else if (Message.left(4) == "Run:")
	{
		QString BoxName = "DefaultBox";
		QString CmdLine = Message.mid(4);

		if (CmdLine.contains("\\start.exe", Qt::CaseInsensitive)) {
			int pos = CmdLine.indexOf("/box:", 0, Qt::CaseInsensitive);
			int pos2 = CmdLine.indexOf(" ", pos);
			if (pos != -1 && pos2 != -1) {
				BoxName = CmdLine.mid(pos + 5, pos2 - (pos + 5));
				CmdLine = CmdLine.mid(pos2 + 1);
			}
		}

		QString WrkDir;
		for (int i = 1; i < Messages.length(); i++) {
			if (Messages[i].left(5) == "From:") {
				WrkDir = Messages[i].mid(5);
				break;
			}
		}

		if (theConf->GetBool("Options/RunInDefaultBox", false) && (QGuiApplication::queryKeyboardModifiers() & Qt::ControlModifier) == 0) {
			theAPI->RunStart("DefaultBox", CmdLine, false, WrkDir);
		}
		else
			RunSandboxed(QStringList(CmdLine), BoxName, WrkDir);
	}
	else if (Message.left(3) == "Op:")
	{
		QString Op = Message.mid(3);

		SB_RESULT(void*) Status;
		if (Op == "Connect")
			Status = ConnectSbie();
		else if (Op == "Disconnect")
			Status = DisconnectSbie();
		else if (Op == "Shutdown")
			Status = StopSbie();
		else if (Op == "EmptyAll")
			Status = theAPI->TerminateAll();
		else
			Status = SB_ERR(SB_Message, QVariantList () << (tr("Unknown operation '%1' requested via command line").arg(Op)));

		HandleMaintenance(Status);
	}
}

void CSandMan::dragEnterEvent(QDragEnterEvent* e)
{
	if (e->mimeData()->hasUrls()) {
		e->acceptProposedAction();
	}
}

bool CSandMan::RunSandboxed(const QStringList& Commands, const QString& BoxName, const QString& WrkDir)
{
	CSelectBoxWindow* pSelectBoxWindow = new CSelectBoxWindow(Commands, BoxName, WrkDir);
	//pSelectBoxWindow->show();
	return SafeExec(pSelectBoxWindow) == 1;
}

void CSandMan::dropEvent(QDropEvent* e)
{
	QStringList Commands;
	foreach(const QUrl & url, e->mimeData()->urls()) {
		if (url.isLocalFile())
			Commands.append(url.toLocalFile().replace("/", "\\"));
	}

	RunSandboxed(Commands, "DefaultBox");
}

QIcon CSandMan::GetTrayIcon(bool isConnected)
{
	bool bClassic = (theConf->GetInt("Options/SysTrayIcon", 1) == 2);

	QString IconFile;
	if (isConnected) {
		if (m_bIconEmpty)
			IconFile = "IconEmpty";
		else
			IconFile = "IconFull";
	} else 
		IconFile = "IconOff";
	if (bClassic) IconFile += "C";

	QSize size = QSize(16, 16);
	QPixmap result(size);
	result.fill(Qt::transparent); // force alpha channel
	QPainter painter(&result);
	QPixmap base = GetIcon(IconFile, false).pixmap(size);
	QPixmap overlay;

	if (m_bIconBusy) {
		IconFile = "IconBusy";
		if (bClassic) { // classic has a different icon instead of an overlay
			IconFile += "C";
			base = GetIcon(IconFile, false).pixmap(size);
		}
		else
			overlay = GetIcon(IconFile, false).pixmap(size);
	}

	painter.drawPixmap(0, 0, base);
	if(!overlay.isNull()) painter.drawPixmap(0, 0, overlay);

	if (m_bIconDisabled) {
		IconFile = "IconDFP";
		if (bClassic) IconFile += "C";
		overlay = GetIcon(IconFile, false).pixmap(size);
		painter.drawPixmap(0, 0, overlay);
	}

	return QIcon(result);
}

QString CSandMan::GetTrayText(bool isConnected)
{
	QString Text = "Sandboxie-Plus";

	if(!isConnected)
		Text +=  tr(" - Driver/Service NOT Running!");
	else if(m_iDeletingContent)
		Text += tr(" - Deleting Sandbox Content");

	return Text;
}

void CSandMan::timerEvent(QTimerEvent* pEvent)
{
	if (pEvent->timerId() != m_uTimerID)
		return;

	bool bForceProcessDisabled = false;
	bool bIconBusy = false;
	bool bConnected = false;

	if (theAPI->IsConnected())
	{
		SB_STATUS Status = theAPI->ReloadBoxes();

		theAPI->UpdateProcesses(m_pKeepTerminated->isChecked(), m_pShowAllSessions->isChecked());

		bForceProcessDisabled = theAPI->AreForceProcessDisabled();
		m_pDisableForce->setChecked(bForceProcessDisabled);
		m_pDisableForce2->setChecked(bForceProcessDisabled);


		bool bIsMonitoring = theAPI->IsMonitoring();
		m_pEnableMonitoring->setChecked(bIsMonitoring);
		if (!bIsMonitoring) // don't disable the view as logn as there are entries shown
			bIsMonitoring = !theAPI->GetTrace().isEmpty();
		m_pTraceView->setEnabled(bIsMonitoring);

		QMap<quint32, CBoxedProcessPtr> Processes = theAPI->GetAllProcesses();
		int ActiveProcesses = 0;
		if (m_pKeepTerminated->isChecked()) {
			foreach(const CBoxedProcessPtr & Process, Processes) {
				if (!Process->IsTerminated())
					ActiveProcesses++;
			}
		}
		else 
			ActiveProcesses = Processes.count();

		if (theAPI->IsBusy() || m_iDeletingContent > 0)
			bIconBusy = true;

		if (m_bIconEmpty != (ActiveProcesses == 0)  || m_bIconBusy != bIconBusy || m_bIconDisabled != bForceProcessDisabled)
		{
			m_bIconEmpty = (ActiveProcesses == 0);
			m_bIconBusy = bIconBusy;
			m_bIconDisabled = bForceProcessDisabled;

			m_pTrayIcon->setIcon(GetTrayIcon());
			m_pTrayIcon->setToolTip(GetTrayText());
		}
	}

	if (!isVisible() || windowState().testFlag(Qt::WindowMinimized))
		return;

	theAPI->UpdateWindowMap();

	m_pBoxView->Refresh();
	m_pTraceView->Refresh();

	OnSelectionChanged();

	int iCheckUpdates = theConf->GetInt("Options/CheckForUpdates", 2);
	if (iCheckUpdates != 0)
	{
		time_t NextUpdateCheck = theConf->GetUInt64("Options/NextCheckForUpdates", 0);
		if (NextUpdateCheck == 0)
			theConf->SetValue("Options/NextCheckForUpdates", QDateTime::currentDateTime().addDays(7).toTime_t());
		else if(QDateTime::currentDateTime().toTime_t() >= NextUpdateCheck)
		{
			if (iCheckUpdates == 2)
			{
				bool bCheck = false;
				iCheckUpdates = CCheckableMessageBox::question(this, "Sandboxie-Plus", tr("Do you want to check if there is a new version of Sandboxie-Plus?")
					, tr("Don't show this message again."), &bCheck, QDialogButtonBox::Yes | QDialogButtonBox::No, QDialogButtonBox::Yes, QMessageBox::Information) == QDialogButtonBox::Ok ? 1 : 0;

				if (bCheck)
					theConf->SetValue("Options/CheckForUpdates", iCheckUpdates);
			}

			if (iCheckUpdates == 0)
				theConf->SetValue("Options/NextCheckForUpdates", QDateTime::currentDateTime().addDays(7).toTime_t());
			else
			{
				theConf->SetValue("Options/NextCheckForUpdates", QDateTime::currentDateTime().addDays(1).toTime_t());
				
				CheckForUpdates(false);
			}
		}
	}

	if (!m_pUpdateProgress.isNull() && m_RequestManager != NULL) {
		if (m_pUpdateProgress->IsCanceled()) {
			m_pUpdateProgress->Finish(SB_OK);
			m_pUpdateProgress.clear();

			m_RequestManager->AbortAll();
		}
	}

	if (!m_MissingTemplates.isEmpty())
	{
		if (m_MissingTemplates[0] == "") {
			m_MissingTemplates.clear();
			return;
		}

		int CleanupTemplates = theConf->GetInt("Options/AutoCleanupTemplates", -1);
		if (CleanupTemplates == -1)
		{
			bool State = false;
			CleanupTemplates = CCheckableMessageBox::question(this, "Sandboxie-Plus", tr("Some compatibility templates (%1) are missing, probably deleted, do you want to remove them from all boxes?")
				.arg(m_MissingTemplates.join(", "))
				, tr("Don't show this message again."), &State, QDialogButtonBox::Yes | QDialogButtonBox::No, QDialogButtonBox::Yes, QMessageBox::Information) == QDialogButtonBox::Yes ? 1 : 0;

			if (State)
				theConf->SetValue("Options/AutoCleanupTemplates", CleanupTemplates);
		}

		if (CleanupTemplates)
		{
			foreach(const QString& Template, m_MissingTemplates)
			{
				theAPI->GetGlobalSettings()->DelValue("Template", Template);
				foreach(const CSandBoxPtr& pBox, theAPI->GetAllBoxes())
					pBox->DelValue("Template", Template);
			}

			OnLogMessage(tr("Cleaned up removed templates..."));
		}
		m_MissingTemplates.clear();

		m_MissingTemplates.append("");
	}
}

<<<<<<< HEAD
bool CSandMan::DoDeleteCmd(const CSandBoxPtr &pBox)
{
	foreach(const QString& Value, pBox->GetTextList("OnBoxDelete", true, false, true)) {
		QString Value2 = pBox->Expand(Value);
		CSbieProgressPtr pProgress = CSbieUtils::RunCommand(Value2, true);
		if (!pProgress.isNull()) {
			AddAsyncOp(pProgress, true, tr("Executing OnBoxDelete: %1").arg(Value2));
			if (pProgress->IsCanceled())
				return false;
		}
	}
	return true;
=======
SB_STATUS CSandMan::DeleteBoxContent(const CSandBoxPtr& pBox, EDelMode Mode, bool DeleteShapshots)
{
	SB_STATUS Ret = SB_OK;
	m_iDeletingContent++;

	if (Mode != eAuto) {
		Ret = pBox->TerminateAll();
		theAPI->UpdateProcesses(m_pKeepTerminated->isChecked(), m_pShowAllSessions->isChecked());
		if (Ret.IsError())
			goto finish;
	}

	if (Mode != eForDelete) {
		foreach(const QString & Value, pBox->GetTextList("OnBoxDelete", true, false, true)) {
			QString Value2 = pBox->Expand(Value);
			CSbieProgressPtr pProgress = CSbieUtils::RunCommand(Value2, true);
			if (!pProgress.isNull()) {
				AddAsyncOp(pProgress, true, tr("Executing OnBoxDelete: %1").arg(Value2));
				if (pProgress->IsCanceled()) {
					Ret = CSbieStatus(SB_Canceled);
					goto finish;
				}
			}
		}
	}
	
	{
		SB_PROGRESS Status;
		if (Mode != eForDelete && !DeleteShapshots && pBox->HasSnapshots()) { // in auto delete mdoe always return to last snapshot
			QString Current;
			QString Default = pBox->GetDefaultSnapshot(&Current);
			Status = pBox->SelectSnapshot(Mode == eAuto ? Current : Default);
		}
		else // if there are no snapshots just use the normal cleaning procedure
			Status = pBox->CleanBox();

		Ret = Status;
		if (Status.GetStatus() == OP_ASYNC)
			Ret = AddAsyncOp(Status.GetValue(), true, tr("Auto Deleting %1 Content").arg(pBox->GetName()));
	}

finish:
	m_iDeletingContent--;
	return Ret;
>>>>>>> 93826416
}

void CSandMan::OnBoxClosed(const QString& BoxName)
{
	CSandBoxPtr pBox = theAPI->GetBoxByName(BoxName);
	if (!pBox)
		return;

	if (!pBox->GetBool("NeverDelete", false) && pBox->GetBool("AutoDelete", false) && !pBox->IsEmpty())
	{
		bool DeleteShapshots = false;
		// if this box auto deletes first show the recovry dialog with the option to abort deletion
		if(!theGUI->OpenRecovery(pBox, DeleteShapshots, true)) // unless no files are found than continue silently
			return;

		if(theConf->GetBool("Options/AutoBoxOpsNotify", false))
			OnLogMessage(tr("Auto deleting content of %1").arg(BoxName), true);

		if (theConf->GetBool("Options/UseAsyncBoxOps", false))
		{
			auto pBoxEx = pBox.objectCast<CSandBoxPlus>();
			SB_STATUS Status = pBoxEx->DeleteContentAsync(DeleteShapshots);
			CheckResults(QList<SB_STATUS>() << Status);
		}
		else
<<<<<<< HEAD
		{
			if (!DoDeleteCmd(pBox))
				return;

			SB_PROGRESS Status;
			if (!DeleteShapshots && pBox->HasSnapshots()) { // in auto delete mdoe always return to last snapshot
				QString Current;
				pBox->GetDefaultSnapshot(&Current);
				Status = pBox->SelectSnapshot(Current);
			}
			else // if there are no snapshots just use the normal cleaning procedure
				Status = pBox->CleanBox();

			if (Status.GetStatus() == OP_ASYNC)
				AddAsyncOp(Status.GetValue(), true, tr("Auto Deleting %1 content").arg(BoxName));
		}
=======
			DeleteBoxContent(pBox, eAuto, DeleteShapshots);
>>>>>>> 93826416
	}
}

void CSandMan::OnSelectionChanged()
{
	//QList<CBoxedProcessPtr>	Processes = m_pBoxView->GetSelectedProcesses();
	/*if (Processes.isEmpty())
	{
		QList<CSandBoxPtr>Boxes = m_pBoxView->GetSelectedBoxes();
		foreach(const CSandBoxPtr& pBox, Boxes)
			Processes.append(pBox->GetProcessList().values());
	}*/

	//QSet<quint64> Pids;
	//foreach(const CBoxedProcessPtr& pProcess, Processes)
	//	Pids.insert(pProcess->GetProcessId());
}

void CSandMan::OnStatusChanged()
{
	bool isConnected = theAPI->IsConnected();

	QString appTitle = tr("Sandboxie-Plus v%1").arg(GetVersion());
	if (isConnected)
	{
		QString SbiePath = theAPI->GetSbiePath();
		OnLogMessage(tr("Installation Directory: %1").arg(SbiePath));
		OnLogMessage(tr("Sandboxie-Plus Version: %1 (%2)").arg(GetVersion()).arg(theAPI->GetVersion()));
		OnLogMessage(tr("Current Config: %1").arg(theAPI->GetIniPath()));
		OnLogMessage(tr("Data Directory: %1").arg(QString(theConf->GetConfigDir()).replace("/","\\")));

		//statusBar()->showMessage(tr("Driver version: %1").arg(theAPI->GetVersion()));

		//appTitle.append(tr("   -   Driver: v%1").arg(theAPI->GetVersion()));
		if (IsFullyPortable())
		{
			appTitle.append(tr("   -   Portable"));

			QString BoxPath = QDir::cleanPath(QApplication::applicationDirPath() + "/../Sandbox").replace("/", "\\");

			int PortableRootDir = theConf->GetInt("Options/PortableRootDir", 2);
			if (PortableRootDir == 2)
			{
				bool State = false;
				PortableRootDir = CCheckableMessageBox::question(this, "Sandboxie-Plus", 
					tr("Sandboxie-Plus was started in portable mode, do you want to put the Sandbox folder into its parent directory?\nYes will choose: %1\nNo will choose: %2")
					.arg(BoxPath)
					.arg("C:\\Sandbox") // todo resolve os drive properly
					, tr("Don't show this message again."), &State, QDialogButtonBox::Yes | QDialogButtonBox::No, QDialogButtonBox::Yes, QMessageBox::Information) == QDialogButtonBox::Yes ? 1 : 0;

				if (State)
					theConf->SetValue("Options/PortableRootDir", PortableRootDir);
			}

			if (PortableRootDir)
				theAPI->GetGlobalSettings()->SetText("FileRootPath", BoxPath + "\\%SANDBOX%");
		}

		if (theConf->GetBool("Options/AutoRunSoftCompat", true))
		{
			if (m_SbieTemplates->RunCheck())
			{
				CSettingsWindow* pSettingsWindow = new CSettingsWindow();
				//connect(pSettingsWindow, SIGNAL(OptionsChanged()), this, SLOT(UpdateSettings()));
				pSettingsWindow->showCompat();
			}
		}

		if (SbiePath.compare(QApplication::applicationDirPath().replace("/", "\\"), Qt::CaseInsensitive) == 0)
		{
			if (theAPI->GetUserSettings()->GetText("SbieCtrl_AutoStartAgent").isEmpty())
				theAPI->GetUserSettings()->SetText("SbieCtrl_AutoStartAgent", "SandMan.exe");

			QString cmd = CSbieUtils::GetContextMenuStartCmd();
			if (!cmd.isEmpty() && !cmd.contains("SandMan.exe", Qt::CaseInsensitive))
				CSettingsWindow__AddContextMenu();
		}

		m_pBoxView->Clear();

		OnIniReloaded();

		if (theConf->GetBool("Options/WatchIni", true))
			theAPI->WatchIni(true);

		if (!theAPI->ReloadCert().IsError()) {
			CSettingsWindow::LoadCertificate();
			UpdateCertState();

			if ((g_CertInfo.expired || g_CertInfo.about_to_expire) && !theConf->GetBool("Options/NoSupportCheck", false)) 
			{
				CSettingsWindow* pSettingsWindow = new CSettingsWindow();
				//connect(pSettingsWindow, SIGNAL(OptionsChanged()), this, SLOT(UpdateSettings()));
				pSettingsWindow->showSupport();
			}
		}
		else {
			g_Certificate.clear();
			g_CertInfo.State = 0;

			QString CertPath = QCoreApplication::applicationDirPath() + "\\Certificate.dat";
			if(QFile::exists(CertPath)) // always delete invalid certificates
				WindowsMoveFile(CertPath.replace("/", "\\"), "");
		}
		
		g_FeatureFlags = theAPI->GetFeatureFlags();

		SB_STATUS Status = theAPI->ReloadBoxes();

		if (!Status.IsError() && !theAPI->GetAllBoxes().contains("defaultbox")) {
			OnLogMessage(tr("Default sandbox not found; creating: %1").arg("DefaultBox"));
			theAPI->CreateBox("DefaultBox");
		}
	}
	else
	{
		appTitle.append(tr("   -   NOT connected").arg(theAPI->GetVersion()));

		m_pBoxView->Clear();

		theAPI->WatchIni(false);
	}

	m_pSupport->setVisible(g_Certificate.isEmpty());

	this->setWindowTitle(appTitle);

	m_pTrayIcon->setIcon(GetTrayIcon(isConnected));
	m_pTrayIcon->setToolTip(GetTrayText(isConnected));
	m_bIconEmpty = true;
	m_bIconDisabled = false;
	m_bIconBusy = false;

	m_pNewBox->setEnabled(isConnected);
	m_pNewGroup->setEnabled(isConnected);
	m_pEmptyAll->setEnabled(isConnected);
	m_pDisableForce->setEnabled(isConnected);
	m_pDisableForce2->setEnabled(isConnected);

	//m_pCleanUpMenu->setEnabled(isConnected);
	//m_pCleanUpButton->setEnabled(isConnected);
	//m_pKeepTerminated->setEnabled(isConnected);

	m_pEditIni->setEnabled(isConnected);
	m_pReloadIni->setEnabled(isConnected);
	m_pEnableMonitoring->setEnabled(isConnected);
}

void CSandMan::OnMenuHover(QAction* action)
{
	//if (!menuBar()->actions().contains(action))
	//	return; // ignore sub menus


	if (menuBar()->actions().at(0) == action)
	{
		bool bConnected = theAPI->IsConnected();
		m_pConnect->setEnabled(!bConnected);
		m_pDisconnect->setEnabled(bConnected);

		m_pMaintenanceItems->setEnabled(!bConnected);

		bool DrvInstalled = CSbieUtils::IsInstalled(CSbieUtils::eDriver);
		bool DrvLoaded = CSbieUtils::IsRunning(CSbieUtils::eDriver);
		m_pInstallDrv->setEnabled(!DrvInstalled);
		m_pStartDrv->setEnabled(!DrvLoaded);
		m_pStopDrv->setEnabled(DrvLoaded);
		m_pUninstallDrv->setEnabled(DrvInstalled);

		bool SvcInstalled = CSbieUtils::IsInstalled(CSbieUtils::eService);
		bool SvcStarted = CSbieUtils::IsRunning(CSbieUtils::eService);
		m_pInstallSvc->setEnabled(!SvcInstalled);
		m_pStartSvc->setEnabled(!SvcStarted && DrvInstalled);
		m_pStopSvc->setEnabled(SvcStarted);
		m_pUninstallSvc->setEnabled(SvcInstalled);

		//m_pMenuStopAll - always enabled
	}
}

#define HK_PANIC 1

void CSandMan::SetupHotKeys()
{
	m_pHotkeyManager->unregisterAllHotkeys();

	if (theConf->GetBool("Options/EnablePanicKey", false))
		m_pHotkeyManager->registerHotkey(theConf->GetString("Options/PanicKeySequence", "Shift+Pause"), HK_PANIC);
}

void CSandMan::OnHotKey(size_t id)
{
	switch (id)
	{
	case HK_PANIC: 
		theAPI->TerminateAll();
		break;
	}
}

void CSandMan::OnLogMessage(const QString& Message, bool bNotify)
{
	QTreeWidgetItem* pItem = new QTreeWidgetItem(); // Time|Message
	pItem->setText(0, QDateTime::currentDateTime().toString("hh:mm:ss.zzz"));
	pItem->setText(1, Message);
	m_pMessageLog->GetTree()->addTopLevelItem(pItem);

	m_pMessageLog->GetView()->verticalScrollBar()->setValue(m_pMessageLog->GetView()->verticalScrollBar()->maximum());

	if (bNotify) {
		statusBar()->showMessage(Message);
		m_pTrayIcon->showMessage("Sandboxie-Plus", Message);
	}
}

void CSandMan::OnLogSbieMessage(quint32 MsgCode, const QStringList& MsgData, quint32 ProcessId)
{
	if ((MsgCode & 0xFFFF) == 2198) // file migration progress
	{
		m_pPopUpWindow->ShowProgress(MsgCode, MsgData, ProcessId);
		return;
	}

	if ((MsgCode & 0xFFFF) == 1411) // removed/missing template
	{
		if(MsgData.size() >= 3 && !m_MissingTemplates.contains(MsgData[2]))
			m_MissingTemplates.append(MsgData[2]);
	}

	if ((MsgCode & 0xFFFF) == 6004) // certificat error
	{
		static quint64 iLastCertWarning = 0;
		if (iLastCertWarning + 60 < QDateTime::currentDateTime().toTime_t()) { // reset after 60 seconds
			iLastCertWarning = QDateTime::currentDateTime().toTime_t();
			
			QString Message;
			if (!MsgData[2].isEmpty())
				Message = tr("The program %1 started in box %2 will be terminated in 5 minutes because the box was configured to use features exclusively available to project supporters.").arg(MsgData[2]).arg(MsgData[1]);
			else 
				Message = tr("The box %1 is configured to use features exclusively available to project supporters, these presets will be ignored.").arg(MsgData[1]);
			Message.append(tr("<br /><a href=\"https://sandboxie-plus.com/go.php?to=sbie-get-cert\">Become a project supporter</a>, and receive a <a href=\"https://sandboxie-plus.com/go.php?to=sbie-cert\">supporter certificate</a>"));

			QMessageBox msgBox(this);
			msgBox.setTextFormat(Qt::RichText);
			msgBox.setIcon(QMessageBox::Critical);
			msgBox.setWindowTitle("Sandboxie-Plus");
			msgBox.setText(Message);
			msgBox.setStandardButtons(QMessageBox::Ok);
			msgBox.exec();
			/*msgBox.setStandardButtons(QMessageBox::Yes | QMessageBox::No);
			if (msgBox.exec() == QDialogButtonBox::Yes) {
				OpenUrl(QUrl("https://sandboxie-plus.com/go.php?to=sbie-get-cert"));
			}*/
			
			//bCertWarning = false;
		}
		// return;
	}

	QString Message = MsgCode != 0 ? theAPI->GetSbieMsgStr(MsgCode, m_LanguageId) : (MsgData.size() > 0 ? MsgData[0] : QString());

	for (int i = 1; i < MsgData.size(); i++)
		Message = Message.arg(MsgData[i]);

	if (ProcessId != 4) // if it's not from the driver, add the pid
	{
		CBoxedProcessPtr pProcess = theAPI->GetProcessById(ProcessId);
		if(pProcess.isNull())
			Message.prepend(tr("PID %1: ").arg(ProcessId));
		else
			Message.prepend(tr("%1 (%2): ").arg(pProcess->GetProcessName()).arg(ProcessId));
	}

	OnLogMessage(Message);

	if ((MsgCode & 0xFFFF) == 6004) // certificat error
		return; // dont pop that one up

	if ((MsgCode & 0xFFFF) == 2111) // process open denided
		return; // dont pop that one up

	if(MsgCode != 0 && theConf->GetBool("Options/ShowNotifications", true))
		m_pPopUpWindow->AddLogMessage(Message, MsgCode, MsgData, ProcessId);
}

bool CSandMan::CheckCertificate() 
{
	if ((g_FeatureFlags & CSbieAPI::eSbieFeatureCert) != 0)
		return true;

	//if ((g_FeatureFlags & CSbieAPI::eSbieFeatureCert) == 0) {
	//	OnLogMessage(tr("The supporter certificate is expired"));
	//	return false;
	//}

	QMessageBox msgBox(this);
	msgBox.setTextFormat(Qt::RichText);
	msgBox.setIcon(QMessageBox::Information);
	msgBox.setWindowTitle("Sandboxie-Plus");
	msgBox.setText(tr("The selected feature set is only available to project supporters. Processes started in a box with this feature set enabled without a supporter certificate will be terminated after 5 minutes.<br />"
		"<a href=\"https://sandboxie-plus.com/go.php?to=sbie-get-cert\">Become a project supporter</a>, and receive a <a href=\"https://sandboxie-plus.com/go.php?to=sbie-cert\">supporter certificate</a>"));
	msgBox.setStandardButtons(QMessageBox::Ok);
	msgBox.exec();
	/*msgBox.setStandardButtons(QMessageBox::Yes | QMessageBox::No);
	if (msgBox.exec() == QDialogButtonBox::Yes) {
		OpenUrl(QUrl("https://sandboxie-plus.com/go.php?to=sbie-get-cert"));
	}*/

	return false;
}

void CSandMan::OnQueuedRequest(quint32 ClientPid, quint32 ClientTid, quint32 RequestId, const QVariantMap& Data)
{
	m_pPopUpWindow->AddUserPrompt(RequestId, Data, ClientPid);
}

void CSandMan::OnFileToRecover(const QString& BoxName, const QString& FilePath, const QString& BoxPath, quint32 ProcessId)
{
	CSandBoxPtr pBox = theAPI->GetBoxByName(BoxName);
	if (!pBox.isNull() && pBox.objectCast<CSandBoxPlus>()->IsRecoverySuspended())
		return;

	if (theConf->GetBool("Options/InstantRecovery", true))
	{
		CRecoveryWindow* pWnd = ShowRecovery(pBox, false);

		if (!theConf->GetBool("Options/AlwaysOnTop", false)) {
			SetWindowPos((HWND)pWnd->winId(), HWND_TOPMOST, 0, 0, 0, 0, SWP_NOMOVE | SWP_NOSIZE | SWP_NOACTIVATE);
			QTimer::singleShot(100, this, [pWnd]() {
				SetWindowPos((HWND)pWnd->winId(), HWND_NOTOPMOST, 0, 0, 0, 0, SWP_NOMOVE | SWP_NOSIZE | SWP_NOACTIVATE);
				});
		}

		pWnd->AddFile(FilePath, BoxPath);
	}
	else
		m_pPopUpWindow->AddFileToRecover(FilePath, BoxPath, pBox, ProcessId);
}

bool CSandMan::OpenRecovery(const CSandBoxPtr& pBox, bool& DeleteShapshots, bool bCloseEmpty)
{
	auto pBoxEx = pBox.objectCast<CSandBoxPlus>();
	if (pBoxEx->m_pRecoveryWnd != NULL) {
		pBoxEx->m_pRecoveryWnd->close();
		// todo: resuse window?
	}

	CRecoveryWindow* pRecoveryWindow = new CRecoveryWindow(pBox, this);
	if (pRecoveryWindow->FindFiles() == 0 && bCloseEmpty) {
		delete pRecoveryWindow;
	}
	else if (pRecoveryWindow->exec() != 1)
		return false;
	DeleteShapshots = pRecoveryWindow->IsDeleteShapshots();
	return true;
}

CRecoveryWindow* CSandMan::ShowRecovery(const CSandBoxPtr& pBox, bool bFind)
{
	auto pBoxEx = pBox.objectCast<CSandBoxPlus>();
	if (pBoxEx->m_pRecoveryWnd == NULL) {
		pBoxEx->m_pRecoveryWnd = new CRecoveryWindow(pBox);
		connect(pBoxEx->m_pRecoveryWnd, &CRecoveryWindow::Closed, [pBoxEx]() {
			pBoxEx->m_pRecoveryWnd = NULL;
		});
		pBoxEx->m_pRecoveryWnd->show();
	}
	else {
		pBoxEx->m_pRecoveryWnd->setWindowState((pBoxEx->m_pRecoveryWnd->windowState() & ~Qt::WindowMinimized) | Qt::WindowActive);
		SetForegroundWindow((HWND)pBoxEx->m_pRecoveryWnd->winId());
	}
	if(bFind)
		pBoxEx->m_pRecoveryWnd->FindFiles();
	return pBoxEx->m_pRecoveryWnd;
}

SB_PROGRESS CSandMan::RecoverFiles(const QList<QPair<QString, QString>>& FileList, int Action)
{
	CSbieProgressPtr pProgress = CSbieProgressPtr(new CSbieProgress());
	QtConcurrent::run(CSandMan::RecoverFilesAsync, pProgress, FileList, Action);
	return SB_PROGRESS(OP_ASYNC, pProgress);
}

void CSandMan::RecoverFilesAsync(const CSbieProgressPtr& pProgress, const QList<QPair<QString, QString>>& FileList, int Action)
{
	SB_STATUS Status = SB_OK;

	int OverwriteOnExist = -1;

	QStringList Unrecovered;
	for (QList<QPair<QString, QString>>::const_iterator I = FileList.begin(); I != FileList.end(); ++I)
	{
		QString BoxPath = I->first;
		QString RecoveryPath = I->second;
		QString FileName = BoxPath.mid(BoxPath.lastIndexOf("\\") + 1);
		QString RecoveryFolder = RecoveryPath.left(RecoveryPath.lastIndexOf("\\") + 1);

		pProgress->ShowMessage(tr("Recovering file %1 to %2").arg(FileName).arg(RecoveryFolder));

		QDir().mkpath(RecoveryFolder);
		if (QFile::exists(RecoveryPath)) 
		{
			int Overwrite = OverwriteOnExist;
			if (Overwrite == -1)
			{
				bool forAll = false;
				int retVal = 0;
				QMetaObject::invokeMethod(theGUI, "ShowQuestion", Qt::BlockingQueuedConnection, // show this question using the GUI thread
					Q_RETURN_ARG(int, retVal),
					Q_ARG(QString, tr("The file %1 already exists, do you want to overwrite it?").arg(RecoveryPath)),
					Q_ARG(QString, tr("Do this for all files!")),
					Q_ARG(bool*, &forAll),
					Q_ARG(int, QDialogButtonBox::Yes | QDialogButtonBox::No),
					Q_ARG(int, QDialogButtonBox::No)
				);

				Overwrite = retVal == QDialogButtonBox::Yes ? 1 : 0;
				if (forAll)
					OverwriteOnExist = Overwrite;
			}
			if (Overwrite == 1)
				QFile::remove(RecoveryPath);
		}

		if (!QFile::rename(BoxPath, RecoveryPath))
			Unrecovered.append(BoxPath);
	}

	if (!Unrecovered.isEmpty())
		Status = SB_ERR(SB_Message, QVariantList () << (tr("Failed to recover some files: \n") + Unrecovered.join("\n")));
	else if(FileList.count() == 1 && Action != 0)
	{
		std::wstring path = FileList.first().second.toStdWString();
		switch (Action)
		{
		case 1: // open
			ShellExecute(NULL, NULL, path.c_str(), NULL, NULL, SW_SHOWNORMAL);
			break;
		case 2: // explore
			ShellExecute(NULL, NULL, L"explorer.exe", (L"/select,\"" + path + L"\"").c_str(), NULL, SW_SHOWNORMAL);
			break;
		}
	}


	pProgress->Finish(Status);
}

int CSandMan::ShowQuestion(const QString& question, const QString& checkBoxText, bool* checkBoxSetting, int buttons, int defaultButton)
{
	return CCheckableMessageBox::question(this, "Sandboxie-Plus", question, checkBoxText, checkBoxSetting, (QDialogButtonBox::StandardButtons)buttons, (QDialogButtonBox::StandardButton)defaultButton, QMessageBox::Question);
}

void CSandMan::OnNotAuthorized(bool bLoginRequired, bool& bRetry)
{
	if (!bLoginRequired)
	{
		QMessageBox::warning(this, "Sandboxie-Plus", tr("Only Administrators can change the config."));
		return;
	}

	static bool LoginOpen = false;
	if (LoginOpen)
		return;
	LoginOpen = true;
	for (;;)
	{
		QString Value = QInputDialog::getText(this, "Sandboxie-Plus", tr("Please enter the configuration password."), QLineEdit::Password);
		if (Value.isEmpty())
			break;
		SB_STATUS Status = theAPI->UnlockConfig(Value);
		if (!Status.IsError()) {
			bRetry = true;
			break;
		}
		QMessageBox::warning(this, "Sandboxie-Plus", tr("Login Failed: %1").arg(FormatError(Status)));
	}
	LoginOpen = false;
}

void CSandMan::OnBoxMenu(const QPoint & point)
{
	QPoint pos = ((QWidget*)m_pTrayBoxes->parent())->mapFromParent(point);
	QTreeWidgetItem* pItem = m_pTrayBoxes->itemAt(pos);
	if (!pItem)
		return;
	m_pTrayBoxes->setCurrentItem(pItem);

	CTrayBoxesItemDelegate::m_Hold = true;
	m_pBoxView->PopUpMenu(pItem->data(0, Qt::UserRole).toString());
	CTrayBoxesItemDelegate::m_Hold = false;

	//m_pBoxMenu->popup(QCursor::pos());	
}

void CSandMan::OnBoxDblClick(QTreeWidgetItem* pItem)
{
	m_pBoxView->ShowOptions(pItem->data(0, Qt::UserRole).toString());
}

void CSandMan::OnNewBox()
{
	m_pBoxView->AddNewBox();
}

void CSandMan::OnNewGroupe()
{
	m_pBoxView->AddNewGroup();
}

void CSandMan::OnEmptyAll()
{
 	if (theConf->GetInt("Options/WarnTerminateAll", -1) == -1)
	{
		bool State = false;
		if(CCheckableMessageBox::question(this, "Sandboxie-Plus", tr("Do you want to terminate all processes in all sandboxes?")
			, tr("Terminate all without asking"), &State, QDialogButtonBox::Yes | QDialogButtonBox::No, QDialogButtonBox::Yes, QMessageBox::Information) != QDialogButtonBox::Yes)
			return;

		if (State)
			theConf->SetValue("Options/WarnTerminateAll", 1);
	}

	theAPI->TerminateAll();
}

void CSandMan::OnDisableForce()
{
	bool Status = m_pDisableForce->isChecked();
	int Seconds = 0;
	if (Status)
	{
		int LastValue = theAPI->GetGlobalSettings()->GetNum("ForceDisableSeconds", 60);

		bool bOK = false;
		Seconds = QInputDialog::getInt(this, "Sandboxie-Plus", tr("Please enter the duration, in seconds, for disabling Forced Programs rules."), LastValue, 0, INT_MAX, 1, &bOK);
		if (!bOK)
			return;
	}
	theAPI->DisableForceProcess(Status, Seconds);
}

void CSandMan::OnDisableForce2()
{
	bool Status = m_pDisableForce2->isChecked();
	theAPI->DisableForceProcess(Status);
}

SB_RESULT(void*) CSandMan::ConnectSbie()
{
	SB_RESULT(void*) Status;
	if (!CSbieUtils::IsRunning(CSbieUtils::eAll)) 
	{
		if (!CSbieUtils::IsInstalled(CSbieUtils::eAll))
		{
			int PortableStart = theConf->GetInt("Options/PortableStart", -1);
			if (PortableStart == -1)
			{
				bool State = false;
				PortableStart = CCheckableMessageBox::question(this, "Sandboxie-Plus", tr("Sandboxie-Plus was started in portable mode and it needs to create necessary services. This will prompt for administrative privileges.")
					, tr("Don't show this message again."), &State, QDialogButtonBox::Ok | QDialogButtonBox::Cancel, QDialogButtonBox::Ok, QMessageBox::Information) == QDialogButtonBox::Ok ? 1 : 0;

				if (State)
					theConf->SetValue("Options/PortableStart", PortableStart);
			}

			if(!PortableStart)
				return SB_OK;
		}

		Status = CSbieUtils::Start(CSbieUtils::eAll);
	}

	if (Status.GetStatus() == OP_ASYNC) {
		m_bConnectPending = true;
		return Status;
	}
	if (Status.IsError())
		return Status;

	return ConnectSbieImpl();
}

SB_STATUS CSandMan::ConnectSbieImpl()
{
	SB_STATUS Status = theAPI->Connect(g_PendingMessage.isEmpty(), theConf->GetBool("Options/UseInteractiveQueue", true));

	if (Status.GetStatus() == 0xC0000038L /*STATUS_DEVICE_ALREADY_ATTACHED*/) {
		OnLogMessage(tr("CAUTION: Another agent (probably SbieCtrl.exe) is already managing this Sandboxie session, please close it first and reconnect to take over."));
		return SB_OK;
	}

	if (!g_PendingMessage.isEmpty()) {
		OnMessage(g_PendingMessage);
		PostQuitMessage(0);
	}

	return Status;
}

SB_STATUS CSandMan::DisconnectSbie()
{
	return theAPI->Disconnect();
}

SB_RESULT(void*) CSandMan::StopSbie(bool andRemove)
{
	SB_RESULT(void*) Status;

	if (theAPI->IsConnected()) {
		Status = theAPI->TerminateAll();
		theAPI->Disconnect();
	}
	if (!Status.IsError()) {
		if(andRemove)
			Status = CSbieUtils::Uninstall(CSbieUtils::eAll); // it stops it first of course
		else
			Status = CSbieUtils::Stop(CSbieUtils::eAll);
		if (Status.GetStatus() == OP_ASYNC)
			m_bStopPending = true;
	}

	return Status;
}

void CSandMan::OnMaintenance()
{
	SB_RESULT(void*) Status;
	if (sender() == m_pConnect)
		Status = ConnectSbie();
	else if (sender() == m_pDisconnect)
		Status = DisconnectSbie();
	else if (sender() == m_pStopAll)
		Status = StopSbie();

	// advanced
	else if (sender() == m_pInstallDrv)
		Status = CSbieUtils::Install(CSbieUtils::eDriver);
	else if (sender() == m_pStartDrv)
		Status = CSbieUtils::Start(CSbieUtils::eDriver);
	else if (sender() == m_pStopDrv)
		Status = CSbieUtils::Stop(CSbieUtils::eDriver);
	else if (sender() == m_pUninstallDrv)
		Status = CSbieUtils::Uninstall(CSbieUtils::eDriver);

	else if (sender() == m_pInstallSvc)
		Status = CSbieUtils::Install(CSbieUtils::eService);
	else if (sender() == m_pStartSvc)
		Status = CSbieUtils::Start(CSbieUtils::eService);
	else if (sender() == m_pStopSvc)
		Status = CSbieUtils::Stop(CSbieUtils::eService);
	else if (sender() == m_pUninstallSvc)
		Status = CSbieUtils::Uninstall(CSbieUtils::eService);

	// uninstall	
	else if (sender() == m_pUninstallAll)
		Status = StopSbie(true);

	HandleMaintenance(Status);
}

void CSandMan::HandleMaintenance(SB_RESULT(void*) Status)
{
	if (Status.GetStatus() == OP_ASYNC) {

		HANDLE hProcess = Status.GetValue();
		QWinEventNotifier* processFinishedNotifier = new QWinEventNotifier(hProcess);
		processFinishedNotifier->setEnabled(true);
		connect(processFinishedNotifier, &QWinEventNotifier::activated, this, [processFinishedNotifier, this, hProcess]() {
			processFinishedNotifier->setEnabled(false);
			processFinishedNotifier->deleteLater();
			
			DWORD dwStatus = 0;
			GetExitCodeProcess(hProcess, & dwStatus);

			if (dwStatus != 0)
			{
				if(m_bStopPending)
					QMessageBox::warning(this, tr("Sandboxie-Plus - Error"), tr("Failed to stop all Sandboxie components"));
				else if(m_bConnectPending)
					QMessageBox::warning(this, tr("Sandboxie-Plus - Error"), tr("Failed to start required Sandboxie components"));

				OnLogMessage(tr("Maintenance operation failed (%1)").arg((quint32)dwStatus));
				CheckResults(QList<SB_STATUS>() << SB_ERR(dwStatus));
			}
			else
			{
				OnLogMessage(tr("Maintenance operation Successful"));
				if (m_bConnectPending) {

					QTimer::singleShot(1000, [this]() {
						SB_STATUS Status = this->ConnectSbieImpl();
						CheckResults(QList<SB_STATUS>() << Status);
					});
				}
			}
			m_pProgressDialog->hide();
			//statusBar()->showMessage(tr("Maintenance operation completed"), 3000);
			m_bConnectPending = false;
			m_bStopPending = false;

			CloseHandle(hProcess);
		});

		//statusBar()->showMessage(tr("Executing maintenance operation, please wait..."));
		m_pProgressDialog->OnStatusMessage(tr("Executing maintenance operation, please wait..."));
		SafeShow(m_pProgressDialog);

		return;
	}

	CheckResults(QList<SB_STATUS>() << Status);
}

void CSandMan::OnViewMode(QAction* pAction)
{
	bool bAdvanced = pAction->data().toBool();
	theConf->SetValue("Options/AdvancedView", bAdvanced);
	SetViewMode(bAdvanced);
}

void CSandMan::OnAlwaysTop()
{
	StoreState();
	bool bAlwaysOnTop = m_pWndTopMost->isChecked();
	theConf->SetValue("Options/AlwaysOnTop", bAlwaysOnTop);
	this->setWindowFlag(Qt::WindowStaysOnTopHint, bAlwaysOnTop);
	this->show(); // why is this needed?
	m_pPopUpWindow->setWindowFlag(Qt::WindowStaysOnTopHint, bAlwaysOnTop);
	m_pProgressDialog->setWindowFlag(Qt::WindowStaysOnTopHint, bAlwaysOnTop);
	LoadState();
}

void CSandMan::SetViewMode(bool bAdvanced)
{
	if (bAdvanced)
	{
		for (int i = m_iMenuViewPos; i < m_pMenuView->actions().count(); i++)
			m_pMenuView->actions().at(i)->setVisible(true);

		if (m_pMenuHelp->actions().first() != m_pSupport) {
			m_pMenuHelp->insertAction(m_pMenuHelp->actions().first(), m_pSupport);
			menuBar()->removeAction(m_pSupport);
		}

		m_pToolBar->show();
		m_pLogTabs->show();
		if (theConf->GetBool("Options/NoStatusBar", false))
			statusBar()->hide();
		else {
			statusBar()->show();
			//if (theConf->GetBool("Options/NoSizeGrip", false))
			//	statusBar()->setSizeGripEnabled(false);
		}
	}
	else
	{
		for (int i = m_iMenuViewPos; i < m_pMenuView->actions().count(); i++)
			m_pMenuView->actions().at(i)->setVisible(false);

		m_pMenuHelp->removeAction(m_pSupport);
		menuBar()->addAction(m_pSupport);

		m_pToolBar->hide();
		m_pLogTabs->hide();
		statusBar()->hide();
	}
}

void CSandMan::OnCleanUp()
{
	if (sender() == m_pCleanUpMsgLog || sender() == m_pCleanUpButton)
		m_pMessageLog->GetTree()->clear();
	
	if (sender() == m_pCleanUpTrace || sender() == m_pCleanUpButton)
		m_pTraceView->Clear();
	
	if (sender() == m_pCleanUpProcesses || sender() == m_pCleanUpButton)
		theAPI->UpdateProcesses(false, m_pShowAllSessions->isChecked());
}

void CSandMan::OnProcView()
{
	theConf->SetValue("Options/KeepTerminated", m_pKeepTerminated->isChecked());
	theConf->SetValue("Options/ShowAllSessions", m_pShowAllSessions->isChecked());
}

void CSandMan::OnSettings()
{
	static CSettingsWindow* pSettingsWindow = NULL;
	if (pSettingsWindow == NULL)
	{
		pSettingsWindow = new CSettingsWindow();
		connect(pSettingsWindow, SIGNAL(OptionsChanged()), this, SLOT(UpdateSettings()));
		connect(pSettingsWindow, &CSettingsWindow::Closed, [this]() {
			pSettingsWindow = NULL;
		});
		SafeShow(pSettingsWindow);
	}
}

void CSandMan::UpdateSettings()
{
	m_pTrayBoxes->clear(); // force refresh
	SetUITheme();
	m_pTrayBoxes->setStyle(QStyleFactory::create(m_DefaultStyle));

	//m_pBoxView->UpdateRunMenu();

	SetupHotKeys();

	if (theConf->GetInt("Options/SysTrayIcon", 1))
		m_pTrayIcon->show();
	else
		m_pTrayIcon->hide();
}

void CSandMan::OnResetMsgs()
{
	auto Ret = QMessageBox("Sandboxie-Plus", tr("Do you also want to reset hidden message boxes (yes), or only all log messages (no)?"),
		QMessageBox::Question, QMessageBox::Yes | QMessageBox::Default, QMessageBox::No, QMessageBox::Cancel | QMessageBox::Escape, this).exec();
	if (Ret == QMessageBox::Cancel)
		return;

	if (Ret == QMessageBox::Yes)
	{
		theConf->SetValue("Options/PortableStop", -1);
		theConf->SetValue("Options/PortableStart", -1);
		theConf->SetValue("Options/PortableRootDir", -1);

		theConf->SetValue("Options/CheckForUpdates", 2);

		theConf->SetValue("Options/NoEditInfo", true);

		theConf->SetValue("Options/BoxedExplorerInfo", true);
		theConf->SetValue("Options/ExplorerInfo", true);

		theConf->SetValue("Options/OpenUrlsSandboxed", 2);

		theConf->SetValue("Options/AutoCleanupTemplates", -1);
		theConf->SetValue("Options/WarnTerminateAll", -1);
		theConf->SetValue("Options/WarnTerminate", -1);
	}

	theAPI->GetUserSettings()->UpdateTextList("SbieCtrl_HideMessage", QStringList(), true);
	m_pPopUpWindow->ReloadHiddenMessages();
}

void CSandMan::OnResetGUI()
{
	hide();

	theConf->DelValue("ErrorWindow/Window_Geometry");
	theConf->DelValue("MainWindow/Window_Geometry");
	theConf->DelValue("MainWindow/Window_State");
	theConf->DelValue("MainWindow/BoxTree_Columns");
	theConf->DelValue("MainWindow/LogList_Columns");
	theConf->DelValue("MainWindow/Log_Splitter");
	theConf->DelValue("MainWindow/Panel_Splitter");
	theConf->DelValue("MainWindow/BoxTree_Columns");
	theConf->DelValue("MainWindow/TraceLog_Columns");
	theConf->DelValue("FileBrowserWindow/Window_Geometry");
	theConf->DelValue("FileBrowserWindow/FileTree_Columns");
	theConf->DelValue("NewBoxWindow/Window_Geometry");
	theConf->DelValue("OptionsWindow/Window_Geometry");
	theConf->DelValue("OptionsWindow/Run_Columns");
	theConf->DelValue("OptionsWindow/AutoRun_Columns");
	theConf->DelValue("OptionsWindow/Groups_Columns");
	theConf->DelValue("OptionsWindow/Forced_Columns");
	theConf->DelValue("OptionsWindow/Stop_Columns");
	theConf->DelValue("OptionsWindow/Start_Columns");
	theConf->DelValue("OptionsWindow/INet_Columns");
	theConf->DelValue("OptionsWindow/NetFw_Columns");
	theConf->DelValue("OptionsWindow/Access_Columns");
	theConf->DelValue("OptionsWindow/Recovery_Columns");
	theConf->DelValue("OptionsWindow/Templates_Columns");
	theConf->DelValue("PopUpWindow/Window_Geometry");
	theConf->DelValue("RecoveryWindow/Window_Geometry");
	theConf->DelValue("RecoveryWindow/TreeView_Columns");
	theConf->DelValue("SelectBoxWindow/Window_Geometry");
	theConf->DelValue("SettingsWindow/Window_Geometry");
	theConf->DelValue("SnapshotsWindow/Window_Geometry");

	LoadState();

	SafeShow(this);
}

void CSandMan::OnEditIni()
{
	if (theConf->GetBool("Options/NoEditInfo", true))
	{
		bool State = false;
		CCheckableMessageBox::question(this, "Sandboxie-Plus", 
			theConf->GetBool("Options/WatchIni", true)
			? tr("The changes will be applied automatically whenever the file gets saved.")
			: tr("The changes will be applied automatically as soon as the editor is closed.")
			, tr("Don't show this message again."), &State, QDialogButtonBox::Ok, QDialogButtonBox::Ok, QMessageBox::Information);

		if (State)
			theConf->SetValue("Options/NoEditInfo", false);
	}

	wstring Editor = theConf->GetString("Options/Editor", "notepad.exe").toStdWString();
	wstring IniPath = theAPI->GetIniPath().toStdWString();

	SHELLEXECUTEINFO si = { 0 };
	si.cbSize = sizeof(SHELLEXECUTEINFO);
	si.fMask = SEE_MASK_NOCLOSEPROCESS;
	si.hwnd = NULL;
	si.lpVerb = L"runas";
	si.lpFile = Editor.c_str();
	si.lpParameters = IniPath.c_str();
	si.lpDirectory = NULL;
	si.nShow = SW_SHOW;
	si.hInstApp = NULL;
	ShellExecuteEx(&si);
	//WaitForSingleObject(si.hProcess, INFINITE);
	//CloseHandle(si.hProcess);

	if (theConf->GetBool("Options/WatchIni", true))
		return; // if the ini is watched don't double reload
	
	QWinEventNotifier* processFinishedNotifier = new QWinEventNotifier(si.hProcess);
	processFinishedNotifier->setEnabled(true);
	connect(processFinishedNotifier, &QWinEventNotifier::activated, this, [processFinishedNotifier, this, si]() {
		processFinishedNotifier->setEnabled(false);
		processFinishedNotifier->deleteLater();
		this->OnReloadIni();
		CloseHandle(si.hProcess);
	});
}

void CSandMan::OnReloadIni()
{
	theAPI->ReloadConfig();
}

void CSandMan::OnIniReloaded()
{
	m_pBoxView->ReloadUserConfig();
	m_pPopUpWindow->ReloadHiddenMessages();
}

void CSandMan::OnSetMonitoring()
{
	theAPI->EnableMonitor(m_pEnableMonitoring->isChecked());

	if(m_pEnableMonitoring->isChecked() && !m_pToolBar->isVisible())
		m_pLogTabs->show();

	//m_pTraceView->setEnabled(m_pEnableMonitoring->isChecked());
}

SB_STATUS CSandMan::AddAsyncOp(const CSbieProgressPtr& pProgress, bool bWait, const QString& InitialMsg)
{
	m_pAsyncProgress.insert(pProgress.data(), pProgress);
	connect(pProgress.data(), SIGNAL(Message(const QString&)), this, SLOT(OnAsyncMessage(const QString&)));
	connect(pProgress.data(), SIGNAL(Progress(int)), this, SLOT(OnAsyncProgress(int)));
	connect(pProgress.data(), SIGNAL(Finished()), this, SLOT(OnAsyncFinished()));

	m_pProgressDialog->OnStatusMessage(InitialMsg);
	if (bWait) {
		m_pProgressModal = true;
		m_pProgressDialog->exec(); // safe exec breaks the closing
		m_pProgressModal = false;
	}
	else
		SafeShow(m_pProgressDialog);

	if (pProgress->IsFinished()) // Note: since the operation runs asynchronously, it may have already finished, so we need to test for that
		OnAsyncFinished(pProgress.data());

	if (pProgress->IsCanceled())
		return CSbieStatus(SB_Canceled);
	return SB_OK;
}

void CSandMan::OnAsyncFinished()
{
	OnAsyncFinished(qobject_cast<CSbieProgress*>(sender()));
}

void CSandMan::OnAsyncFinished(CSbieProgress* pSender)
{
	CSbieProgressPtr pProgress = m_pAsyncProgress.take(pSender);
	if (pProgress.isNull())
		return;
	disconnect(pProgress.data() , SIGNAL(Finished()), this, SLOT(OnAsyncFinished()));

	SB_STATUS Status = pProgress->GetStatus();
	if(Status.IsError())
		CSandMan::CheckResults(QList<SB_STATUS>() << Status);

	if (m_pAsyncProgress.isEmpty()) {
		if(m_pProgressModal)
			m_pProgressDialog->close();
		else
			m_pProgressDialog->hide();
	}
}

void CSandMan::OnAsyncMessage(const QString& Text)
{
	m_pProgressDialog->OnStatusMessage(Text);
}

void CSandMan::OnAsyncProgress(int Progress)
{
	m_pProgressDialog->OnProgressMessage("", Progress);
}

void CSandMan::OnCancelAsync()
{
	foreach(const CSbieProgressPtr& pProgress, m_pAsyncProgress)
		pProgress->Cancel();
}

QString CSandMan::FormatError(const SB_STATUS& Error)
{
	//QString Text = Error.GetText();
	//if (!Text.isEmpty())
	//	return Text;

	QString Message;
	switch (Error.GetMsgCode())
	{
	case SB_Generic:		return tr("Error Status: 0x%1 (%2)").arg((quint32)Error.GetStatus(), 8, 16, QChar('0')).arg(
		(Error.GetArgs().isEmpty() || Error.GetArgs().first().toString().isEmpty()) ? tr("Unknown") : Error.GetArgs().first().toString().trimmed());
	case SB_Message:		Message = "%1"; break;
	case SB_NeedAdmin:		Message = tr("Administrator rights are required for this operation."); break;
	case SB_ExecFail:		Message = tr("Failed to execute: %1"); break;
	case SB_DriverFail:		Message = tr("Failed to connect to the driver"); break;
	case SB_ServiceFail:	Message = tr("Failed to communicate with Sandboxie Service: %1"); break;
	case SB_Incompatible:	Message = tr("An incompatible Sandboxie %1 was found. Compatible versions: %2"); break;
	case SB_PathFail:		Message = tr("Can't find Sandboxie installation path."); break;
	case SB_FailedCopyConf:	Message = tr("Failed to copy configuration from sandbox %1: %2"); break;
	case SB_AlreadyExists:  Message = tr("A sandbox of the name %1 already exists"); break;
	case SB_DeleteFailed:	Message = tr("Failed to delete sandbox %1: %2"); break;
	case SB_NameLenLimit:	Message = tr("The sandbox name can not be longer than 32 characters."); break;
	case SB_BadNameDev:		Message = tr("The sandbox name can not be a device name."); break;
	case SB_BadNameChar:	Message = tr("The sandbox name can contain only letters, digits and underscores which are displayed as spaces."); break;
	case SB_FailedKillAll:	Message = tr("Failed to terminate all processes"); break;
	case SB_DeleteProtect:	Message = tr("Delete protection is enabled for the sandbox"); break;
	case SB_DeleteNotEmpty:	Message = tr("All sandbox processes must be stopped before the box content can be deleted"); break;
	case SB_DeleteError:	Message = tr("Error deleting sandbox folder: %1"); break;
	//case SB_RemNotEmpty:	Message = tr("A sandbox must be emptied before it can be renamed."); break;
	case SB_DelNotEmpty:	Message = tr("A sandbox must be emptied before it can be deleted."); break;
	case SB_FailedMoveDir:	Message = tr("Failed to move directory '%1' to '%2'"); break;
	case SB_SnapIsRunning:	Message = tr("This Snapshot operation can not be performed while processes are still running in the box."); break;
	case SB_SnapMkDirFail:	Message = tr("Failed to create directory for new snapshot"); break;
	case SB_SnapCopyDatFail:Message = tr("Failed to copy box data files"); break;
	case SB_SnapNotFound:	Message = tr("Snapshot not found"); break;
	case SB_SnapMergeFail:	Message = tr("Error merging snapshot directories '%1' with '%2', the snapshot has not been fully merged."); break;
	case SB_SnapRmDirFail:	Message = tr("Failed to remove old snapshot directory '%1'"); break;
	case SB_SnapIsShared:	Message = tr("Can't remove a snapshot that is shared by multiple later snapshots"); break;
	case SB_SnapDelDatFail:	Message = tr("Failed to remove old box data files"); break;
	case SB_NotAuthorized:	Message = tr("You are not authorized to update configuration in section '%1'"); break;
	case SB_ConfigFailed:	Message = tr("Failed to set configuration setting %1 in section %2: %3"); break;
	case SB_SnapIsEmpty:	Message = tr("Can not create snapshot of an empty sandbox"); break;
	case SB_NameExists:		Message = tr("A sandbox with that name already exists"); break;
	case SB_PasswordBad:	Message = tr("The config password must not be longer than 64 characters"); break;
	case SB_Canceled:		Message = tr("The operation was canceled by the user"); break;
	default:				return tr("Unknown Error Status: 0x%1").arg((quint32)Error.GetStatus(), 8, 16, QChar('0'));
	}

	foreach(const QVariant& Arg, Error.GetArgs())
		Message = Message.arg(Arg.toString()); // todo: make quint32 hex and so on

	return Message;
}

void CSandMan::CheckResults(QList<SB_STATUS> Results)
{
	QStringList Errors;
	for (QList<SB_STATUS>::iterator I = Results.begin(); I != Results.end(); ++I) {
		if (I->IsError() && I->GetStatus() != OP_CANCELED)
			Errors.append(FormatError(*I));
	}

	if (Errors.count() == 1)
		QMessageBox::warning(theGUI, tr("Sandboxie-Plus - Error"), Errors.first());
	else if (Errors.count() > 1) {
		CMultiErrorDialog Dialog(tr("Operation failed for %1 item(s).").arg(Errors.size()), Errors, theGUI);
		Dialog.exec();
	}
}

void CSandMan::OnShowHide()
{
	if (isVisible()) {
		StoreState();
		hide();
	} else
		show();
}

void CSandMan::OnSysTray(QSystemTrayIcon::ActivationReason Reason)
{
	static bool TriggerSet = false;
	static bool NullifyTrigger = false;
	switch(Reason)
	{
		case QSystemTrayIcon::Context:
		{
			QMap<QString, CSandBoxPtr> Boxes = theAPI->GetAllBoxes();

			int iSysTrayFilter = theConf->GetInt("Options/SysTrayFilter", 0);

			bool bAdded = false;
			if (m_pTrayBoxes->topLevelItemCount() == 0)
				bAdded = true; // triger size refresh

			QMap<QString, QTreeWidgetItem*> OldBoxes;
			for(int i = 0; i < m_pTrayBoxes->topLevelItemCount(); ++i) 
			{
				QTreeWidgetItem* pItem = m_pTrayBoxes->topLevelItem(i);
				QString Name = pItem->data(0, Qt::UserRole).toString();
				OldBoxes.insert(Name,pItem);
			}
			
			foreach(const CSandBoxPtr & pBox, Boxes) 
			{
				if (!pBox->IsEnabled())
					continue;

				CSandBoxPlus* pBoxEx = qobject_cast<CSandBoxPlus*>(pBox.data());

				if (iSysTrayFilter == 2) { // pinned only
					if (!pBox->GetBool("PinToTray", false))
						continue;
				}
				else if (iSysTrayFilter == 1) { // active + pinned
					if (pBoxEx->GetActiveProcessCount() == 0 && !pBox->GetBool("PinToTray", false))
						continue;
				}

				QTreeWidgetItem* pItem = OldBoxes.take(pBox->GetName());
				if(!pItem)
				{
					pItem = new QTreeWidgetItem();
					pItem->setData(0, Qt::UserRole, pBox->GetName());
					pItem->setText(0, "  " + pBox->GetName().replace("_", " "));
					m_pTrayBoxes->addTopLevelItem(pItem);

					bAdded = true;
				}

				pItem->setData(0, Qt::DecorationRole, theGUI->GetBoxIcon(pBoxEx->GetType(), pBox->GetActiveProcessCount() != 0));
			}

			foreach(QTreeWidgetItem* pItem, OldBoxes)
				delete pItem;

			if (!OldBoxes.isEmpty() || bAdded) 
			{
				auto palette = m_pTrayBoxes->palette();
				palette.setColor(QPalette::Base, m_pTrayMenu->palette().color(m_DarkTheme ? QPalette::Base : QPalette::Window));
				m_pTrayBoxes->setPalette(palette);
				m_pTrayBoxes->setFrameShape(QFrame::NoFrame);

				//const int FrameWidth = m_pTrayBoxes->style()->pixelMetric(QStyle::PM_DefaultFrameWidth);
				int Height = 0; //m_pTrayBoxes->header()->height() + (2 * FrameWidth);

				for (QTreeWidgetItemIterator AllIterator(m_pTrayBoxes, QTreeWidgetItemIterator::All); *AllIterator; ++AllIterator)
					Height += m_pTrayBoxes->visualItemRect(*AllIterator).height();

				QRect scrRect = this->screen()->availableGeometry();
				int MaxHeight = scrRect.height() / 2;
				if (Height > MaxHeight) {
					Height = MaxHeight;
					if (Height < 64)
						Height = 64;
				}

				m_pTrayBoxes->setFixedHeight(Height);

				m_pTrayMenu->removeAction(m_pTrayList);
				m_pTrayMenu->insertAction(m_pTraySeparator, m_pTrayList);

				m_pTrayBoxes->setFocus();
			}

			m_pTrayMenu->popup(QCursor::pos());	
			break;
		}
		case QSystemTrayIcon::DoubleClick:
			if (isVisible())
			{
				if(TriggerSet)
					NullifyTrigger = true;
				
				StoreState();
				hide();
				
				if (theAPI->GetGlobalSettings()->GetBool("ForgetPassword", false))
					theAPI->ClearPassword();

				break;
			}
			show();
		case QSystemTrayIcon::Trigger:
			if (isVisible() && !TriggerSet)
			{
				TriggerSet = true;
				QTimer::singleShot(100, [this]() { 
					TriggerSet = false;
					if (NullifyTrigger) {
						NullifyTrigger = false;
						return;
					}
					this->setWindowState((this->windowState() & ~Qt::WindowMinimized) | Qt::WindowActive);
					SetForegroundWindow(MainWndHandle);
				} );
			}
			m_pPopUpWindow->Poke();
			break;
	}
}

void CSandMan::OpenUrl(const QUrl& url)
{
	if (url.scheme() == "sbie") {
		QString path = url.path();
		if (path == "/cert")
			return UpdateCert();
		return OpenUrl("https://sandboxie-plus.com/sandboxie" + path);
	}

	int iSandboxed = theConf->GetInt("Options/OpenUrlsSandboxed", 2);

	if (iSandboxed == 2)
	{
		bool bCheck = false;
		QString Message = tr("Do you want to open %1 in a sandboxed (yes) or unsandboxed (no) Web browser?").arg(url.toString());
		QDialogButtonBox::StandardButton Ret = CCheckableMessageBox::question(this, "Sandboxie-Plus", Message , tr("Remember choice for later."), 
			&bCheck, QDialogButtonBox::Yes | QDialogButtonBox::No | QDialogButtonBox::Cancel, QDialogButtonBox::Yes, QMessageBox::Question);
		if (Ret == QDialogButtonBox::Cancel) return;
		iSandboxed = Ret == QDialogButtonBox::Yes ? 1 : 0;
		if(bCheck) theConf->SetValue("Options/OpenUrlsSandboxed", iSandboxed);
	}

	if (iSandboxed) RunSandboxed(QStringList(url.toString()), "DefaultBox");
	else ShellExecute(MainWndHandle, NULL, url.toString().toStdWString().c_str(), NULL, NULL, SW_SHOWNORMAL);
}

QString CSandMan::GetVersion()
{
	QString Version = QString::number(VERSION_MJR) + "." + QString::number(VERSION_MIN) //.rightJustified(2, '0')
#if VERSION_REV > 0 || VERSION_MJR == 0
		+ "." + QString::number(VERSION_REV)
#endif
#if VERSION_UPD > 0
		+ QString('a' + VERSION_UPD - 1)
#endif
		;
	return Version;
}

void CSandMan::CheckForUpdates(bool bManual)
{
	if (!m_pUpdateProgress.isNull())
		return;

	m_pUpdateProgress = CSbieProgressPtr(new CSbieProgress());
	AddAsyncOp(m_pUpdateProgress);
	m_pUpdateProgress->ShowMessage(tr("Checking for updates..."));

	if (m_RequestManager == NULL) 
		m_RequestManager = new CNetworkAccessManager(30 * 1000, this);


	QUrlQuery Query;
	Query.addQueryItem("software", "sandboxie-plus");
	//QString Branche = theConf->GetString("Options/ReleaseBranche");
	//if (!Branche.isEmpty())
	//	Query.addQueryItem("branche", Branche);
	//Query.addQueryItem("version", GetVersion());
	Query.addQueryItem("version", QString::number(VERSION_MJR) + "." + QString::number(VERSION_MIN) + "." + QString::number(VERSION_REV) + "." + QString::number(VERSION_UPD));
	Query.addQueryItem("system", "windows-" + QSysInfo::kernelVersion() + "-" + QSysInfo::currentCpuArchitecture());
	Query.addQueryItem("language", QString::number(m_LanguageId));

	QString UpdateKey = GetArguments(g_Certificate, L'\n', L':').value("UPDATEKEY");
	if (UpdateKey.isEmpty())
		UpdateKey = theAPI->GetGlobalSettings()->GetText("UpdateKey"); // theConf->GetString("Options/UpdateKey");
	if (!UpdateKey.isEmpty())
		Query.addQueryItem("update_key", UpdateKey);
	Query.addQueryItem("auto", bManual ? "0" : "1");

	QUrl Url("https://sandboxie-plus.com/update.php");
	Url.setQuery(Query);

	QNetworkRequest Request = QNetworkRequest(Url);
	Request.setAttribute(QNetworkRequest::FollowRedirectsAttribute, true);
	//Request.setRawHeader("Accept-Encoding", "gzip");
	QNetworkReply* pReply = m_RequestManager->get(Request);
	pReply->setProperty("manual", bManual);
	connect(pReply, SIGNAL(finished()), this, SLOT(OnUpdateCheck()));
}

void CSandMan::OnUpdateCheck()
{
	if (m_pUpdateProgress.isNull())
		return;

	QNetworkReply* pReply = qobject_cast<QNetworkReply*>(sender());
	QByteArray Reply = pReply->readAll();
	bool bManual = pReply->property("manual").toBool();
	pReply->deleteLater();

	m_pUpdateProgress->Finish(SB_OK);
	m_pUpdateProgress.clear();

	QVariantMap Data = QJsonDocument::fromJson(Reply).toVariant().toMap();
	if (Data.isEmpty() || Data["error"].toBool())
	{
		QString Error = Data.isEmpty() ? tr("server not reachable") : Data["errorMsg"].toString();
		OnLogMessage(tr("Failed to check for updates, error: %1").arg(Error), !bManual);
		if (bManual)
			QMessageBox::critical(this, "Sandboxie-Plus", tr("Failed to check for updates, error: %1").arg(Error));
		return;
	}

	bool bNothing = true;

	QStringList IgnoredUpdates = theConf->GetStringList("Options/IgnoredUpdates");

	QString UserMsg = Data["userMsg"].toString();
	if (!UserMsg.isEmpty())
	{
		QString MsgHash = QCryptographicHash::hash(Data["userMsg"].toByteArray(), QCryptographicHash::Md5).toHex().left(8);
		if (!IgnoredUpdates.contains(MsgHash))
		{
			QString FullMessage = UserMsg;
			QString InfoUrl = Data["infoUrl"].toString();
			if (!InfoUrl.isEmpty())
				FullMessage += tr("<p>Do you want to go to the <a href=\"%1\">info page</a>?</p>").arg(InfoUrl);

			CCheckableMessageBox mb(this);
			mb.setWindowTitle("Sandboxie-Plus");
			QIcon ico(QLatin1String(":/SandMan.png"));
			mb.setIconPixmap(ico.pixmap(64, 64));
			//mb.setTextFormat(Qt::RichText);
			mb.setText(UserMsg);
			mb.setCheckBoxText(tr("Don't show this announcement in the future."));
			
			if (!InfoUrl.isEmpty()) {
				mb.setStandardButtons(QDialogButtonBox::Yes | QDialogButtonBox::No);
				mb.setDefaultButton(QDialogButtonBox::Yes);
			}
			else
				mb.setStandardButtons(QDialogButtonBox::Ok);

			mb.exec();

			if (mb.isChecked())
				theConf->SetValue("Options/IgnoredUpdates", IgnoredUpdates << MsgHash);

			if (mb.clickedStandardButton() == QDialogButtonBox::Yes)
			{
				QDesktopServices::openUrl(InfoUrl);
			}

			bNothing = false;
		}
	}

	QString VersionStr = Data["version"].toString();
	if (!VersionStr.isEmpty()) //&& VersionStr != GetVersion())
	{
		UCHAR myVersion[4] = { VERSION_UPD, VERSION_REV, VERSION_MIN, VERSION_MJR }; // ntohl
		ULONG MyVersion = *(ULONG*)&myVersion;

		ULONG Version = 0;
		QStringList Nums = VersionStr.split(".");
		for (int i = 0, Bits = 24; i < Nums.count() && Bits >= 0; i++, Bits -= 8)
			Version |= (Nums[i].toInt() & 0xFF) << Bits;

		if (Version > MyVersion)
		if (bManual || !IgnoredUpdates.contains(VersionStr)) // when checked manually always show result
		{
			bNothing = false;
			//QDateTime Updated = QDateTime::fromTime_t(Data["updated"].toULongLong());

			QString UpdateMsg = Data["updateMsg"].toString();
			QString UpdateUrl = Data["updateUrl"].toString();

			QString DownloadUrl = Data["downloadUrl"].toString();
			//	'sha256'
			//	'signature'

			QString FullMessage = UpdateMsg.isEmpty() ? tr("<p>There is a new version of Sandboxie-Plus available.<br /><font color='red'>New version:</font> <b>%1</b></p>").arg(VersionStr) : UpdateMsg;
			if (!DownloadUrl.isEmpty())
				FullMessage += tr("<p>Do you want to download the latest version?</p>");
			else if (!UpdateUrl.isEmpty())
				FullMessage += tr("<p>Do you want to go to the <a href=\"%1\">download page</a>?</p>").arg(UpdateUrl);

			CCheckableMessageBox mb(this);
			mb.setWindowTitle("Sandboxie-Plus");
			QIcon ico(QLatin1String(":/SandMan.png"));
			mb.setIconPixmap(ico.pixmap(64, 64));
			//mb.setTextFormat(Qt::RichText);
			mb.setText(FullMessage);
			mb.setCheckBoxText(tr("Don't show this message anymore."));
			mb.setCheckBoxVisible(!bManual);

			if (!UpdateUrl.isEmpty() || !DownloadUrl.isEmpty()) {
				mb.setStandardButtons(QDialogButtonBox::Yes | QDialogButtonBox::No);
				mb.setDefaultButton(QDialogButtonBox::Yes);
			}
			else
				mb.setStandardButtons(QDialogButtonBox::Ok);

			mb.exec();

			if (mb.isChecked())
				theConf->SetValue("Options/IgnoredUpdates", IgnoredUpdates << VersionStr);

			if (mb.clickedStandardButton() == QDialogButtonBox::Yes)
			{
				if (!DownloadUrl.isEmpty())
				{
					QNetworkRequest Request = QNetworkRequest(DownloadUrl);
					Request.setAttribute(QNetworkRequest::FollowRedirectsAttribute, true);
					//Request.setRawHeader("Accept-Encoding", "gzip");
					QNetworkReply* pReply = m_RequestManager->get(Request);
					connect(pReply, SIGNAL(finished()), this, SLOT(OnUpdateDownload()));
					connect(pReply, SIGNAL(downloadProgress(qint64, qint64)), this, SLOT(OnUpdateProgress(qint64, qint64)));

					m_pUpdateProgress = CSbieProgressPtr(new CSbieProgress());
					AddAsyncOp(m_pUpdateProgress);
					m_pUpdateProgress->ShowMessage(tr("Downloading new version..."));
				}
				else
					QDesktopServices::openUrl(UpdateUrl);
			}
		}
	}

	if (bNothing) 
	{
		theConf->SetValue("Options/NextCheckForUpdates", QDateTime::currentDateTime().addDays(7).toTime_t());

		if (bManual) {
			QMessageBox::information(this, "Sandboxie-Plus", tr("No new updates found, your Sandboxie-Plus is up-to-date.\n"
				"\nNote: The update check is often behind the latest GitHub release to ensure that only tested updates are offered."));
		}
	}
}

void CSandMan::OnUpdateProgress(qint64 bytes, qint64 bytesTotal)
{
	if (bytesTotal != 0 && !m_pUpdateProgress.isNull())
		m_pUpdateProgress->Progress(100 * bytes / bytesTotal);
}

void CSandMan::OnUpdateDownload()
{
	if (m_pUpdateProgress.isNull())
		return;

	QString TempDir = QStandardPaths::writableLocation(QStandardPaths::TempLocation);
	if (TempDir.right(1) != "/")
		TempDir += "/";

	m_pUpdateProgress->Progress(-1);

	QNetworkReply* pReply = qobject_cast<QNetworkReply*>(sender());
	quint64 Size = pReply->bytesAvailable();
	QString Name = pReply->request().url().fileName();
	if (Name.isEmpty() || Name.right(4).compare(".exe", Qt::CaseInsensitive) != 0)
		Name = "Sandboxie-Plus-Install.exe";

	QString FilePath = TempDir + Name;

	QFile File(FilePath);
	if (File.open(QFile::WriteOnly)) {
		while (pReply->bytesAvailable() > 0)
			File.write(pReply->read(4096));
		File.close();
	}

	pReply->deleteLater();

	m_pUpdateProgress->Finish(SB_OK);
	m_pUpdateProgress.clear();

	if (File.size() != Size) {
		QMessageBox::critical(this, "Sandboxie-Plus", tr("Failed to download update from: %1").arg(pReply->request().url().toString()));
		return;
	}

	QString Message = tr("<p>New Sandboxie-Plus has been downloaded to the following location:</p><p><a href=\"%2\">%1</a></p><p>Do you want to begin the installation? If any programs are running sandboxed, they will be terminated.</p>")
		.arg(FilePath).arg("File:///" + TempDir);
	if (QMessageBox("Sandboxie-Plus", Message, QMessageBox::Information, QMessageBox::Yes | QMessageBox::Default, QMessageBox::No | QMessageBox::Escape, QMessageBox::NoButton, this).exec() == QMessageBox::Yes)
		QProcess::startDetached(FilePath);
}

void CSandMan::OnHelp()
{
	if (sender() == m_pSupport)
		QDesktopServices::openUrl(QUrl("https://sandboxie-plus.com/go.php?to=donate"));
	else if (sender() == m_pForum)
		QDesktopServices::openUrl(QUrl("https://sandboxie-plus.com/go.php?to=sbie-forum"));
	else if (sender() == m_pManual)
		QDesktopServices::openUrl(QUrl("https://sandboxie-plus.com/go.php?to=sbie-docs"));
	else
		QDesktopServices::openUrl(QUrl("https://sandboxie-plus.com/go.php?to=patreon"));
}

void CSandMan::OnAbout()
{
	if (sender() == m_pAbout)
	{
		QString AboutCaption = tr(
			"<h3>About Sandboxie-Plus</h3>"
			"<p>Version %1</p>"
			"<p>Copyright (c) 2020-2022 by DavidXanatos</p>"
		).arg(GetVersion());

		QString CertInfo;
		if (!g_Certificate.isEmpty()) {
			CertInfo = tr("This copy of Sandboxie+ is certified for: %1").arg(GetArguments(g_Certificate, L'\n', L':').value("NAME"));
		} else {
			CertInfo = tr("Sandboxie+ is free for personal and non-commercial use.");
		}

		QString AboutText = tr(
			"Sandboxie-Plus is an open source continuation of Sandboxie.<br />"
			"Visit <a href=\"https://sandboxie-plus.com\">sandboxie-plus.com</a> for more information.<br />"
			"<br />"
			"%3<br />"
			"<br />"
			"Driver version: %1<br />"
			"Features: %2<br />"
			"<br />"
			"Icons from <a href=\"https://icons8.com\">icons8.com</a>"
		).arg(theAPI->GetVersion()).arg(theAPI->GetFeatureStr()).arg(CertInfo);

		QMessageBox *msgBox = new QMessageBox(this);
		msgBox->setAttribute(Qt::WA_DeleteOnClose);
		msgBox->setWindowTitle(tr("About Sandboxie-Plus"));
		msgBox->setText(AboutCaption);
		msgBox->setInformativeText(AboutText);

		QIcon ico(QLatin1String(":/SandMan.png"));
		msgBox->setIconPixmap(ico.pixmap(128, 128));

		SafeExec(msgBox);
	}
	else if (sender() == m_pAboutQt)
		QMessageBox::aboutQt(this);
}

void CSandMan::UpdateCertState()
{
	g_CertInfo.State = theAPI->GetCertState();

	g_CertInfo.about_to_expire = g_CertInfo.expirers_in_sec && g_CertInfo.expirers_in_sec < (60*60*24*30);
	if (g_CertInfo.outdated)
		OnLogMessage(tr("The supporter certificate is not valid for this build, please get an updated certificate"));
			// outdated always implicates it is no longer valid
	else if (g_CertInfo.expired) // may be still valid for the current and older builds
		OnLogMessage(tr("The supporter certificate has expired%1, please get an updated certificate")
			.arg(g_CertInfo.valid ? tr(", but it remains valid for the current build") : ""));
	else if(g_CertInfo.about_to_expire)
		OnLogMessage(tr("The supporter certificate will expire in %1 days, please get an updated certificate").arg(g_CertInfo.expirers_in_sec / (60*60*24)));

	emit CertUpdated();
}

void CSandMan::UpdateCert()
{
	QString UpdateKey; // for now only patreons can update the cert automatically
	if(GetArguments(g_Certificate, L'\n', L':').value("type").indexOf("PATREON") == 0)
		UpdateKey = GetArguments(g_Certificate, L'\n', L':').value("UPDATEKEY");
	if (UpdateKey.isEmpty()) {
		OpenUrl("https://sandboxie-plus.com/go.php?to=sbie-get-cert");
		return;
	}

	if (!m_pUpdateProgress.isNull())
		return;

	m_pUpdateProgress = CSbieProgressPtr(new CSbieProgress());
	AddAsyncOp(m_pUpdateProgress);
	m_pUpdateProgress->ShowMessage(tr("Checking for certificate..."));

	if (m_RequestManager == NULL) 
		m_RequestManager = new CNetworkAccessManager(30 * 1000, this);


	QUrlQuery Query;
	Query.addQueryItem("UpdateKey", UpdateKey);

	QUrl Url("https://sandboxie-plus.com/get_cert.php");
	Url.setQuery(Query);

	QNetworkRequest Request = QNetworkRequest(Url);
	Request.setAttribute(QNetworkRequest::FollowRedirectsAttribute, true);
	//Request.setRawHeader("Accept-Encoding", "gzip");
	QNetworkReply* pReply = m_RequestManager->get(Request);
	connect(pReply, SIGNAL(finished()), this, SLOT(OnCertCheck()));
}

void CSandMan::OnCertCheck()
{
	if (m_pUpdateProgress.isNull())
		return;

	QNetworkReply* pReply = qobject_cast<QNetworkReply*>(sender());
	QByteArray Reply = pReply->readAll();
	int Code = pReply->attribute(QNetworkRequest::HttpStatusCodeAttribute).toInt();
	pReply->deleteLater();

	m_pUpdateProgress->Finish(SB_OK);
	m_pUpdateProgress.clear();

	if (Code > 299 || Code < 200) {
		QMessageBox::critical(this, "Sandboxie-Plus", tr("No certificate found on server!"));
		return;
	}

	if (Reply.replace("\r\n","\n").compare(g_Certificate.replace("\r\n","\n"), Qt::CaseInsensitive) == 0){
		QMessageBox::information(this, "Sandboxie-Plus", tr("There is no updated certificate available."));
		return;
	}

	QString CertPath = theAPI->GetSbiePath() + "\\Certificate.dat";
	QString TempPath = QDir::tempPath() + "/Sbie+Certificate.dat";
	QFile CertFile(TempPath);
	if (CertFile.open(QFile::WriteOnly)) {
		CertFile.write(Reply);
		CertFile.close();
	}

	WindowsMoveFile(TempPath.replace("/", "\\"), CertPath.replace("/", "\\"));

	if (!theAPI->ReloadCert().IsError()) {
		CSettingsWindow::LoadCertificate();
		UpdateCertState();
	}
	else { // this should not happen
		g_Certificate.clear();
		g_CertInfo.State = 0;
	}
}

void CSandMan::SetUITheme()
{
	m_ThemeUpdatePending = false;

	bool bDark;
	int iDark = theConf->GetInt("Options/UseDarkTheme", 2);
	if (iDark == 2) {
		QSettings settings("HKEY_CURRENT_USER\\Software\\Microsoft\\Windows\\CurrentVersion\\Themes\\Personalize", QSettings::NativeFormat);
		bDark = (settings.value("AppsUseLightTheme") == 0);
	} else
		bDark = (iDark == 1);

	if (bDark)
	{
		QApplication::setStyle(QStyleFactory::create("Fusion"));
		QPalette palette;
		palette.setColor(QPalette::Window, QColor(53, 53, 53));
		palette.setColor(QPalette::WindowText, Qt::white);
		palette.setColor(QPalette::Base, QColor(25, 25, 25));
		palette.setColor(QPalette::AlternateBase, QColor(53, 53, 53));
		palette.setColor(QPalette::ToolTipBase, Qt::white);
		palette.setColor(QPalette::ToolTipText, Qt::white);
		palette.setColor(QPalette::Text, Qt::white);
		palette.setColor(QPalette::Button, QColor(53, 53, 53));
		palette.setColor(QPalette::ButtonText, Qt::white);
		palette.setColor(QPalette::BrightText, Qt::red);
		palette.setColor(QPalette::Link, QColor(218, 130, 42));
		palette.setColor(QPalette::Highlight, QColor(42, 130, 218));
		palette.setColor(QPalette::HighlightedText, Qt::black);
		palette.setColor(QPalette::Disabled, QPalette::WindowText, Qt::darkGray);
		palette.setColor(QPalette::Disabled, QPalette::Text, Qt::darkGray);
		palette.setColor(QPalette::Disabled, QPalette::Light, Qt::black);
		palette.setColor(QPalette::Disabled, QPalette::ButtonText, Qt::darkGray);
		QApplication::setPalette(palette);
	}
	else
	{
		QApplication::setStyle(QStyleFactory::create(m_DefaultStyle));
		QApplication::setPalette(m_DefaultPalett);
	}

	m_DarkTheme = bDark;
	CTreeItemModel::SetDarkMode(bDark);
	CListItemModel::SetDarkMode(bDark);
	CPopUpWindow::SetDarkMode(bDark);
	CPanelView::SetDarkMode(bDark);
	CFinder::SetDarkMode(bDark);
}

void CSandMan::UpdateTheme()
{
	if (!m_ThemeUpdatePending)
	{
		m_ThemeUpdatePending = true;
		QTimer::singleShot(500, this, SLOT(SetUITheme()));
	}
}

void CSandMan::LoadLanguage()
{
	m_LanguageId = 0;

	QString Lang = theConf->GetString("Options/UiLanguage");
	if(Lang.isEmpty())
		Lang = QLocale::system().name();

	if (Lang.compare("native", Qt::CaseInsensitive) != 0) {
		if (!Lang.isEmpty())
			m_LanguageId = LocaleNameToLCID(Lang.toStdWString().c_str(), 0);

		LoadLanguage(Lang, "sandman", 0);
		LoadLanguage(Lang, "qt", 1);
	}

	if (!m_LanguageId) 
		m_LanguageId = 1033; // default to English
}

void CSandMan::LoadLanguage(const QString& Lang, const QString& Module, int Index)
{
	qApp->removeTranslator(&m_Translator[Index]);

	if (!Lang.isEmpty())
	{
		QString LangAux = Lang; // Short version as fallback
		LangAux.truncate(LangAux.lastIndexOf('_'));

		QString LangDir = QApplication::applicationDirPath() + "/translations/";

		QString LangPath = LangDir + Module + "_";
		bool bAux = false;
		if (QFile::exists(LangPath + Lang + ".qm") || (bAux = QFile::exists(LangPath + LangAux + ".qm")))
		{
			if(m_Translator[Index].load(LangPath + (bAux ? LangAux : Lang) + ".qm", LangDir))
				qApp->installTranslator(&m_Translator[Index]);
		}
	}
}


// Make sure that QPlatformTheme strings won't be marked as vanished in all .ts files, even after running lupdate

static const char* platform_strings[] = {
QT_TRANSLATE_NOOP("QPlatformTheme", "OK"),
QT_TRANSLATE_NOOP("QPlatformTheme", "Apply"),
QT_TRANSLATE_NOOP("QPlatformTheme", "Cancel"),
QT_TRANSLATE_NOOP("QPlatformTheme", "&Yes"),
QT_TRANSLATE_NOOP("QPlatformTheme", "&No"),
};

// Make sure that CSandBox strings won't be marked as vanished in all .ts files, even after running lupdate

static const char* CSandBox_strings[] = {
QT_TRANSLATE_NOOP("CSandBox", "Waiting for folder: %1"),
QT_TRANSLATE_NOOP("CSandBox", "Deleting folder: %1"),
QT_TRANSLATE_NOOP("CSandBox", "Merging folders: %1 &gt;&gt; %2"),
QT_TRANSLATE_NOOP("CSandBox", "Finishing Snapshot Merge..."),
};

//////////////////////////////////////////////////////////////////////////////////////////
// WinSpy based window finder
//

#include <windows.h>
#include "Helpers/FindTool.h"


typedef enum DEVICE_SCALE_FACTOR {
    DEVICE_SCALE_FACTOR_INVALID	= 0,
    SCALE_100_PERCENT	= 100,
    SCALE_120_PERCENT	= 120,
    SCALE_125_PERCENT	= 125,
    SCALE_140_PERCENT	= 140,
    SCALE_150_PERCENT	= 150,
    SCALE_160_PERCENT	= 160,
    SCALE_175_PERCENT	= 175,
    SCALE_180_PERCENT	= 180,
    SCALE_200_PERCENT	= 200,
    SCALE_225_PERCENT	= 225,
    SCALE_250_PERCENT	= 250,
    SCALE_300_PERCENT	= 300,
    SCALE_350_PERCENT	= 350,
    SCALE_400_PERCENT	= 400,
    SCALE_450_PERCENT	= 450,
    SCALE_500_PERCENT	= 500
} 	DEVICE_SCALE_FACTOR;

typedef HRESULT (CALLBACK *P_GetScaleFactorForMonitor)(HMONITOR, DEVICE_SCALE_FACTOR*);

UINT GetMonitorScaling(HWND hwnd)
{
    static HINSTANCE shcore = LoadLibrary(L"Shcore.dll");
    if (shcore != nullptr)
    {
        if (auto getScaleFactorForMonitor =
                P_GetScaleFactorForMonitor(GetProcAddress(shcore, "GetScaleFactorForMonitor")))
        {
			HMONITOR monitor =
                MonitorFromWindow(hwnd, MONITOR_DEFAULTTONEAREST);

            DEVICE_SCALE_FACTOR Scale;

            getScaleFactorForMonitor(monitor, &Scale);

            return Scale;
        }
    }
    return 100;
}


#define IDD_FINDER_TOOL                 111
#define ID_FINDER_TARGET                112
#define ID_FINDER_EXPLAIN               113
#define ID_FINDER_RESULT                114

struct SFinderWndData {
	int Scale;
	HFONT hFont;
};

#define DS(x) ((x) * WndData.Scale / 100)

UINT CALLBACK FindProc(HWND hwndTool, UINT uCode, HWND hwnd)
{
	ULONG pid;
	if (uCode == WFN_END)
		GetWindowThreadProcessId(hwnd, &pid);
	else
		pid = 0;

	hwndTool = GetParent(hwndTool);

	SFinderWndData &WndData = *(SFinderWndData*)GetWindowLongPtr(hwndTool, 0);

	if (pid && pid != GetCurrentProcessId())
	{
		RECT rc;
		GetWindowRect(hwndTool, &rc);
		if (rc.bottom - rc.top <= DS(150)) 
			SetWindowPos(hwndTool, NULL, 0, 0, rc.right - rc.left, rc.bottom - rc.top + DS(70), SWP_SHOWWINDOW | SWP_NOMOVE);

		CBoxedProcessPtr pProcess = theAPI->GetProcessById(pid);
		if (!pProcess.isNull()) 
		{
			wstring result = CSandMan::tr("The selected window is running as part of program %1 in sandbox %2").arg(pProcess->GetProcessName()).arg(pProcess->GetBoxName()).toStdWString();

			SetWindowText(GetDlgItem(hwndTool, ID_FINDER_RESULT), result.c_str());
			//::ShowWindow(GetDlgItem(hwndTool, ID_FINDER_YES_BOXED), SW_SHOW);
		}
		else
		{
			wstring result = CSandMan::tr("The selected window is not running as part of any sandboxed program.").toStdWString();

			SetWindowText(GetDlgItem(hwndTool, ID_FINDER_RESULT), result.c_str());
			//::ShowWindow(GetDlgItem(hwndTool, ID_FINDER_NOT_BOXED), SW_SHOW);
		}
		::ShowWindow(GetDlgItem(hwndTool, ID_FINDER_RESULT), SW_SHOW);
	}
	else
	{
		RECT rc;
		GetWindowRect(hwndTool, &rc);
		if (rc.bottom - rc.top > DS(150))
			SetWindowPos(hwndTool, NULL, 0, 0, rc.right - rc.left, rc.bottom - rc.top - DS(70), SWP_SHOWWINDOW | SWP_NOMOVE);

		//::ShowWindow(GetDlgItem(hwndTool, ID_FINDER_YES_BOXED), SW_HIDE);
		//::ShowWindow(GetDlgItem(hwndTool, ID_FINDER_NOT_BOXED), SW_HIDE);
		::ShowWindow(GetDlgItem(hwndTool, ID_FINDER_RESULT), SW_HIDE);
	}

	return 0;
}

// hwnd:    All window processes are passed the handle of the window
//         that they belong to in hwnd.
// msg:     Current message (e.g., WM_*) from the OS.
// wParam:  First message parameter, note that these are more or less
//          integers, but they are really just "data chunks" that
//          you are expected to memcpy as raw data to float, etc.
// lParam:  Second message parameter, same deal as above.
LRESULT CALLBACK WndProc(HWND hwnd, UINT msg, WPARAM wParam, LPARAM lParam)
{
	switch (msg)
	{
		case WM_CREATE:
		{
			CREATESTRUCT* createStruct = (CREATESTRUCT*)lParam;
			SFinderWndData &WndData = *(SFinderWndData*)createStruct->lpCreateParams;
			SetWindowLongPtr(hwnd, 0, (LONG_PTR)&WndData);

			wstring info = CSandMan::tr("Drag the Finder Tool over a window to select it, then release the mouse to check if the window is sandboxed.").toStdWString();

			CreateWindow(L"Static", L"", SS_BITMAP | SS_NOTIFY | WS_VISIBLE | WS_CHILD, DS(10), DS(10), DS(32), DS(32), hwnd, (HMENU)ID_FINDER_TARGET, NULL, NULL);
			CreateWindow(L"Static", info.c_str(), WS_VISIBLE | WS_CHILD, DS(60), DS(10), DS(180), DS(85), hwnd, (HMENU)ID_FINDER_EXPLAIN, NULL, NULL);
			CreateWindow(L"Static", L"", WS_CHILD, DS(60), DS(100), DS(180), DS(50), hwnd, (HMENU)ID_FINDER_RESULT, NULL, NULL);

			WndData.hFont = CreateFont(DS(13), 0, 0, 0, FW_DONTCARE, FALSE, FALSE, FALSE, ANSI_CHARSET, OUT_TT_PRECIS, CLIP_DEFAULT_PRECIS, DEFAULT_QUALITY, DEFAULT_PITCH | FF_DONTCARE, TEXT("Tahoma"));
			if (WndData.hFont) {
				SendMessage(GetDlgItem(hwnd, ID_FINDER_EXPLAIN), WM_SETFONT, (WPARAM)WndData.hFont, TRUE);
				SendMessage(GetDlgItem(hwnd, ID_FINDER_RESULT), WM_SETFONT, (WPARAM)WndData.hFont, TRUE);
			}

			MakeFinderTool(GetDlgItem(hwnd, ID_FINDER_TARGET), FindProc);

			break;
		}

		case WM_CLOSE:
			SFinderWndData &WndData = *(SFinderWndData*)GetWindowLongPtr(hwnd, 0);

			if (WndData.hFont) DeleteObject(WndData.hFont);

			//DestroyWindow(hwnd);
			PostQuitMessage(0);
			break;
	}

	return DefWindowProc(hwnd, msg, wParam, lParam);
}

DWORD WINAPI FinderThreadFunc(LPVOID lpParam)
{
	MSG  msg;
	WNDCLASS mainWindowClass = { 0 };

	HINSTANCE hInstance = NULL;

	// You can set the main window name to anything, but
	// typically you should prefix custom window classes
	// with something that makes it unique.
	mainWindowClass.lpszClassName = TEXT("SBp.WndFinder");

	mainWindowClass.hInstance = hInstance;
	mainWindowClass.hbrBackground = GetSysColorBrush(COLOR_3DFACE);
	mainWindowClass.lpfnWndProc = WndProc;
	mainWindowClass.hCursor = LoadCursor(0, IDC_ARROW);

	mainWindowClass.cbWndExtra = sizeof(void*); // SFinderWndData

	RegisterClass(&mainWindowClass);

	// Notes:
	// - The classname identifies the TYPE of the window. Not a C type.
	//   This is a (TCHAR*) ID that Windows uses internally.
	// - The window name is really just the window text, this is
	//   commonly used for captions, including the title
	//   bar of the window itself.
	// - parentHandle is considered the "owner" of this
	//   window. MessageBoxes can use HWND_MESSAGE to
	//   free them of any window.
	// - menuHandle: hMenu specifies the child-window identifier,
	//               an integer value used by a dialog box
	//               control to notify its parent about events.
	//               The application determines the child-window
	//               identifier; it must be unique for all
	//               child windows with the same parent window.

	SFinderWndData WndData;
	WndData.Scale = GetMonitorScaling(MainWndHandle);

	HWND hwnd = CreateWindow(mainWindowClass.lpszClassName, CSandMan::tr("Sandboxie-Plus - Window Finder").toStdWString().c_str()
		, WS_SYSMENU | WS_CAPTION | WS_VISIBLE, CW_USEDEFAULT, CW_USEDEFAULT, DS(275), DS(135), NULL, 0, hInstance, &WndData);

	while (GetMessage(&msg, NULL, 0, 0))
	{
		TranslateMessage(&msg);
		DispatchMessage(&msg);
	}

	return (int)msg.wParam;
}

void CSandMan::OnWndFinder()
{
	m_pWndFinder->setEnabled(false);

	HANDLE hThread = CreateThread(NULL, 0, FinderThreadFunc, NULL, 0, NULL);

	QWinEventNotifier* finishedNotifier = new QWinEventNotifier(hThread);
	finishedNotifier->setEnabled(true);
	connect(finishedNotifier, &QWinEventNotifier::activated, this, [finishedNotifier, this, hThread]() {
		CloseHandle(hThread);

		m_pWndFinder->setEnabled(true);

		finishedNotifier->setEnabled(false);
		finishedNotifier->deleteLater();
	});
}<|MERGE_RESOLUTION|>--- conflicted
+++ resolved
@@ -949,20 +949,6 @@
 	}
 }
 
-<<<<<<< HEAD
-bool CSandMan::DoDeleteCmd(const CSandBoxPtr &pBox)
-{
-	foreach(const QString& Value, pBox->GetTextList("OnBoxDelete", true, false, true)) {
-		QString Value2 = pBox->Expand(Value);
-		CSbieProgressPtr pProgress = CSbieUtils::RunCommand(Value2, true);
-		if (!pProgress.isNull()) {
-			AddAsyncOp(pProgress, true, tr("Executing OnBoxDelete: %1").arg(Value2));
-			if (pProgress->IsCanceled())
-				return false;
-		}
-	}
-	return true;
-=======
 SB_STATUS CSandMan::DeleteBoxContent(const CSandBoxPtr& pBox, EDelMode Mode, bool DeleteShapshots)
 {
 	SB_STATUS Ret = SB_OK;
@@ -1007,7 +993,6 @@
 finish:
 	m_iDeletingContent--;
 	return Ret;
->>>>>>> 93826416
 }
 
 void CSandMan::OnBoxClosed(const QString& BoxName)
@@ -1033,26 +1018,7 @@
 			CheckResults(QList<SB_STATUS>() << Status);
 		}
 		else
-<<<<<<< HEAD
-		{
-			if (!DoDeleteCmd(pBox))
-				return;
-
-			SB_PROGRESS Status;
-			if (!DeleteShapshots && pBox->HasSnapshots()) { // in auto delete mdoe always return to last snapshot
-				QString Current;
-				pBox->GetDefaultSnapshot(&Current);
-				Status = pBox->SelectSnapshot(Current);
-			}
-			else // if there are no snapshots just use the normal cleaning procedure
-				Status = pBox->CleanBox();
-
-			if (Status.GetStatus() == OP_ASYNC)
-				AddAsyncOp(Status.GetValue(), true, tr("Auto Deleting %1 content").arg(BoxName));
-		}
-=======
 			DeleteBoxContent(pBox, eAuto, DeleteShapshots);
->>>>>>> 93826416
 	}
 }
 
