--- conflicted
+++ resolved
@@ -451,11 +451,7 @@
 	{
 	case eFile:			return QList<EAccessMode>() << eNormal << eOpen << eOpen4All << eClosed << eReadOnly << eBoxOnly;
 	case eKey:			return QList<EAccessMode>() << eNormal << eOpen << eOpen4All << eClosed << eReadOnly << eBoxOnly;
-<<<<<<< HEAD
-	case eIPC:			return QList<EAccessMode>() << eNormal << eOpen << eClosed;
-=======
 	case eIPC:			return QList<EAccessMode>() << eNormal << eOpen << eClosed << eReadOnly;
->>>>>>> 93826416
 	case eWnd:			return QList<EAccessMode>() << eOpen;
 	case eCOM:			return QList<EAccessMode>() << eOpen << eClosed << eClosedRT;
 	}
