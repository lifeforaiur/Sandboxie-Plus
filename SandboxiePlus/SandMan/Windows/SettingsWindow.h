--- conflicted
+++ resolved
@@ -23,8 +23,6 @@
 
 	virtual void accept() {}
 	virtual void reject();
-
-	static bool ApplyCertificate(const QByteArray &Certificate, QWidget* widget);
 
 	static void LoadCertificate();
 
@@ -90,10 +88,7 @@
 };
 
 void CSettingsWindow__AddContextMenu();
-<<<<<<< HEAD
-=======
 void CSettingsWindow__RemoveContextMenu();
->>>>>>> b074e995
 void CSettingsWindow__AddBrowserIcon();
 
 void WindowsMoveFile(const QString& from, const QString& to);
