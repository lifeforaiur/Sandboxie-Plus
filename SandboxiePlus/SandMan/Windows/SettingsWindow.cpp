--- conflicted
+++ resolved
@@ -245,8 +245,6 @@
 			QApplication::applicationDirPath().replace("/", "\\") + "\\Start.exe");
 }
 
-<<<<<<< HEAD
-=======
 void CSettingsWindow__RemoveContextMenu()
 {
 	QSettings settings("HKEY_LOCAL_MACHINE\\SOFTWARE\\Microsoft\\Windows NT\\CurrentVersion", QSettings::NativeFormat);
@@ -260,7 +258,6 @@
 	CSbieUtils::RemoveContextMenu();
 }
 
->>>>>>> b074e995
 void CSettingsWindow__AddBrowserIcon()
 {
 	QString Path = QStandardPaths::writableLocation(QStandardPaths::DesktopLocation).replace("/", "\\");
@@ -573,26 +570,80 @@
 	{
 		QByteArray Certificate = ui.txtCertificate->toPlainText().toUtf8();	
 		if (g_Certificate != Certificate) {
-
+			
 			QPalette palette = QApplication::palette();
+
+			QString CertPath = theAPI->GetSbiePath() + "\\Certificate.dat";
+			if (!Certificate.isEmpty()) {
+
+				auto Args = GetArguments(Certificate, L'\n', L':');
+
+				bool bLooksOk = true;
+				if (Args.value("NAME").isEmpty()) // mandatory
+					bLooksOk = false;
+				//if (Args.value("UPDATEKEY").isEmpty())
+				//	bLooksOk = false;
+				if (Args.value("SIGNATURE").isEmpty()) // absolutely mandatory
+					bLooksOk = false;
+
+				if (bLooksOk) {
+					QString TempPath = QDir::tempPath() + "/Sbie+Certificate.dat";
+					QFile CertFile(TempPath);
+					if (CertFile.open(QFile::WriteOnly)) {
+						CertFile.write(Certificate);
+						CertFile.close();
+					}
+
+					WindowsMoveFile(TempPath.replace("/", "\\"), CertPath.replace("/", "\\"));
+				}
+				else {
+					Certificate.clear();
+					QMessageBox::critical(this, "Sandboxie-Plus", tr("This does not look like a certificate, please enter the entire certificate not just a portion of it."));
+				}
+			}
+			else if(!g_Certificate.isEmpty()){
+				WindowsMoveFile(CertPath.replace("/", "\\"), "");
+			}
 
 			if (theGUI->m_DarkTheme)
 				palette.setColor(QPalette::Text, Qt::black);
 
 			ui.lblCertExp->setVisible(false);
 
-			bool bRet = ApplyCertificate(Certificate, this);
-
 			if (Certificate.isEmpty())
+			{
 				palette.setColor(QPalette::Base, Qt::white);
-			else if (!bRet) 
+			}
+			else if (!theAPI->ReloadCert().IsError())
+			{
+				g_FeatureFlags = theAPI->GetFeatureFlags();
+				theGUI->UpdateCertState();
+
+				if (g_CertInfo.expired || g_CertInfo.outdated) {
+					if(g_CertInfo.expired)
+						QMessageBox::information(this, "Sandboxie-Plus", tr("This certificate is unfortunately expired."));
+					else
+						QMessageBox::information(this, "Sandboxie-Plus", tr("This certificate is unfortunately outdated."));
+
+					palette.setColor(QPalette::Base, QColor(255, 255, 192));
+					ui.lblCertExp->setVisible(true);
+				}
+				else {
+					QMessageBox::information(this, "Sandboxie-Plus", tr("Thank you for supporting the development of Sandboxie-Plus."));
+
+					palette.setColor(QPalette::Base, QColor(192, 255, 192));
+				}
+			}
+			else
+			{
+				QMessageBox::critical(this, "Sandboxie-Plus", tr("This support certificate is not valid."));
+
 				palette.setColor(QPalette::Base, QColor(255, 192, 192));
-			else if (g_CertInfo.expired || g_CertInfo.outdated) {
-				palette.setColor(QPalette::Base, QColor(255, 255, 192));
-				ui.lblCertExp->setVisible(true);
-			}
-			else
-				palette.setColor(QPalette::Base, QColor(192, 255, 192));
+				Certificate.clear();
+				g_CertInfo.State = 0;
+			}
+
+			g_Certificate = Certificate;
 
 			ui.txtCertificate->setPalette(palette);
 		}
@@ -607,71 +658,6 @@
 	theConf->SetValue("Options/NoSupportCheck", ui.chkNoCheck->isChecked());
 
 	emit OptionsChanged();
-}
-
-bool CSettingsWindow::ApplyCertificate(const QByteArray &Certificate, QWidget* widget)
-{
-	QString CertPath = theAPI->GetSbiePath() + "\\Certificate.dat";
-	if (!Certificate.isEmpty()) {
-
-		auto Args = GetArguments(Certificate, L'\n', L':');
-
-		bool bLooksOk = true;
-		if (Args.value("NAME").isEmpty()) // mandatory
-			bLooksOk = false;
-		//if (Args.value("UPDATEKEY").isEmpty())
-		//	bLooksOk = false;
-		if (Args.value("SIGNATURE").isEmpty()) // absolutely mandatory
-			bLooksOk = false;
-
-		if (bLooksOk) {
-			QString TempPath = QDir::tempPath() + "/Sbie+Certificate.dat";
-			QFile CertFile(TempPath);
-			if (CertFile.open(QFile::WriteOnly)) {
-				CertFile.write(Certificate);
-				CertFile.close();
-			}
-
-			WindowsMoveFile(TempPath.replace("/", "\\"), CertPath.replace("/", "\\"));
-		}
-		else {
-			QMessageBox::critical(widget, "Sandboxie-Plus", tr("This does not look like a certificate, please enter the entire certificate not just a portion of it."));
-			return false;
-		}
-	}
-	else if(!g_Certificate.isEmpty()){
-		WindowsMoveFile(CertPath.replace("/", "\\"), "");
-	}
-
-	if (Certificate.isEmpty())
-		return false;
-
-	if (!theAPI->ReloadCert().IsError())
-	{
-		g_FeatureFlags = theAPI->GetFeatureFlags();
-		theGUI->UpdateCertState();
-
-		if (g_CertInfo.expired || g_CertInfo.outdated) {
-			if(g_CertInfo.expired)
-				QMessageBox::information(widget, "Sandboxie-Plus", tr("This certificate is unfortunately expired."));
-			else
-				QMessageBox::information(widget, "Sandboxie-Plus", tr("This certificate is unfortunately outdated."));
-		}
-		else {
-			QMessageBox::information(widget, "Sandboxie-Plus", tr("Thank you for supporting the development of Sandboxie-Plus."));
-		}
-
-		g_Certificate = Certificate;
-		return true;
-	}
-	else
-	{
-		QMessageBox::critical(widget, "Sandboxie-Plus", tr("This support certificate is not valid."));
-
-		g_CertInfo.State = 0;
-		g_Certificate.clear();
-		return false;
-	}
 }
 
 void CSettingsWindow::apply()
