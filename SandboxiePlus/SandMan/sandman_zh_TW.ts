<?xml version="1.0" encoding="utf-8"?>
<!DOCTYPE TS>
<TS version="2.1" language="zh_TW">
<context>
    <name>CCertificatePage</name>
    <message>
        <location filename="Wizards/SetupWizard.cpp" line="194"/>
        <source>Install your &lt;b&gt;Sandboxie-Plus&lt;/b&gt; support certificate</source>
        <translation>安裝您的 &lt;b&gt;Sandboxie-Plus&lt;/b&gt; 贊助者憑證</translation>
    </message>
    <message>
        <location filename="Wizards/SetupWizard.cpp" line="195"/>
        <source>If you have a supporter certificate, please fill it into the field below.</source>
        <translation>如果您有贊助者憑證，請填入以下欄位。</translation>
    </message>
    <message>
        <location filename="Wizards/SetupWizard.cpp" line="217"/>
        <source>Start evaluation without a certificate for a limited period of time.</source>
        <translation>開始在沒用贊助者憑證的情況下進行有限時間的試用。</translation>
    </message>
    <message>
        <location filename="Wizards/SetupWizard.cpp" line="245"/>
        <source>To use &lt;b&gt;Sandboxie-Plus&lt;/b&gt; in a business setting, an appropriate &lt;a href=&quot;https://sandboxie-plus.com/go.php?to=sbie-get-cert&quot;&gt;support certificate&lt;/a&gt; for business use is required. If you do not yet have the required certificate(s), you can get those from the &lt;a href=&quot;https://xanasoft.com/shop/&quot;&gt;xanasoft.com web shop&lt;/a&gt;.</source>
        <translation>要在商業環境使用 &lt;b&gt;Sandboxie-Plus&lt;/b&gt; 進階設定，需要適用於商業用途的&lt;a href=&quot;https://sandboxie-plus.com/go.php?to=sbie-get-cert&quot;&gt;贊助者憑證&lt;/a&gt;。如果您還沒有所需的憑證，可以透過&lt;a href=&quot;https://xanasoft.com/shop/&quot;&gt;xanasoft.com 網路商店&lt;/a&gt;取得憑證。</translation>
    </message>
    <message>
        <location filename="Wizards/SetupWizard.cpp" line="259"/>
        <source>&lt;b&gt;Sandboxie-Plus&lt;/b&gt; provides additional features and box types exclusively to &lt;u&gt;project supporters&lt;/u&gt;. Boxes like the Privacy Enhanced boxes &lt;b&gt;&lt;font color=&apos;red&apos;&gt;protect user data from illicit access&lt;/font&gt;&lt;/b&gt; by the sandboxed programs. If you are not yet a supporter, then please consider &lt;a href=&quot;https://sandboxie-plus.com/go.php?to=sbie-get-cert&quot;&gt;supporting the project&lt;/a&gt; to ensure further development of Sandboxie and to receive a &lt;a href=&quot;https://sandboxie-plus.com/go.php?to=sbie-cert&quot;&gt;supporter certificate&lt;/a&gt;.</source>
        <translation>&lt;b&gt;Sandboxie-Plus&lt;/b&gt; 為&lt;u&gt;專案贊助者&lt;/u&gt;提供額外的沙箱類型和其它進階功能。例如「隱私增強」類型的沙箱對來自沙箱化程式非法存取使用者資料的行為&lt;b&gt;&lt;font color=&apos;red&apos;&gt;提供額外的使用者資料保護&lt;/font&gt;&lt;/b&gt;。如果您還不是贊助者，請考慮 &lt;a href=&quot;https://sandboxie-plus.com/go.php?to=sbie-get-cert&quot;&gt;贊助支援此專案&lt;/a&gt;來幫助 Sandboxie 的開發工作，並以此取得&lt;a href=&quot;https://sandboxie-plus.com/go.php?to=sbie-cert&quot;&gt;贊助者憑證&lt;/a&gt;。</translation>
    </message>
</context>
<context>
    <name>CCleanUpJob</name>
    <message>
        <location filename="BoxJob.h" line="35"/>
        <source>Deleting Content</source>
        <translation>正在刪除內容</translation>
    </message>
</context>
<context>
    <name>CFileBrowserWindow</name>
    <message>
        <location filename="Views/FileView.cpp" line="323"/>
        <source>%1 - Files</source>
        <translation>%1 - 檔案</translation>
    </message>
</context>
<context>
    <name>CFileView</name>
    <message>
        <location filename="Views/FileView.cpp" line="158"/>
        <source>Create Shortcut</source>
        <translation>建立捷徑</translation>
    </message>
    <message>
        <location filename="Views/FileView.cpp" line="164"/>
        <source>Recover to Any Folder</source>
        <translation>復原到任意資料夾</translation>
    </message>
    <message>
        <location filename="Views/FileView.cpp" line="166"/>
        <source>Recover to Same Folder</source>
        <translation>復原到相同資料夾</translation>
    </message>
    <message>
        <location filename="Views/FileView.cpp" line="228"/>
        <source>Select Directory</source>
        <translation>選擇目錄</translation>
    </message>
    <message>
        <location filename="Views/FileView.cpp" line="278"/>
        <source>Create Shortcut to sandbox %1</source>
        <translation>為沙箱 %1 建立捷徑</translation>
    </message>
</context>
<context>
    <name>CFinishPage</name>
    <message>
        <location filename="Wizards/SetupWizard.cpp" line="488"/>
        <source>Complete your configuration</source>
        <translation>完成您的組態</translation>
    </message>
    <message>
        <location filename="Wizards/SetupWizard.cpp" line="495"/>
        <source>Almost complete, click Finish to apply all selected options and conclude the wizard.</source>
        <translation>所有設定基本完成了，按下 [完成]，套用所有選取的選項，並結束此精靈。</translation>
    </message>
    <message>
        <location filename="Wizards/SetupWizard.cpp" line="507"/>
        <source>Keep Sandboxie-Plus up to date.</source>
        <translation>保持 Sandboxie-Plus 持續更新到新版本。</translation>
    </message>
</context>
<context>
    <name>CIntroPage</name>
    <message>
        <location filename="Wizards/SetupWizard.cpp" line="116"/>
        <source>Introduction</source>
        <translation>摘要資訊</translation>
    </message>
    <message>
        <location filename="Wizards/SetupWizard.cpp" line="120"/>
        <source>Welcome to the Setup Wizard. This wizard will help you to configure your copy of &lt;b&gt;Sandboxie-Plus&lt;/b&gt;. You can start this wizard at any time from the Sandbox-&gt;Maintenance menu if you do not wish to complete it now.</source>
        <translation>歡迎來到設定精靈，本精靈將幫助配置您的 &lt;b&gt;Sandboxie-Plus&lt;/b&gt;。如果您不希望現在就完成組態，您可以從「沙箱 -&gt; 維護」選單中隨時重新啟動此精靈。</translation>
    </message>
    <message>
        <location filename="Wizards/SetupWizard.cpp" line="129"/>
        <source>Select how you would like to use Sandboxie-Plus</source>
        <translation>選擇 Sandboxie-Plus 的用途</translation>
    </message>
    <message>
        <location filename="Wizards/SetupWizard.cpp" line="132"/>
        <source>&amp;Personally, for private non-commercial use</source>
        <translation>個人，用於私人非商業用途(&amp;P)</translation>
    </message>
    <message>
        <location filename="Wizards/SetupWizard.cpp" line="137"/>
        <source>&amp;Commercially, for business or enterprise use</source>
        <translation>商業，用於企業或商業用途(&amp;C)</translation>
    </message>
    <message>
        <location filename="Wizards/SetupWizard.cpp" line="142"/>
        <source>Note: this option is persistent</source>
        <translation>注意: 此選項是固定的 (不可修改)</translation>
    </message>
</context>
<context>
    <name>CMonitorModel</name>
    <message>
        <location filename="Models/MonitorModel.cpp" line="115"/>
        <source>Type</source>
        <translation>類型</translation>
    </message>
    <message>
        <location filename="Models/MonitorModel.cpp" line="116"/>
        <source>Status</source>
        <translation>狀態</translation>
    </message>
    <message>
        <location filename="Models/MonitorModel.cpp" line="117"/>
        <source>Value</source>
        <translation>值</translation>
    </message>
    <message>
        <location filename="Models/MonitorModel.cpp" line="118"/>
        <source>Count</source>
        <translation>總計</translation>
    </message>
</context>
<context>
    <name>CMultiErrorDialog</name>
    <message>
        <location filename="Dialogs/MultiErrorDialog.cpp" line="10"/>
        <source>Sandboxie-Plus - Error</source>
        <translation>Sandboxie-Plus - 錯誤</translation>
    </message>
    <message>
        <location filename="Dialogs/MultiErrorDialog.cpp" line="19"/>
        <source>Message</source>
        <translation>訊息</translation>
    </message>
</context>
<context>
    <name>CNewBoxWindow</name>
    <message>
        <location filename="Windows/NewBoxWindow.cpp" line="23"/>
        <source>Sandboxie-Plus - Create New Box</source>
        <translation>Sandboxie-Plus - 建立新沙箱</translation>
    </message>
    <message>
        <location filename="Windows/NewBoxWindow.cpp" line="31"/>
        <source>New Box</source>
        <translatorcomment>沙箱名稱只能包含字母、數字和下劃線，不應對此處的文字進行翻譯！</translatorcomment>
        <translation>New Box</translation>
    </message>
    <message>
        <location filename="Windows/NewBoxWindow.cpp" line="39"/>
        <source>Hardened Sandbox with Data Protection</source>
        <translation>資料保護加固型沙箱</translation>
    </message>
    <message>
        <location filename="Windows/NewBoxWindow.cpp" line="40"/>
        <source>Security Hardened Sandbox</source>
        <translation>安全防護加固型沙箱</translation>
    </message>
    <message>
        <location filename="Windows/NewBoxWindow.cpp" line="41"/>
        <source>Sandbox with Data Protection</source>
        <translation>資料保護型沙箱</translation>
    </message>
    <message>
        <location filename="Windows/NewBoxWindow.cpp" line="42"/>
        <source>Standard Isolation Sandbox (Default)</source>
        <translation>標準隔離型沙箱 (預設)</translation>
    </message>
    <message>
        <location filename="Windows/NewBoxWindow.cpp" line="44"/>
        <source>Application Compartment with Data Protection</source>
        <translation>資料保護型應用區間</translation>
    </message>
    <message>
        <location filename="Windows/NewBoxWindow.cpp" line="45"/>
        <source>Application Compartment (NO Isolation)</source>
        <translation>應用區間 (無隔離防護)</translation>
    </message>
</context>
<context>
    <name>COnDeleteJob</name>
    <message>
        <location filename="BoxJob.h" line="56"/>
        <source>OnDelete: %1</source>
        <translation>刪除階段: %1</translation>
    </message>
</context>
<context>
    <name>COnlineUpdater</name>
    <message>
        <location filename="OnlineUpdater.cpp" line="99"/>
        <source>Do you want to check if there is a new version of Sandboxie-Plus?</source>
        <translation>您想要檢查 Sandboxie-Plus 是否存在新版本嗎？</translation>
    </message>
    <message>
        <location filename="OnlineUpdater.cpp" line="100"/>
        <source>Don&apos;t show this message again.</source>
        <translation>不再顯示此訊息。</translation>
    </message>
    <message>
        <location filename="OnlineUpdater.cpp" line="209"/>
        <source>Checking for updates...</source>
        <translation>檢查更新中...</translation>
    </message>
    <message>
        <location filename="OnlineUpdater.cpp" line="248"/>
        <source>server not reachable</source>
        <translation>伺服器無法存取</translation>
    </message>
    <message>
        <location filename="OnlineUpdater.cpp" line="249"/>
        <location filename="OnlineUpdater.cpp" line="251"/>
        <source>Failed to check for updates, error: %1</source>
        <translation>檢查更新失敗，錯誤: %1</translation>
    </message>
    <message>
        <location filename="OnlineUpdater.cpp" line="405"/>
        <source>&lt;p&gt;Do you want to download the installer?&lt;/p&gt;</source>
        <translation>&lt;p&gt;是否下載此安裝程式？&lt;/p&gt;</translation>
    </message>
    <message>
        <location filename="OnlineUpdater.cpp" line="407"/>
        <source>&lt;p&gt;Do you want to download the updates?&lt;/p&gt;</source>
        <translation>&lt;p&gt;是否下載此更新？&lt;/p&gt;</translation>
    </message>
    <message>
        <location filename="OnlineUpdater.cpp" line="409"/>
        <source>&lt;p&gt;Do you want to go to the &lt;a href=&quot;%1&quot;&gt;update page&lt;/a&gt;?&lt;/p&gt;</source>
        <translation>&lt;p&gt;是否前往到&lt;a href=&quot;%1&quot;&gt;更新頁面&lt;/a&gt;？&lt;/p&gt;</translation>
    </message>
    <message>
        <location filename="OnlineUpdater.cpp" line="417"/>
        <source>Don&apos;t show this update anymore.</source>
        <translation>不再顯示此次更新。</translation>
    </message>
    <message>
        <location filename="OnlineUpdater.cpp" line="527"/>
        <source>Downloading updates...</source>
        <translation>正在下載更新...</translation>
    </message>
    <message>
        <location filename="OnlineUpdater.cpp" line="553"/>
        <source>invalid parameter</source>
        <translation>無效參數</translation>
    </message>
    <message>
        <location filename="OnlineUpdater.cpp" line="554"/>
        <source>failed to download updated information</source>
        <oldsource>failed to download update informations</oldsource>
        <translation>下載更新資訊失敗</translation>
    </message>
    <message>
        <location filename="OnlineUpdater.cpp" line="555"/>
        <source>failed to load updated json file</source>
        <oldsource>failed to load update json file</oldsource>
        <translation>載入已更新的 Json 檔案失敗</translation>
    </message>
    <message>
        <location filename="OnlineUpdater.cpp" line="556"/>
        <source>failed to download a particular file</source>
        <translation>下載特定檔案失敗</translation>
    </message>
    <message>
        <location filename="OnlineUpdater.cpp" line="557"/>
        <source>failed to scan existing installation</source>
        <translation>掃瞄現有的安裝失敗</translation>
    </message>
    <message>
        <location filename="OnlineUpdater.cpp" line="558"/>
        <source>updated signature is invalid !!!</source>
        <oldsource>update signature is invalid !!!</oldsource>
        <translation>無效的更新檔簽章！！！</translation>
    </message>
    <message>
        <location filename="OnlineUpdater.cpp" line="559"/>
        <source>downloaded file is corrupted</source>
        <translation>下載的檔案已損壞</translation>
    </message>
    <message>
        <location filename="OnlineUpdater.cpp" line="560"/>
        <source>internal error</source>
        <translation>內部錯誤</translation>
    </message>
    <message>
        <location filename="OnlineUpdater.cpp" line="561"/>
        <source>unknown error</source>
        <translation>未知錯誤</translation>
    </message>
    <message>
        <location filename="OnlineUpdater.cpp" line="585"/>
        <source>Failed to download updates from server, error %1</source>
        <translation>從伺服器下載更新失敗，錯誤 %1</translation>
    </message>
    <message>
        <location filename="OnlineUpdater.cpp" line="604"/>
        <source>&lt;p&gt;Updates for Sandboxie-Plus have been downloaded.&lt;/p&gt;&lt;p&gt;Do you want to apply these updates? If any programs are running sandboxed, they will be terminated.&lt;/p&gt;</source>
        <translation>&lt;p&gt;Sandboxie-Plus 的更新修補程式已下載。&lt;/p&gt;&lt;p&gt;是否要套用這些更新？任何在沙箱中執行的程式都將被自動終止&lt;/p&gt;</translation>
    </message>
    <message>
        <location filename="OnlineUpdater.cpp" line="708"/>
        <source>Downloading installer...</source>
        <translation>正在下載安裝程式...</translation>
    </message>
    <message>
        <location filename="OnlineUpdater.cpp" line="750"/>
        <source>Failed to download installer from: %1</source>
        <translation>從 %1 下載安裝程式失敗</translation>
    </message>
    <message>
        <location filename="OnlineUpdater.cpp" line="776"/>
        <source>&lt;p&gt;A new Sandboxie-Plus installer has been downloaded to the following location:&lt;/p&gt;&lt;p&gt;&lt;a href=&quot;%2&quot;&gt;%1&lt;/a&gt;&lt;/p&gt;&lt;p&gt;Do you want to begin the installation? If any programs are running sandboxed, they will be terminated.&lt;/p&gt;</source>
        <translation>&lt;p&gt;一個新的 Sandboxie-Plus 安裝程式已被下載到以下位置：&lt;/p&gt;&lt;p&gt;&lt;a href=&quot;%2&quot;&gt;%1&lt;/a&gt;&lt;/p&gt;&lt;p&gt;是否要開始安裝？任何在沙箱中執行的程式都將被自動終止。&lt;/p&gt;</translation>
    </message>
    <message>
        <location filename="OnlineUpdater.cpp" line="841"/>
        <source>&lt;p&gt;Do you want to go to the &lt;a href=&quot;%1&quot;&gt;info page&lt;/a&gt;?&lt;/p&gt;</source>
        <translation>&lt;p&gt;您是否想要前往 &lt;a href=&quot;%1&quot;&gt;資訊頁面&lt;/a&gt;？&lt;/p&gt;</translation>
    </message>
    <message>
        <location filename="OnlineUpdater.cpp" line="849"/>
        <source>Don&apos;t show this announcement in the future.</source>
        <translation>此後不再顯示此公告。</translation>
    </message>
    <message>
        <location filename="OnlineUpdater.cpp" line="399"/>
        <source>&lt;p&gt;There is a new version of Sandboxie-Plus available.&lt;br /&gt;&lt;font color=&apos;red&apos;&gt;&lt;b&gt;New version:&lt;/b&gt;&lt;/font&gt; &lt;b&gt;%1&lt;/b&gt;&lt;/p&gt;</source>
        <translation>&lt;p&gt;有新版 Sandboxie-Plus 可用，&lt;br /&gt;&lt;font color=&apos;red&apos;&gt;新版本:&lt;/font&gt;&lt;b&gt;%1&lt;/b&gt;&lt;/p&gt;</translation>
    </message>
    <message>
        <location filename="OnlineUpdater.cpp" line="274"/>
        <source>No new updates found, your Sandboxie-Plus is up-to-date.

Note: The update check is often behind the latest GitHub release to ensure that only tested updates are offered.</source>
        <translation>沒有發現新的更新，您的 Sandboxie-Plus 已為最新版本。

注意: 更新檢查通常落後於最新的 GitHub 版本，以確保僅提供經過測試的更新。</translation>
    </message>
    <message>
        <location filename="OnlineUpdater.cpp" line="957"/>
        <source>Checking for certificate...</source>
        <translation>檢查憑證中...</translation>
    </message>
    <message>
        <location filename="OnlineUpdater.cpp" line="991"/>
        <source>No certificate found on server!</source>
        <translation>未在伺服器中尋找到憑證！</translation>
    </message>
    <message>
        <location filename="OnlineUpdater.cpp" line="996"/>
        <source>There is no updated certificate available.</source>
        <translation>目前沒有可用的憑證更新。</translation>
    </message>
</context>
<context>
    <name>COptionsWindow</name>
    <message>
        <location filename="Windows/OptionsWindow.cpp" line="395"/>
        <location filename="Windows/OptionsWindow.cpp" line="408"/>
        <location filename="Windows/OptionsAccess.cpp" line="24"/>
        <source>Browse for File</source>
        <translation>瀏覽檔案</translation>
    </message>
    <message>
        <location filename="Windows/OptionsAccess.cpp" line="25"/>
        <source>Browse for Folder</source>
        <translation>瀏覽資料夾</translation>
    </message>
    <message>
        <location filename="Windows/OptionsAccess.cpp" line="306"/>
        <source>Closed</source>
        <translation>已關閉</translation>
    </message>
    <message>
        <location filename="Windows/OptionsAccess.cpp" line="307"/>
        <source>Closed RT</source>
        <translation>封閉 RT</translation>
    </message>
    <message>
        <location filename="Windows/OptionsAccess.cpp" line="308"/>
        <source>Read Only</source>
        <translation>唯讀</translation>
    </message>
    <message>
        <location filename="Windows/OptionsAccess.cpp" line="302"/>
        <source>Normal</source>
        <translation>標準</translation>
    </message>
    <message>
        <location filename="Windows/OptionsAccess.cpp" line="303"/>
        <source>Open</source>
        <translation>開放</translation>
    </message>
    <message>
        <location filename="Windows/OptionsAccess.cpp" line="304"/>
        <source>Open for All</source>
        <translation>完全開放</translation>
    </message>
    <message>
        <location filename="Windows/OptionsAccess.cpp" line="305"/>
        <source>No Rename</source>
        <translation>沒有重新命名</translation>
    </message>
    <message>
        <location filename="Windows/OptionsAccess.cpp" line="309"/>
        <source>Box Only (Write Only)</source>
        <translation>僅沙箱內 (唯寫)</translation>
    </message>
    <message>
        <location filename="Windows/OptionsAccess.cpp" line="310"/>
        <source>Ignore UIPI</source>
        <translation>忽略 UIPI</translation>
    </message>
    <message>
        <location filename="Windows/OptionsAccess.cpp" line="312"/>
        <location filename="Windows/OptionsAccess.cpp" line="329"/>
        <location filename="Windows/OptionsAccess.cpp" line="342"/>
        <source>Unknown</source>
        <translation>未知</translation>
    </message>
    <message>
        <location filename="Windows/OptionsAccess.cpp" line="319"/>
        <source>Regular Sandboxie behavior - allow read and also copy on write.</source>
        <translation>一般沙箱行為 - 允許讀取及寫入時複製。</translation>
    </message>
    <message>
        <location filename="Windows/OptionsAccess.cpp" line="320"/>
        <source>Allow write-access outside the sandbox.</source>
        <translation>允許在沙箱外進行寫入 (僅當執行寫入操作的程序位於沙箱外時)。</translation>
    </message>
    <message>
        <location filename="Windows/OptionsAccess.cpp" line="321"/>
        <source>Allow write-access outside the sandbox, also for applications installed inside the sandbox.</source>
        <translation>允許在沙箱外進行寫入 (無論執行寫入操作的程序是否位於沙箱內)。</translation>
    </message>
    <message>
        <location filename="Windows/OptionsAccess.cpp" line="322"/>
        <source>Don&apos;t rename window classes.</source>
        <translation>不重新命名視窗類別。</translation>
    </message>
    <message>
        <location filename="Windows/OptionsAccess.cpp" line="323"/>
        <source>Deny access to host location and prevent creation of sandboxed copies.</source>
        <translation>拒絕對主機位置的存取，防止在沙箱內建立相應的副本。</translation>
    </message>
    <message>
        <location filename="Windows/OptionsAccess.cpp" line="324"/>
        <source>Block access to WinRT class.</source>
        <translation>阻止對 WinRT 類別的存取。</translation>
    </message>
    <message>
        <location filename="Windows/OptionsAccess.cpp" line="325"/>
        <source>Allow read-only access only.</source>
        <translation>只允許唯讀存取。</translation>
    </message>
    <message>
        <location filename="Windows/OptionsAccess.cpp" line="326"/>
        <source>Hide host files, folders or registry keys from sandboxed processes.</source>
        <translation>對沙箱內的處理程序隱藏主機檔案、資料夾或登錄機碼。</translation>
    </message>
    <message>
        <location filename="Windows/OptionsAccess.cpp" line="327"/>
        <source>Ignore UIPI restrictions for processes.</source>
        <translation>忽略對處理程序的 UIPI 限制。</translation>
    </message>
    <message>
        <location filename="Windows/OptionsAccess.cpp" line="336"/>
        <source>File/Folder</source>
        <translation>檔案和資料夾</translation>
    </message>
    <message>
        <location filename="Windows/OptionsAccess.cpp" line="337"/>
        <source>Registry</source>
        <translation>登錄</translation>
    </message>
    <message>
        <location filename="Windows/OptionsAccess.cpp" line="338"/>
        <source>IPC Path</source>
        <translation>IPC 路徑</translation>
    </message>
    <message>
        <location filename="Windows/OptionsAccess.cpp" line="339"/>
        <source>Wnd Class</source>
        <translation>Wnd 元件</translation>
    </message>
    <message>
        <location filename="Windows/OptionsAccess.cpp" line="340"/>
        <source>COM Object</source>
        <translation>COM 物件</translation>
    </message>
    <message>
        <location filename="Windows/OptionsAccess.cpp" line="347"/>
        <source>Select File</source>
        <translation>選取檔案</translation>
    </message>
    <message>
        <location filename="Windows/OptionsAccess.cpp" line="347"/>
        <source>All Files (*.*)</source>
        <translation>所有檔案 (*.*)</translation>
    </message>
    <message>
        <location filename="Windows/OptionsAccess.cpp" line="359"/>
        <location filename="Windows/OptionsForce.cpp" line="240"/>
        <location filename="Windows/OptionsForce.cpp" line="250"/>
        <location filename="Windows/OptionsRecovery.cpp" line="125"/>
        <location filename="Windows/OptionsRecovery.cpp" line="136"/>
        <source>Select Directory</source>
        <translation>選擇目錄</translation>
    </message>
    <message>
        <location filename="Windows/OptionsWindow.cpp" line="926"/>
        <location filename="Windows/OptionsAccess.cpp" line="379"/>
        <location filename="Windows/OptionsAccess.cpp" line="616"/>
        <location filename="Windows/OptionsAdvanced.cpp" line="534"/>
        <location filename="Windows/OptionsAdvanced.cpp" line="609"/>
        <location filename="Windows/OptionsNetwork.cpp" line="435"/>
        <location filename="Windows/OptionsNetwork.cpp" line="528"/>
        <location filename="Windows/OptionsNetwork.cpp" line="641"/>
        <source>All Programs</source>
        <translation>所有程式</translation>
    </message>
    <message>
        <location filename="Windows/OptionsWindow.cpp" line="924"/>
        <location filename="Windows/OptionsWindow.cpp" line="942"/>
        <location filename="Windows/OptionsAccess.cpp" line="384"/>
        <location filename="Windows/OptionsAccess.cpp" line="620"/>
        <location filename="Windows/OptionsNetwork.cpp" line="170"/>
        <location filename="Windows/OptionsNetwork.cpp" line="440"/>
        <location filename="Windows/OptionsNetwork.cpp" line="532"/>
        <source>Group: %1</source>
        <translation>群組: %1</translation>
    </message>
    <message>
        <location filename="Windows/OptionsAccess.cpp" line="522"/>
        <source>COM objects must be specified by their GUID, like: {00000000-0000-0000-0000-000000000000}</source>
        <translation>COM 物件必須被它們的 GUID 所指定，例如: {00000000-0000-0000-0000-000000000000}</translation>
    </message>
    <message>
        <location filename="Windows/OptionsAccess.cpp" line="528"/>
        <source>RT interfaces must be specified by their name.</source>
        <translation>RT 介面必須用其名稱來指定。</translation>
    </message>
    <message>
        <location filename="Windows/OptionsAccess.cpp" line="542"/>
        <source>Opening all IPC access also opens COM access, do you still want to restrict COM to the sandbox?</source>
        <translation>開放 IPC 存取權限的同時也將開放 COM 的存取權限，您是否想繼續在沙箱內限制 COM 介面的存取權限？</translation>
    </message>
    <message>
        <location filename="Windows/OptionsAccess.cpp" line="543"/>
        <source>Don&apos;t ask in future</source>
        <translation>此後不再詢問</translation>
    </message>
    <message>
        <location filename="Windows/OptionsAccess.cpp" line="552"/>
        <source>&apos;OpenWinClass=program.exe,#&apos; is not supported, use &apos;NoRenameWinClass=program.exe,*&apos; instead</source>
        <translation>不支援 &apos;OpenWinClass=program.exe,#&apos;，請改為使用 &apos;NoRenameWinClass=program.exe,*&apos;</translation>
    </message>
    <message>
        <location filename="Windows/OptionsAccess.cpp" line="595"/>
        <location filename="Windows/OptionsAdvanced.cpp" line="585"/>
        <location filename="Windows/OptionsGrouping.cpp" line="234"/>
        <location filename="Windows/OptionsGrouping.cpp" line="258"/>
        <location filename="Windows/OptionsNetwork.cpp" line="507"/>
        <source>Template values can not be edited.</source>
        <translation>範本值無法編輯。</translation>
    </message>
    <message>
        <location filename="Windows/OptionsAccess.cpp" line="663"/>
        <source>Template values can not be removed.</source>
        <translation>範本值無法刪除。</translation>
    </message>
    <message>
        <location filename="Windows/OptionsAdvanced.cpp" line="40"/>
        <source>Enable the use of win32 hooks for selected processes. Note: You need to enable win32k syscall hook support globally first.</source>
        <translation>對選取的處理程序啟用 Win32 勾點 (注意：需要先啟用全域範圍的 Win32k Syscall 勾點支援)。</translation>
    </message>
    <message>
        <location filename="Windows/OptionsAdvanced.cpp" line="41"/>
        <source>Enable crash dump creation in the sandbox folder</source>
        <translation>啟用在沙箱資料夾下建立損毀傾印檔案</translation>
    </message>
    <message>
        <location filename="Windows/OptionsAdvanced.cpp" line="42"/>
        <source>Always use ElevateCreateProcess fix, as sometimes applied by the Program Compatibility Assistant.</source>
        <translation>始終使用 ElevateCreateProcess 修復，偶爾會被程式相容性助理呼叫。</translation>
    </message>
    <message>
        <location filename="Windows/OptionsAdvanced.cpp" line="44"/>
        <source>Enable special inconsistent PreferExternalManifest behaviour, as needed for some Edge fixes</source>
        <oldsource>Enable special inconsistent PreferExternalManifest behavioure, as neede for some edge fixes</oldsource>
        <translation>啟用不一致的特殊 PreferExternalManifest 行為支援，修復 Microsoft Edge 存在的某些問題可能需要開啟此選項</translation>
    </message>
    <message>
        <location filename="Windows/OptionsAdvanced.cpp" line="45"/>
        <source>Set RpcMgmtSetComTimeout usage for specific processes</source>
        <translation>為特定處理程序設定 RpcMgmtSetComTimeout 選項</translation>
    </message>
    <message>
        <location filename="Windows/OptionsAdvanced.cpp" line="46"/>
        <source>Makes a write open call to a file that won&apos;t be copied fail instead of turning it read-only.</source>
        <translation>使得一個停用被複製檔案的寫入控制代碼呼叫失敗，而不是將其變成唯讀。</translation>
    </message>
    <message>
        <location filename="Windows/OptionsAdvanced.cpp" line="49"/>
        <source>Make specified processes think they have admin permissions.</source>
        <oldsource>Make specified processes think thay have admin permissions.</oldsource>
        <translation>讓指定的處理程序認為它們具有管理員權限。</translation>
    </message>
    <message>
        <location filename="Windows/OptionsAdvanced.cpp" line="50"/>
        <source>Force specified processes to wait for a debugger to attach.</source>
        <translation>強制指定的處理程序等待偵錯工具附加。</translation>
    </message>
    <message>
        <location filename="Windows/OptionsAdvanced.cpp" line="54"/>
        <source>Sandbox file system root</source>
        <translation>沙箱檔案系統根目錄</translation>
    </message>
    <message>
        <location filename="Windows/OptionsAdvanced.cpp" line="55"/>
        <source>Sandbox registry root</source>
        <translation>沙箱登錄根目錄</translation>
    </message>
    <message>
        <location filename="Windows/OptionsAdvanced.cpp" line="56"/>
        <source>Sandbox ipc root</source>
        <translation>沙箱 IPC 根目錄</translation>
    </message>
    <message>
        <location filename="Windows/OptionsAdvanced.cpp" line="555"/>
        <source>Add special option:</source>
        <translation>加入特殊選項:</translation>
    </message>
    <message>
        <location filename="Windows/OptionsAdvanced.cpp" line="706"/>
        <location filename="Windows/OptionsAdvanced.cpp" line="710"/>
        <source>On Start</source>
        <translation>啟動階段</translation>
    </message>
    <message>
        <location filename="Windows/OptionsAdvanced.cpp" line="707"/>
        <location filename="Windows/OptionsAdvanced.cpp" line="715"/>
        <location filename="Windows/OptionsAdvanced.cpp" line="719"/>
        <location filename="Windows/OptionsAdvanced.cpp" line="723"/>
        <source>Run Command</source>
        <translation>執行命令</translation>
    </message>
    <message>
        <location filename="Windows/OptionsAdvanced.cpp" line="711"/>
        <source>Start Service</source>
        <translation>啟動服務</translation>
    </message>
    <message>
        <location filename="Windows/OptionsAdvanced.cpp" line="714"/>
        <source>On Init</source>
        <translation>初始化階段</translation>
    </message>
    <message>
        <location filename="Windows/OptionsAdvanced.cpp" line="718"/>
        <source>On File Recovery</source>
        <translation>檔案復原階段</translation>
    </message>
    <message>
        <location filename="Windows/OptionsAdvanced.cpp" line="722"/>
        <source>On Delete Content</source>
        <translation>內容刪除階段</translation>
    </message>
    <message>
        <location filename="Windows/OptionsAdvanced.cpp" line="733"/>
        <location filename="Windows/OptionsAdvanced.cpp" line="755"/>
        <location filename="Windows/OptionsAdvanced.cpp" line="766"/>
        <location filename="Windows/OptionsAdvanced.cpp" line="777"/>
        <source>Please enter the command line to be executed</source>
        <translation>請輸入將要執行的命令列</translation>
    </message>
    <message>
        <location filename="Windows/OptionsAdvanced.cpp" line="815"/>
        <source>Please enter a program file name</source>
        <translation>請輸入一個程式檔案名稱</translation>
    </message>
    <message>
        <location filename="Windows/OptionsAdvanced.cpp" line="897"/>
        <source>Deny</source>
        <translation>拒絕 (停用)</translation>
    </message>
    <message>
        <location filename="Windows/OptionsAdvanced.cpp" line="999"/>
        <source>%1 (%2)</source>
        <translation>%1 (%2)</translation>
    </message>
    <message>
        <location filename="Windows/OptionsForce.cpp" line="110"/>
        <location filename="Windows/OptionsForce.cpp" line="121"/>
        <source>Process</source>
        <translation>處理程序</translation>
    </message>
    <message>
        <location filename="Windows/OptionsForce.cpp" line="110"/>
        <location filename="Windows/OptionsForce.cpp" line="121"/>
        <source>Folder</source>
        <translation>資料夾</translation>
    </message>
    <message>
        <location filename="Windows/OptionsForce.cpp" line="220"/>
        <location filename="Windows/OptionsForce.cpp" line="230"/>
        <source>Select Executable File</source>
        <translation>選擇可執行檔</translation>
    </message>
    <message>
        <location filename="Windows/OptionsForce.cpp" line="220"/>
        <location filename="Windows/OptionsForce.cpp" line="230"/>
        <source>Executable Files (*.exe)</source>
        <translation>可執行檔 (*.exe)</translation>
    </message>
    <message>
        <location filename="Windows/OptionsGeneral.cpp" line="19"/>
        <source>This option requires a valid supporter certificate</source>
        <translation>此選項需要一份有效的贊助者憑證</translation>
    </message>
    <message>
        <location filename="Windows/OptionsGeneral.cpp" line="22"/>
        <source>Supporter exclusive option</source>
        <translation>贊助者專屬選項</translation>
    </message>
    <message>
        <location filename="Windows/OptionsGeneral.cpp" line="47"/>
        <source>Don&apos;t alter the window title</source>
        <translation>不改變視窗標題</translation>
    </message>
    <message>
        <location filename="Windows/OptionsGeneral.cpp" line="48"/>
        <source>Display [#] indicator only</source>
        <translation>只顯示 [#] 標記</translation>
    </message>
    <message>
        <location filename="Windows/OptionsGeneral.cpp" line="49"/>
        <source>Display box name in title</source>
        <translation>標題內顯示沙箱名稱</translation>
    </message>
    <message>
        <location filename="Windows/OptionsGeneral.cpp" line="51"/>
        <source>Border disabled</source>
        <translation>停用邊框</translation>
    </message>
    <message>
        <location filename="Windows/OptionsGeneral.cpp" line="52"/>
        <source>Show only when title is in focus</source>
        <translation>僅在標題處在焦點時顯示</translation>
    </message>
    <message>
        <location filename="Windows/OptionsGeneral.cpp" line="53"/>
        <source>Always show</source>
        <translation>總是顯示</translation>
    </message>
    <message>
        <location filename="Windows/OptionsGeneral.cpp" line="56"/>
        <source>Hardened Sandbox with Data Protection</source>
        <translation>資料保護加固型沙箱</translation>
    </message>
    <message>
        <location filename="Windows/OptionsGeneral.cpp" line="57"/>
        <source>Security Hardened Sandbox</source>
        <translation>安全防護加固型沙箱</translation>
    </message>
    <message>
        <location filename="Windows/OptionsGeneral.cpp" line="58"/>
        <source>Sandbox with Data Protection</source>
        <translation>資料保護型沙箱</translation>
    </message>
    <message>
        <location filename="Windows/OptionsGeneral.cpp" line="59"/>
        <source>Standard Isolation Sandbox (Default)</source>
        <translation>標準隔離型沙箱 (預設)</translation>
    </message>
    <message>
        <location filename="Windows/OptionsGeneral.cpp" line="61"/>
        <source>Application Compartment with Data Protection</source>
        <translation>資料保護型應用區間</translation>
    </message>
    <message>
        <location filename="Windows/OptionsGeneral.cpp" line="62"/>
        <source>Application Compartment (NO Isolation)</source>
        <translation>應用區間 (無隔離防護)</translation>
    </message>
    <message>
        <location filename="Windows/OptionsGeneral.cpp" line="107"/>
        <source>Custom icon</source>
        <translation>自訂圖示</translation>
    </message>
    <message>
        <location filename="Windows/OptionsGeneral.cpp" line="174"/>
        <source>Browse for Program</source>
        <translation>瀏覽程式</translation>
    </message>
    <message>
        <location filename="Windows/OptionsGeneral.cpp" line="231"/>
        <source>Open Box Options</source>
        <translation>開啟沙箱選項</translation>
    </message>
    <message>
        <location filename="Windows/OptionsGeneral.cpp" line="232"/>
        <source>Browse Content</source>
        <translation>瀏覽內容</translation>
    </message>
    <message>
        <location filename="Windows/OptionsGeneral.cpp" line="233"/>
        <source>Start File Recovery</source>
        <translation>開始復原檔案</translation>
    </message>
    <message>
        <location filename="Windows/OptionsGeneral.cpp" line="234"/>
        <source>Show Run Dialog</source>
        <translation>顯示執行對話方塊</translation>
    </message>
    <message>
        <location filename="Windows/OptionsGeneral.cpp" line="350"/>
        <source>kilobytes (%1)</source>
        <translation>KB (%1)</translation>
    </message>
    <message>
        <location filename="Windows/OptionsGeneral.cpp" line="456"/>
        <source>Select color</source>
        <translation>選擇顏色</translation>
    </message>
    <message>
        <location filename="Windows/OptionsGeneral.cpp" line="529"/>
        <source>Select Program</source>
        <translation>選擇程式</translation>
    </message>
    <message>
        <location filename="Windows/OptionsAdvanced.cpp" line="744"/>
        <source>Please enter a service identifier</source>
        <translation>請輸入服務識別元</translation>
    </message>
    <message>
        <location filename="Windows/OptionsGeneral.cpp" line="529"/>
        <source>Executables (*.exe *.cmd)</source>
        <translation>可執行檔案 (*.exe *.cmd)</translation>
    </message>
    <message>
        <location filename="Windows/OptionsGeneral.cpp" line="533"/>
        <location filename="Windows/OptionsGeneral.cpp" line="548"/>
        <source>Please enter a menu title</source>
        <translation>請輸入一個選單標題</translation>
    </message>
    <message>
        <location filename="Windows/OptionsGeneral.cpp" line="544"/>
        <source>Please enter a command</source>
        <translation>請輸入一則命令</translation>
    </message>
    <message>
        <location filename="Windows/OptionsGrouping.cpp" line="141"/>
        <source>Please enter a name for the new group</source>
        <translation>請輸入新的群組名稱</translation>
    </message>
    <message>
        <location filename="Windows/OptionsGrouping.cpp" line="229"/>
        <source>Please select group first.</source>
        <translation>請先選取群組。</translation>
    </message>
    <message>
        <location filename="Windows/OptionsNetwork.cpp" line="37"/>
        <location filename="Windows/OptionsNetwork.cpp" line="562"/>
        <source>Any</source>
        <translation>任何</translation>
    </message>
    <message>
        <location filename="Windows/OptionsNetwork.cpp" line="38"/>
        <location filename="Windows/OptionsNetwork.cpp" line="563"/>
        <source>TCP</source>
        <translation>TCP</translation>
    </message>
    <message>
        <location filename="Windows/OptionsNetwork.cpp" line="39"/>
        <location filename="Windows/OptionsNetwork.cpp" line="564"/>
        <source>UDP</source>
        <translation>UDP</translation>
    </message>
    <message>
        <location filename="Windows/OptionsNetwork.cpp" line="40"/>
        <location filename="Windows/OptionsNetwork.cpp" line="565"/>
        <source>ICMP</source>
        <translation>ICMP</translation>
    </message>
    <message>
        <location filename="Windows/OptionsNetwork.cpp" line="53"/>
        <source>Allow access</source>
        <translation>允許存取</translation>
    </message>
    <message>
        <location filename="Windows/OptionsNetwork.cpp" line="54"/>
        <source>Block using Windows Filtering Platform</source>
        <translation>阻止存取 - 使用 Windows 篩選平台 (WFP)</translation>
    </message>
    <message>
        <location filename="Windows/OptionsNetwork.cpp" line="55"/>
        <source>Block by denying access to Network devices</source>
        <translation>阻止存取 - 透過停用存取網路裝置</translation>
    </message>
    <message>
        <location filename="Windows/OptionsAdvanced.cpp" line="897"/>
        <location filename="Windows/OptionsNetwork.cpp" line="148"/>
        <location filename="Windows/OptionsNetwork.cpp" line="548"/>
        <source>Allow</source>
        <translation>允許</translation>
    </message>
    <message>
        <location filename="Windows/OptionsNetwork.cpp" line="149"/>
        <source>Block (WFP)</source>
        <translation>阻止 (WFP)</translation>
    </message>
    <message>
        <location filename="Windows/OptionsNetwork.cpp" line="150"/>
        <source>Block (NDev)</source>
        <translation>阻止 (網路裝置)</translation>
    </message>
    <message>
        <location filename="Windows/OptionsNetwork.cpp" line="549"/>
        <source>Block</source>
        <translation>阻止</translation>
    </message>
    <message>
        <location filename="Windows/OptionsRecovery.cpp" line="147"/>
        <source>Please enter a file extension to be excluded</source>
        <translation>請輸入要排除的副檔名</translation>
    </message>
    <message>
        <location filename="Windows/OptionsTemplates.cpp" line="59"/>
        <source>All Categories</source>
        <translation>所有類別</translation>
    </message>
    <message>
        <location filename="Windows/OptionsTemplates.cpp" line="98"/>
        <source>Custom Templates</source>
        <translation>自訂範本</translation>
    </message>
    <message>
        <location filename="Windows/OptionsTemplates.cpp" line="99"/>
        <source>Email Reader</source>
        <translation>電子郵件用戶端</translation>
    </message>
    <message>
        <location filename="Windows/OptionsTemplates.cpp" line="100"/>
        <source>PDF/Print</source>
        <translation>PDF/列印</translation>
    </message>
    <message>
        <location filename="Windows/OptionsTemplates.cpp" line="101"/>
        <source>Security/Privacy</source>
        <translation>安全和隱私</translation>
    </message>
    <message>
        <location filename="Windows/OptionsTemplates.cpp" line="102"/>
        <source>Desktop Utilities</source>
        <translation>桌面工具</translation>
    </message>
    <message>
        <location filename="Windows/OptionsTemplates.cpp" line="103"/>
        <source>Download Managers</source>
        <translation>下載程式</translation>
    </message>
    <message>
        <location filename="Windows/OptionsTemplates.cpp" line="104"/>
        <source>Miscellaneous</source>
        <translation>雜項</translation>
    </message>
    <message>
        <location filename="Windows/OptionsTemplates.cpp" line="105"/>
        <source>Web Browser</source>
        <translation>網頁瀏覽器</translation>
    </message>
    <message>
        <location filename="Windows/OptionsTemplates.cpp" line="106"/>
        <source>Media Player</source>
        <translation>多媒體播放器</translation>
    </message>
    <message>
        <location filename="Windows/OptionsTemplates.cpp" line="107"/>
        <source>Torrent Client</source>
        <translation>BT 種子(Torrent)用戶端</translation>
    </message>
    <message>
        <location filename="Windows/OptionsTemplates.cpp" line="154"/>
        <source>This template is enabled globally. To configure it, use the global options.</source>
        <translation>此範本已全域啟用。如需配置，請前往全域選項。</translation>
    </message>
    <message>
        <location filename="Windows/OptionsTemplates.cpp" line="191"/>
        <source>Please enter the template identifier</source>
        <translation>請輸入範本識別項</translation>
    </message>
    <message>
        <location filename="Windows/OptionsTemplates.cpp" line="199"/>
        <source>Error: %1</source>
        <translation>錯誤: %1</translation>
    </message>
    <message>
        <location filename="Windows/OptionsTemplates.cpp" line="219"/>
        <source>Only local templates can be removed!</source>
        <translation>僅可刪除本地範本！</translation>
    </message>
    <message>
        <location filename="Windows/OptionsTemplates.cpp" line="223"/>
        <source>Do you really want to delete the selected local template?</source>
        <translation>確定要刪除所選的本地範本嗎？</translation>
    </message>
    <message>
        <location filename="Windows/OptionsWindow.cpp" line="157"/>
        <source>Sandboxie Plus - &apos;%1&apos; Options</source>
        <translation>Sandboxie Plus - &apos;%1&apos; 選項</translation>
    </message>
    <message>
        <location filename="Windows/OptionsWindow.cpp" line="269"/>
        <source>Grouping</source>
        <translation>分組</translation>
    </message>
    <message>
        <location filename="Windows/OptionsWindow.cpp" line="567"/>
        <source>Search for options</source>
        <translation>搜尋選項</translation>
    </message>
    <message>
        <location filename="Windows/OptionsWindow.cpp" line="688"/>
        <source>Box: %1</source>
        <translation>沙箱: %1</translation>
    </message>
    <message>
        <location filename="Windows/OptionsWindow.cpp" line="689"/>
        <source>Template: %1</source>
        <translation>範本: %1</translation>
    </message>
    <message>
        <location filename="Windows/OptionsWindow.cpp" line="690"/>
        <source>Global: %1</source>
        <translation>全域: %1</translation>
    </message>
    <message>
        <location filename="Windows/OptionsWindow.cpp" line="691"/>
        <source>Default: %1</source>
        <translation>預設: %1</translation>
    </message>
    <message>
        <location filename="Windows/OptionsWindow.cpp" line="866"/>
        <source>This sandbox has been deleted hence configuration can not be saved.</source>
        <translation>此沙箱已被刪除，因此組態無法儲存。</translation>
    </message>
    <message>
        <location filename="Windows/OptionsWindow.cpp" line="912"/>
        <source>Some changes haven&apos;t been saved yet, do you really want to close this options window?</source>
        <translation>部分變更未儲存，確定關閉這個選項視窗嗎？</translation>
    </message>
    <message>
        <location filename="Windows/OptionsWindow.cpp" line="935"/>
        <source>Enter program:</source>
        <translation>請輸入程式:</translation>
    </message>
</context>
<context>
    <name>CPopUpMessage</name>
    <message>
        <location filename="Windows/PopUpWindow.h" line="47"/>
        <source>?</source>
        <translation>?</translation>
    </message>
    <message>
        <location filename="Windows/PopUpWindow.h" line="48"/>
        <source>Visit %1 for a detailed explanation.</source>
        <translation>存取 %1 以取得詳細說明。</translation>
    </message>
    <message>
        <location filename="Windows/PopUpWindow.h" line="55"/>
        <source>Dismiss</source>
        <translation>關閉</translation>
    </message>
    <message>
        <location filename="Windows/PopUpWindow.h" line="56"/>
        <source>Remove this message from the list</source>
        <translation>從清單中刪除此訊息</translation>
    </message>
    <message>
        <location filename="Windows/PopUpWindow.h" line="59"/>
        <source>Hide all such messages</source>
        <translation>隱藏所有類似訊息</translation>
    </message>
</context>
<context>
    <name>CPopUpProgress</name>
    <message>
        <location filename="Windows/PopUpWindow.h" line="358"/>
        <source>Dismiss</source>
        <translation>關閉</translation>
    </message>
    <message>
        <location filename="Windows/PopUpWindow.h" line="359"/>
        <source>Remove this progress indicator from the list</source>
        <translation>在清單中刪除此處理程序標記</translation>
    </message>
</context>
<context>
    <name>CPopUpPrompt</name>
    <message>
        <location filename="Windows/PopUpWindow.h" line="100"/>
        <source>Remember for this process</source>
        <translation>記住對此處理程序的選擇</translation>
    </message>
    <message>
        <location filename="Windows/PopUpWindow.h" line="110"/>
        <source>Yes</source>
        <translation>是</translation>
    </message>
    <message>
        <location filename="Windows/PopUpWindow.h" line="115"/>
        <source>No</source>
        <translation>否</translation>
    </message>
    <message>
        <location filename="Windows/PopUpWindow.h" line="120"/>
        <source>Terminate</source>
        <translation>終止</translation>
    </message>
    <message>
        <location filename="Windows/PopUpWindow.h" line="141"/>
        <source>Yes and add to allowed programs</source>
        <translation>確定並新增到允許的程式中</translation>
    </message>
    <message>
        <location filename="Windows/PopUpWindow.h" line="176"/>
        <source>Requesting process terminated</source>
        <translation>請求的處理程序已終止</translation>
    </message>
    <message>
        <location filename="Windows/PopUpWindow.h" line="181"/>
        <source>Request will time out in %1 sec</source>
        <translation>請求將在 %1 秒後逾時</translation>
    </message>
    <message>
        <location filename="Windows/PopUpWindow.h" line="183"/>
        <source>Request timed out</source>
        <translation>請求逾時</translation>
    </message>
</context>
<context>
    <name>CPopUpRecovery</name>
    <message>
        <location filename="Windows/PopUpWindow.h" line="237"/>
        <source>Recover to:</source>
        <translation>復原至:</translation>
    </message>
    <message>
        <location filename="Windows/PopUpWindow.h" line="242"/>
        <source>Browse</source>
        <translation>瀏覽</translation>
    </message>
    <message>
        <location filename="Windows/PopUpWindow.h" line="243"/>
        <source>Clear folder list</source>
        <translation>清除資料夾清單</translation>
    </message>
    <message>
        <location filename="Windows/PopUpWindow.h" line="251"/>
        <source>Recover</source>
        <translation>復原</translation>
    </message>
    <message>
        <location filename="Windows/PopUpWindow.h" line="252"/>
        <source>Recover the file to original location</source>
        <translation>復原檔案到原始路徑</translation>
    </message>
    <message>
        <location filename="Windows/PopUpWindow.h" line="255"/>
        <source>Recover &amp;&amp; Explore</source>
        <translation>復原 &amp;&amp; 瀏覽</translation>
    </message>
    <message>
        <location filename="Windows/PopUpWindow.h" line="256"/>
        <source>Recover &amp;&amp; Open/Run</source>
        <translation>復原 &amp;&amp; 開啟/執行</translation>
    </message>
    <message>
        <location filename="Windows/PopUpWindow.h" line="258"/>
        <source>Open file recovery for this box</source>
        <translation>為此沙箱開啟檔案復原</translation>
    </message>
    <message>
        <location filename="Windows/PopUpWindow.h" line="266"/>
        <source>Dismiss</source>
        <translation>關閉</translation>
    </message>
    <message>
        <location filename="Windows/PopUpWindow.h" line="267"/>
        <source>Don&apos;t recover this file right now</source>
        <translation>目前暫不復原此檔案</translation>
    </message>
    <message>
        <location filename="Windows/PopUpWindow.h" line="270"/>
        <source>Dismiss all from this box</source>
        <translation>對此沙箱全部忽略</translation>
    </message>
    <message>
        <location filename="Windows/PopUpWindow.h" line="271"/>
        <source>Disable quick recovery until the box restarts</source>
        <translation>在沙箱重新啟動前停用快速復原</translation>
    </message>
    <message>
        <location filename="Windows/PopUpWindow.h" line="295"/>
        <source>Select Directory</source>
        <translation>選擇目錄</translation>
    </message>
</context>
<context>
    <name>CPopUpWindow</name>
    <message>
        <location filename="Windows/PopUpWindow.cpp" line="23"/>
        <source>Sandboxie-Plus Notifications</source>
        <translation>Sandboxie-Plus 通知</translation>
    </message>
    <message>
        <location filename="Windows/PopUpWindow.cpp" line="160"/>
        <source>Do you want to allow the print spooler to write outside the sandbox for %1 (%2)?</source>
        <translation>您確定允許 %1 (%2) 使用列印服務在沙箱外寫入嗎？</translation>
    </message>
    <message>
        <location filename="Windows/PopUpWindow.cpp" line="253"/>
        <source>Do you want to allow %4 (%5) to copy a %1 large file into sandbox: %2?
File name: %3</source>
        <translation>您確定允許 %4 (%5) 複製大型檔案 %1 至沙箱: %2？
檔案名稱: %3</translation>
    </message>
    <message>
        <location filename="Windows/PopUpWindow.cpp" line="259"/>
        <source>Do you want to allow %1 (%2) access to the internet?
Full path: %3</source>
        <translation>您確定允許 %1 (%2) 存取網路嗎？
完整路徑: %3</translation>
    </message>
    <message>
        <location filename="Windows/PopUpWindow.cpp" line="318"/>
        <source>%1 is eligible for quick recovery from %2.
The file was written by: %3</source>
        <translation>%1 可以從 %2 快速復原。
檔案寫入自: %3</translation>
    </message>
    <message>
        <location filename="Windows/PopUpWindow.cpp" line="320"/>
        <source>an UNKNOWN process.</source>
        <translation>未知處理程序。</translation>
    </message>
    <message>
        <location filename="Windows/PopUpWindow.cpp" line="320"/>
        <source>%1 (%2)</source>
        <translation>%1 (%2)</translation>
    </message>
    <message>
        <location filename="Windows/PopUpWindow.cpp" line="404"/>
        <location filename="Windows/PopUpWindow.cpp" line="405"/>
        <source>UNKNOWN</source>
        <translation>未知</translation>
    </message>
    <message>
        <location filename="Windows/PopUpWindow.cpp" line="411"/>
        <source>Migrating a large file %1 into the sandbox %2, %3 left.
Full path: %4</source>
        <translation>遷移一個大檔案 %1 到沙箱 %2，剩餘 %3。
完整路徑: %4</translation>
    </message>
</context>
<context>
    <name>CRecoveryLogWnd</name>
    <message>
        <location filename="SandManRecovery.cpp" line="190"/>
        <source>Sandboxie-Plus - Recovery Log</source>
        <translation>Sandboxie-Plus - 復原日誌</translation>
    </message>
    <message>
        <location filename="SandManRecovery.cpp" line="201"/>
        <source>Time|Box Name|File Path</source>
        <translation>時間|沙箱名稱|檔案路徑</translation>
    </message>
    <message>
        <location filename="SandManRecovery.cpp" line="203"/>
        <source>Cleanup Recovery Log</source>
        <translation>清理復原日誌</translation>
    </message>
    <message>
        <location filename="SandManRecovery.cpp" line="213"/>
        <source>The following files were recently recovered and moved out of a sandbox.</source>
        <oldsource>the following files were recently recovered and moved out of a sandbox.</oldsource>
        <translation>以下是最近被復原並移出沙箱的檔案。</translation>
    </message>
</context>
<context>
    <name>CRecoveryWindow</name>
    <message>
        <location filename="Windows/RecoveryWindow.cpp" line="46"/>
        <source>%1 - File Recovery</source>
        <translation>%1 - 檔案復原</translation>
    </message>
    <message>
        <location filename="Windows/RecoveryWindow.cpp" line="70"/>
        <source>File Name</source>
        <translation>檔案名稱</translation>
    </message>
    <message>
        <location filename="Windows/RecoveryWindow.cpp" line="71"/>
        <source>File Size</source>
        <translation>檔案大小</translation>
    </message>
    <message>
        <location filename="Windows/RecoveryWindow.cpp" line="72"/>
        <source>Full Path</source>
        <translation>完整路徑</translation>
    </message>
    <message>
        <location filename="Windows/RecoveryWindow.cpp" line="105"/>
        <source>Remember target selection</source>
        <translation>記住對此目的的選擇</translation>
    </message>
    <message>
        <location filename="Windows/RecoveryWindow.cpp" line="111"/>
        <source>Delete everything, including all snapshots</source>
        <translation>刪除所有內容，包括所有快照</translation>
    </message>
    <message>
        <location filename="Windows/RecoveryWindow.cpp" line="137"/>
        <source>Original location</source>
        <translation>原始位置</translation>
    </message>
    <message>
        <location filename="Windows/RecoveryWindow.cpp" line="138"/>
        <source>Browse for location</source>
        <translation>瀏覽位置</translation>
    </message>
    <message>
        <location filename="Windows/RecoveryWindow.cpp" line="139"/>
        <source>Clear folder list</source>
        <translation>清除資料夾清單</translation>
    </message>
    <message>
        <location filename="Windows/RecoveryWindow.cpp" line="174"/>
        <location filename="Windows/RecoveryWindow.cpp" line="195"/>
        <location filename="Windows/RecoveryWindow.cpp" line="543"/>
        <source>Select Directory</source>
        <translation>選擇目錄</translation>
    </message>
    <message>
        <location filename="Windows/RecoveryWindow.cpp" line="239"/>
        <source>Do you really want to delete %1 selected files?</source>
        <translation>是否刪除 %1 選取的檔案？</translation>
    </message>
    <message>
        <location filename="Windows/RecoveryWindow.cpp" line="267"/>
        <source>Close until all programs stop in this box</source>
        <translation>關閉，在沙箱內全部程式停止後再顯示</translation>
    </message>
    <message>
        <location filename="Windows/RecoveryWindow.cpp" line="268"/>
        <source>Close and Disable Immediate Recovery for this box</source>
        <translation>關閉並停用此沙箱的快速復原功能</translation>
    </message>
    <message>
        <location filename="Windows/RecoveryWindow.cpp" line="288"/>
        <source>There are %1 new files available to recover.</source>
        <translation>有 %1 個新檔案可供復原。</translation>
    </message>
    <message>
        <location filename="Windows/RecoveryWindow.cpp" line="579"/>
        <source>There are %1 files and %2 folders in the sandbox, occupying %3 of disk space.</source>
        <translation>此沙箱中共有 %1 個檔案和 %2 個資料夾，占用了 %3 磁碟空間。</translation>
    </message>
</context>
<context>
    <name>CSandBox</name>
    <message>
        <location filename="SandMan.cpp" line="3174"/>
        <source>Waiting for folder: %1</source>
        <translation>正在等待資料夾: %1</translation>
    </message>
    <message>
        <location filename="SandMan.cpp" line="3175"/>
        <source>Deleting folder: %1</source>
        <translation>正在刪除資料夾: %1</translation>
    </message>
    <message>
        <location filename="SandMan.cpp" line="3176"/>
        <source>Merging folders: %1 &amp;gt;&amp;gt; %2</source>
        <translation>正在合併資料夾: %1 &amp;gt;&amp;gt; %2</translation>
    </message>
    <message>
        <location filename="SandMan.cpp" line="3177"/>
        <source>Finishing Snapshot Merge...</source>
        <translation>正在完成快照合併...</translation>
    </message>
</context>
<context>
    <name>CSandBoxPlus</name>
    <message>
        <location filename="SbiePlusAPI.cpp" line="593"/>
        <source>Disabled</source>
        <translation>停用</translation>
    </message>
    <message>
        <location filename="SbiePlusAPI.cpp" line="604"/>
        <source>OPEN Root Access</source>
        <translation>開放 Root 存取權限</translation>
    </message>
    <message>
        <location filename="SbiePlusAPI.cpp" line="606"/>
        <source>Application Compartment</source>
        <translation>應用區間</translation>
    </message>
    <message>
        <location filename="SbiePlusAPI.cpp" line="608"/>
        <source>NOT SECURE</source>
        <translation>不安全</translation>
    </message>
    <message>
        <location filename="SbiePlusAPI.cpp" line="610"/>
        <source>Reduced Isolation</source>
        <translation>弱化隔離</translation>
    </message>
    <message>
        <location filename="SbiePlusAPI.cpp" line="612"/>
        <source>Enhanced Isolation</source>
        <translation>增強隔離</translation>
    </message>
    <message>
        <location filename="SbiePlusAPI.cpp" line="615"/>
        <source>Privacy Enhanced</source>
        <translation>隱私增強</translation>
    </message>
    <message>
        <location filename="SbiePlusAPI.cpp" line="618"/>
        <source>API Log</source>
        <translation>API 日誌</translation>
    </message>
    <message>
        <location filename="SbiePlusAPI.cpp" line="620"/>
        <source>No INet</source>
        <translation>無網路</translation>
    </message>
    <message>
        <location filename="SbiePlusAPI.cpp" line="622"/>
        <source>Net Share</source>
        <translation>網路共享</translation>
    </message>
    <message>
        <location filename="SbiePlusAPI.cpp" line="624"/>
        <source>No Admin</source>
        <translation>無管理員</translation>
    </message>
    <message>
        <location filename="SbiePlusAPI.cpp" line="627"/>
        <source>Normal</source>
        <translation>標準</translation>
    </message>
</context>
<context>
    <name>CSandMan</name>
    <message>
        <location filename="SandMan.cpp" line="174"/>
        <location filename="SandMan.cpp" line="1694"/>
        <source>Sandboxie-Plus v%1</source>
        <translation>Sandboxie-Plus v%1</translation>
    </message>
    <message>
        <location filename="SandMan.cpp" line="3072"/>
        <source>Reset Columns</source>
        <translation>重設欄</translation>
    </message>
    <message>
        <location filename="SandMan.cpp" line="3073"/>
        <source>Copy Cell</source>
        <translation>複製單元格</translation>
    </message>
    <message>
        <location filename="SandMan.cpp" line="3074"/>
        <source>Copy Row</source>
        <translation>複製列</translation>
    </message>
    <message>
        <location filename="SandMan.cpp" line="3075"/>
        <source>Copy Panel</source>
        <translation>複製表格</translation>
    </message>
    <message>
        <location filename="SandMan.cpp" line="956"/>
        <source>Time|Message</source>
        <translation>時間|訊息</translation>
    </message>
    <message>
        <location filename="SandMan.cpp" line="964"/>
        <source>Sbie Messages</source>
        <translation>沙箱訊息</translation>
    </message>
    <message>
        <location filename="SandMan.cpp" line="971"/>
        <source>Trace Log</source>
        <translation>追蹤日誌</translation>
    </message>
    <message>
        <location filename="SandManTray.cpp" line="45"/>
        <source>Show/Hide</source>
        <translation>顯示/隱藏</translation>
    </message>
    <message>
        <location filename="SandMan.cpp" line="464"/>
        <location filename="SandMan.cpp" line="589"/>
        <location filename="SandManTray.cpp" line="101"/>
        <source>Pause Forcing Programs</source>
        <translation>暫停強制沙箱程式</translation>
    </message>
    <message>
        <location filename="SandMan.cpp" line="456"/>
        <location filename="SandMan.cpp" line="654"/>
        <source>&amp;Sandbox</source>
        <translation>沙箱(&amp;S)</translation>
    </message>
    <message>
        <location filename="SandMan.cpp" line="457"/>
        <source>Create New Box</source>
        <translation>建立新沙箱</translation>
    </message>
    <message>
        <location filename="SandMan.cpp" line="458"/>
        <source>Create Box Group</source>
        <translation>建立沙箱群組</translation>
    </message>
    <message>
        <location filename="SandMan.cpp" line="462"/>
        <location filename="SandMan.cpp" line="588"/>
        <source>Terminate All Processes</source>
        <translation>終止所有處理程序</translation>
    </message>
    <message>
        <location filename="SandMan.cpp" line="467"/>
        <source>Disable File Recovery</source>
        <translation>停用檔案復原</translation>
    </message>
    <message>
        <location filename="SandMan.cpp" line="399"/>
        <source>&amp;Maintenance</source>
        <translation>維護(&amp;M)</translation>
    </message>
    <message>
        <location filename="SandMan.cpp" line="400"/>
        <source>Connect</source>
        <translation>連線</translation>
    </message>
    <message>
        <location filename="SandMan.cpp" line="401"/>
        <source>Disconnect</source>
        <translation>中斷連線</translation>
    </message>
    <message>
        <location filename="SandMan.cpp" line="403"/>
        <source>Stop All</source>
        <translation>全部停止</translation>
    </message>
    <message>
        <location filename="SandMan.cpp" line="404"/>
        <source>&amp;Advanced</source>
        <translation>進階(&amp;A)</translation>
    </message>
    <message>
        <location filename="SandMan.cpp" line="405"/>
        <source>Install Driver</source>
        <translation>安裝驅動程式</translation>
    </message>
    <message>
        <location filename="SandMan.cpp" line="406"/>
        <source>Start Driver</source>
        <translation>啟動驅動程式</translation>
    </message>
    <message>
        <location filename="SandMan.cpp" line="407"/>
        <source>Stop Driver</source>
        <translation>停止驅動程式</translation>
    </message>
    <message>
        <location filename="SandMan.cpp" line="408"/>
        <source>Uninstall Driver</source>
        <translation>解除安裝驅動程式</translation>
    </message>
    <message>
        <location filename="SandMan.cpp" line="410"/>
        <source>Install Service</source>
        <translation>安裝服務</translation>
    </message>
    <message>
        <location filename="SandMan.cpp" line="411"/>
        <source>Start Service</source>
        <translation>啟動服務</translation>
    </message>
    <message>
        <location filename="SandMan.cpp" line="412"/>
        <source>Stop Service</source>
        <translation>停止服務</translation>
    </message>
    <message>
        <location filename="SandMan.cpp" line="413"/>
        <source>Uninstall Service</source>
        <translation>解除安裝服務</translation>
    </message>
    <message>
        <location filename="SandMan.cpp" line="415"/>
        <source>Setup Wizard</source>
        <translation>設定精靈</translation>
    </message>
    <message>
        <location filename="SandMan.cpp" line="418"/>
        <source>Uninstall All</source>
        <translation>全部解除安裝</translation>
    </message>
    <message>
        <location filename="SandMan.cpp" line="503"/>
        <location filename="SandMan.cpp" line="624"/>
        <source>Exit</source>
        <translation>退出</translation>
    </message>
    <message>
        <location filename="SandMan.cpp" line="506"/>
        <location filename="SandMan.cpp" line="626"/>
        <source>&amp;View</source>
        <translation>檢視(&amp;V)</translation>
    </message>
    <message>
        <location filename="SandMan.cpp" line="424"/>
        <source>Simple View</source>
        <translation>簡易檢視</translation>
    </message>
    <message>
        <location filename="SandMan.cpp" line="425"/>
        <source>Advanced View</source>
        <translation>進階檢視</translation>
    </message>
    <message>
        <location filename="SandMan.cpp" line="430"/>
        <source>Always on Top</source>
        <translation>保持視窗置頂</translation>
    </message>
    <message>
        <location filename="SandMan.cpp" line="513"/>
        <source>Show Hidden Boxes</source>
        <translation>顯示隱藏沙箱</translation>
    </message>
    <message>
        <location filename="SandMan.cpp" line="515"/>
        <source>Show All Sessions</source>
        <translation>顯示所有會話的處理程序</translation>
    </message>
    <message>
        <location filename="SandMan.cpp" line="532"/>
        <source>Refresh View</source>
        <translation>更新檢視</translation>
    </message>
    <message>
        <location filename="SandMan.cpp" line="538"/>
        <source>Clean Up</source>
        <translation>清理</translation>
    </message>
    <message>
        <location filename="SandMan.cpp" line="539"/>
        <source>Cleanup Processes</source>
        <translation>清理處理程序</translation>
    </message>
    <message>
        <location filename="SandMan.cpp" line="541"/>
        <source>Cleanup Message Log</source>
        <translation>清理訊息日誌</translation>
    </message>
    <message>
        <location filename="SandMan.cpp" line="542"/>
        <source>Cleanup Trace Log</source>
        <translation>清理追蹤日誌</translation>
    </message>
    <message>
        <location filename="SandMan.cpp" line="543"/>
        <source>Cleanup Recovery Log</source>
        <translation>清理復原日誌</translation>
    </message>
    <message>
        <location filename="SandMan.cpp" line="545"/>
        <source>Keep terminated</source>
        <translation>保持終止</translation>
    </message>
    <message>
        <location filename="SandMan.cpp" line="565"/>
        <source>&amp;Options</source>
        <translation>選項(&amp;O)</translation>
    </message>
    <message>
        <location filename="SandMan.cpp" line="566"/>
        <location filename="SandMan.cpp" line="676"/>
        <source>Global Settings</source>
        <translation>全域設定</translation>
    </message>
    <message>
        <location filename="SandMan.cpp" line="567"/>
        <location filename="SandMan.cpp" line="686"/>
        <source>Reset all hidden messages</source>
        <translation>重設所有已隱藏訊息</translation>
    </message>
    <message>
        <location filename="SandMan.cpp" line="568"/>
        <location filename="SandMan.cpp" line="687"/>
        <source>Reset all GUI options</source>
        <translation>重設所有圖形介面設定選項</translation>
    </message>
    <message>
        <location filename="SandMan.cpp" line="573"/>
        <location filename="SandMan.cpp" line="694"/>
        <source>Edit ini file</source>
        <translation>編輯 ini 檔案</translation>
    </message>
    <message>
        <location filename="SandMan.cpp" line="574"/>
        <location filename="SandMan.cpp" line="695"/>
        <source>Reload ini file</source>
        <translation>重新載入 ini 檔案</translation>
    </message>
    <message>
        <location filename="SandMan.cpp" line="558"/>
        <source>Trace Logging</source>
        <translation>啟用跟蹤日誌</translation>
    </message>
    <message>
        <location filename="SandMan.cpp" line="436"/>
        <source>&amp;Help</source>
        <translation>說明(&amp;H)</translation>
    </message>
    <message>
        <location filename="SandMan.cpp" line="438"/>
        <source>Support Sandboxie-Plus with a Donation</source>
        <translation>贊助支援 Sandboxie-Plus</translation>
    </message>
    <message>
        <location filename="SandMan.cpp" line="443"/>
        <source>Visit Support Forum</source>
        <translation>支援論壇</translation>
    </message>
    <message>
        <location filename="SandMan.cpp" line="444"/>
        <source>Online Documentation</source>
        <translation>線上文件</translation>
    </message>
    <message>
        <location filename="SandMan.cpp" line="446"/>
        <source>Check for Updates</source>
        <translation>檢查更新</translation>
    </message>
    <message>
        <location filename="SandMan.cpp" line="448"/>
        <source>About the Qt Framework</source>
        <translation>關於 Qt 框架</translation>
    </message>
    <message>
        <location filename="SandMan.cpp" line="449"/>
        <location filename="SandMan.cpp" line="3148"/>
        <source>About Sandboxie-Plus</source>
        <translation>關於 Sandboxie-Plus</translation>
    </message>
    <message>
        <location filename="SandMan.cpp" line="659"/>
        <source>Create New Sandbox</source>
        <translation>新增沙箱</translation>
    </message>
    <message>
        <location filename="SandMan.cpp" line="660"/>
        <source>Create New Group</source>
        <translation>新增沙箱群組</translation>
    </message>
    <message>
        <location filename="SandMan.cpp" line="731"/>
        <location filename="SandMan.cpp" line="732"/>
        <source>Cleanup</source>
        <translation>清理</translation>
    </message>
    <message>
        <location filename="SandMan.cpp" line="786"/>
        <source>&lt;a href=&quot;sbie://update/installer&quot; style=&quot;color: red;&quot;&gt;There is a new Sandboxie-Plus release %1 ready&lt;/a&gt;</source>
        <translation>&lt;a href=&quot;sbie://update/installer&quot; style=&quot;color: red;&quot;&gt;有一個新的 Sandboxie-Plus 版本 %1 準備就緒&lt;/a&gt;</translation>
    </message>
    <message>
        <location filename="SandMan.cpp" line="790"/>
        <source>&lt;a href=&quot;sbie://update/apply&quot; style=&quot;color: red;&quot;&gt;There is a new Sandboxie-Plus update %1 ready&lt;/a&gt;</source>
        <translation>&lt;a href=&quot;sbie://update/apply&quot; style=&quot;color: red;&quot;&gt;有一個新的 Sandboxie-Plus 更新 v%1 準備就緒&lt;/a&gt;</translation>
    </message>
    <message>
        <location filename="SandMan.cpp" line="794"/>
        <source>&lt;a href=&quot;sbie://update/check&quot; style=&quot;color: red;&quot;&gt;There is a new Sandboxie-Plus update v%1 available&lt;/a&gt;</source>
        <translation>&lt;a href=&quot;sbie://update/check&quot; style=&quot;color: red;&quot;&gt;有一個新的 Sandboxie-Plus 更新 v%1 可以使用&lt;/a&gt;</translation>
    </message>
    <message>
        <location filename="SandMan.cpp" line="804"/>
        <source>&lt;a href=&quot;https://sandboxie-plus.com/go.php?to=patreon&quot;&gt;Support Sandboxie-Plus on Patreon&lt;/a&gt;</source>
        <translation>&lt;a href=&quot;https://sandboxie-plus.com/go.php?to=patreon&quot;&gt;在 Patreon 上支援 Sandboxie-Plus&lt;/a&gt;</translation>
    </message>
    <message>
        <location filename="SandMan.cpp" line="805"/>
        <source>Click to open web browser</source>
        <translation>在瀏覽器開啟贊助頁面</translation>
    </message>
    <message>
        <location filename="SandMan.cpp" line="981"/>
        <source>Time|Box Name|File Path</source>
        <translation>時間|沙箱名稱|檔案路徑</translation>
    </message>
    <message>
        <location filename="SandMan.cpp" line="562"/>
        <location filename="SandMan.cpp" line="637"/>
        <location filename="SandMan.cpp" line="989"/>
        <source>Recovery Log</source>
        <translation>復原日誌</translation>
    </message>
    <message>
        <location filename="SandMan.cpp" line="788"/>
        <source>Click to run installer</source>
        <translation>按一下以執行安裝程式</translation>
    </message>
    <message>
        <location filename="SandMan.cpp" line="792"/>
        <source>Click to apply update</source>
        <translation>按一下以套用更新</translation>
    </message>
    <message>
        <location filename="SandMan.cpp" line="1033"/>
        <source>Do you want to close Sandboxie Manager?</source>
        <translation>您確定要關閉 Sandboxie 管理員？</translation>
    </message>
    <message>
        <location filename="SandMan.cpp" line="1051"/>
        <source>Sandboxie-Plus was running in portable mode, now it has to clean up the created services. This will prompt for administrative privileges.

Do you want to do the clean up?</source>
        <translation>Sandboxie-Plus 正執行於可攜式模式，現在將清理所建立的服務，這將尋求管理員權限。

是否確認清理？</translation>
    </message>
    <message>
        <location filename="SandMan.cpp" line="1052"/>
        <location filename="SandMan.cpp" line="1431"/>
        <location filename="SandMan.cpp" line="1724"/>
        <location filename="SandMan.cpp" line="2277"/>
        <location filename="SandMan.cpp" line="2686"/>
        <source>Don&apos;t show this message again.</source>
        <translation>不再顯示此訊息。</translation>
    </message>
    <message>
        <location filename="SandMan.cpp" line="1223"/>
        <source>This box provides enhanced security isolation, it is suitable to test untrusted software.</source>
        <translation>此類沙箱提供了增強的安全隔離，它適用於測試不受信任的軟體。</translation>
    </message>
    <message>
        <location filename="SandMan.cpp" line="1227"/>
        <source>This box provides standard isolation, it is suitable to run your software to enhance security.</source>
        <translation>此類沙箱提供了標準的隔離，它適用於以安全的方式來執行您的軟體。</translation>
    </message>
    <message>
        <location filename="SandMan.cpp" line="1231"/>
        <source>This box does not enforce isolation, it is intended to be used as an application compartment for software virtualization only.</source>
        <translation>此類沙箱不執行隔離，它的目的是將一個應用程式虛擬化。</translation>
    </message>
    <message>
        <location filename="SandMan.cpp" line="1236"/>
        <source>

This box prevents access to all user data locations, except explicitly granted in the Resource Access options.</source>
        <translation>

此類沙箱將限制沙箱內程式對沙箱外資料的存取，除非在資源存取選項中明確授權。</translation>
    </message>
    <message>
        <location filename="SandMan.cpp" line="1312"/>
        <source>Unknown operation &apos;%1&apos; requested via command line</source>
        <translation>透過命令列請求的未知操作 &apos;%1&apos;</translation>
    </message>
    <message>
        <location filename="SandManTray.cpp" line="176"/>
        <source> - Driver/Service NOT Running!</source>
        <translation> - 驅動程序/服務尚未執行！</translation>
    </message>
    <message>
        <location filename="SandManTray.cpp" line="178"/>
        <source> - Deleting Sandbox Content</source>
        <translation> - 刪除沙箱內容</translation>
    </message>
    <message>
        <location filename="SandMan.cpp" line="1498"/>
        <source>Executing OnBoxDelete: %1</source>
        <translation>在刪除沙箱時執行: %1</translation>
    </message>
    <message>
        <location filename="SandMan.cpp" line="1519"/>
        <source>Auto Deleting %1 Content</source>
        <translation>自動刪除 %1 的內容</translation>
    </message>
    <message>
        <location filename="SandMan.cpp" line="1677"/>
        <source>Auto deleting content of %1</source>
        <translation>自動刪除 %1 的內容</translation>
    </message>
    <message>
        <location filename="SandMan.cpp" line="1700"/>
        <source>%1 Directory: %2</source>
        <translation>%1 目錄: %2</translation>
    </message>
    <message>
        <location filename="SandMan.cpp" line="1700"/>
        <source>Application</source>
        <translation>應用程式</translation>
    </message>
    <message>
        <location filename="SandMan.cpp" line="1700"/>
        <source>Installation</source>
        <translation>安裝</translation>
    </message>
    <message>
        <location filename="SandMan.cpp" line="1702"/>
        <source>Current Config: %1</source>
        <translation>目前組態: %1</translation>
    </message>
    <message>
        <location filename="SandMan.cpp" line="2409"/>
        <location filename="SandMan.cpp" line="2411"/>
        <location filename="SandMan.cpp" line="2896"/>
        <source>Sandboxie-Plus - Error</source>
        <translation>Sandboxie-Plus - 錯誤</translation>
    </message>
    <message>
        <location filename="SandMan.cpp" line="2409"/>
        <source>Failed to stop all Sandboxie components</source>
        <translation>停止所有 Sandboxie 元件失敗</translation>
    </message>
    <message>
        <location filename="SandMan.cpp" line="2411"/>
        <source>Failed to start required Sandboxie components</source>
        <translation>啟動所需 Sandboxie 元件失敗</translation>
    </message>
    <message>
        <location filename="SandMan.cpp" line="163"/>
        <source>WARNING: Sandboxie-Plus.ini in %1 cannot be written to, settings will not be saved.</source>
        <translation>警告: 無法寫入 %1 中的 Sandboxie-Plus.ini，設定將不會被儲存。</translation>
    </message>
    <message>
<<<<<<< HEAD
        <location filename="SandMan.cpp" line="1427"/>
=======
        <location filename="SandMan.cpp" line="787"/>
        <source>&lt;a href=&quot;sbie://update/installer&quot; style=&quot;color: red;&quot;&gt;There is a new Sandboxie-Plus release %1 ready&lt;/a&gt;</source>
        <translation type="unfinished"></translation>
    </message>
    <message>
        <location filename="SandMan.cpp" line="791"/>
        <source>&lt;a href=&quot;sbie://update/apply&quot; style=&quot;color: red;&quot;&gt;There is a new Sandboxie-Plus update %1 ready&lt;/a&gt;</source>
        <translation type="unfinished"></translation>
    </message>
    <message>
        <location filename="SandMan.cpp" line="795"/>
        <source>&lt;a href=&quot;sbie://update/check&quot; style=&quot;color: red;&quot;&gt;There is a new Sandboxie-Plus update v%1 available&lt;/a&gt;</source>
        <translation type="unfinished"></translation>
    </message>
    <message>
        <location filename="SandMan.cpp" line="1429"/>
>>>>>>> 9889afd0
        <source>Some compatibility templates (%1) are missing, probably deleted, do you want to remove them from all boxes?</source>
        <translation>部分相容性範本 (%1) 已遺失，可能是已被刪除，是否從所有沙箱中移除它們？</translation>
    </message>
    <message>
        <location filename="SandMan.cpp" line="1446"/>
        <source>Cleaned up removed templates...</source>
        <translation>清理已刪除的範本...</translation>
    </message>
    <message>
        <location filename="SandMan.cpp" line="1721"/>
        <source>Sandboxie-Plus was started in portable mode, do you want to put the Sandbox folder into its parent directory?
Yes will choose: %1
No will choose: %2</source>
        <translation>Sandboxie-Plus 以便攜模式啟動，您要將沙箱資料夾放入其父目錄嗎？
[是] 將選擇: %1
[否] 將選擇: %2</translation>
    </message>
    <message>
        <location filename="SandMan.cpp" line="1807"/>
        <source>Default sandbox not found; creating: %1</source>
        <translation>未找到預設沙箱; 建立中: %1</translation>
    </message>
    <message>
        <location filename="SandMan.cpp" line="1823"/>
        <source>   -   NOT connected</source>
        <translation>   -   未連線</translation>
    </message>
    <message>
        <location filename="SandMan.cpp" line="2005"/>
        <source>PID %1: </source>
        <translation>處理程序 PID %1: </translation>
    </message>
    <message>
        <location filename="SandMan.cpp" line="2007"/>
        <source>%1 (%2): </source>
        <translation>%1 (%2): </translation>
    </message>
    <message>
        <location filename="SandMan.cpp" line="2036"/>
        <source>The selected feature set is only available to project supporters. Processes started in a box with this feature set enabled without a supporter certificate will be terminated after 5 minutes.&lt;br /&gt;&lt;a href=&quot;https://sandboxie-plus.com/go.php?to=sbie-get-cert&quot;&gt;Become a project supporter&lt;/a&gt;, and receive a &lt;a href=&quot;https://sandboxie-plus.com/go.php?to=sbie-cert&quot;&gt;supporter certificate&lt;/a&gt;</source>
        <translation>選取的功能只對專案贊助者可用。如果沒有贊助者憑證，在啟用此功能的沙箱裡啟動的處理程序，將在 5 分鐘後自動終止。&lt;br /&gt;&lt;a href=&quot;https://sandboxie-plus.com/go.php?to=sbie-get-cert&quot;&gt;成為專案贊助者&lt;/a&gt;，以取得&lt;a href=&quot;https://sandboxie-plus.com/go.php?to=sbie-cert&quot;&gt;贊助者憑證&lt;/a&gt;</translation>
    </message>
    <message>
        <location filename="SandManRecovery.cpp" line="87"/>
        <source>Recovering file %1 to %2</source>
        <translation>復原檔案 %1 至 %2</translation>
    </message>
    <message>
        <location filename="SandManRecovery.cpp" line="99"/>
        <source>The file %1 already exists, do you want to overwrite it?</source>
        <translation>檔案 %1 已存在，您確定要覆蓋它嗎？</translation>
    </message>
    <message>
        <location filename="SandManRecovery.cpp" line="100"/>
        <source>Do this for all files!</source>
        <translation>為所有檔案執行此操作！</translation>
    </message>
    <message>
        <location filename="SandManRecovery.cpp" line="127"/>
        <source>Failed to recover some files: 
</source>
        <translation>部分檔案復原失敗: 
</translation>
    </message>
    <message>
        <location filename="SandMan.cpp" line="2134"/>
        <source>Only Administrators can change the config.</source>
        <translation>僅管理員可變更此組態。</translation>
    </message>
    <message>
        <location filename="SandMan.cpp" line="2144"/>
        <source>Please enter the configuration password.</source>
        <translation>請輸入組態的密碼。</translation>
    </message>
    <message>
        <location filename="SandMan.cpp" line="2152"/>
        <source>Login Failed: %1</source>
        <translation>登入失敗: %1</translation>
    </message>
    <message>
        <location filename="SandMan.cpp" line="2217"/>
        <source>Do you want to terminate all processes in all sandboxes?</source>
        <translation>確定要終止所有沙箱中的所有處理程序嗎？</translation>
    </message>
    <message>
        <location filename="SandMan.cpp" line="2218"/>
        <source>Terminate all without asking</source>
        <translation>終止全部並不再詢問</translation>
    </message>
    <message>
        <location filename="SandMan.cpp" line="2276"/>
        <source>Sandboxie-Plus was started in portable mode and it needs to create necessary services. This will prompt for administrative privileges.</source>
        <translation>Sandboxie-Plus 已於可攜式模式中啟動，需建立必要的服務。將會提示管理員授權。</translation>
    </message>
    <message>
        <location filename="SandMan.cpp" line="2305"/>
        <source>CAUTION: Another agent (probably SbieCtrl.exe) is already managing this Sandboxie session, please close it first and reconnect to take over.</source>
        <translation>注意: 另一個代理 (可能是 SbieCtrl.exe) 已經在管理這個 Sandboxie 工作階段，請先關閉其他代理並重新連線進行接管控制。</translation>
    </message>
    <message>
        <location filename="SandMan.cpp" line="2438"/>
        <source>Executing maintenance operation, please wait...</source>
        <translation>正在執行維護作業，請稍候...</translation>
    </message>
    <message>
        <location filename="SandMan.cpp" line="2614"/>
        <source>Do you also want to reset hidden message boxes (yes), or only all log messages (no)?</source>
        <translation>請確認是否要重設已隱藏的訊息框 (選「是」)，或者僅重設所有日誌訊息 (選「否」)？</translation>
    </message>
    <message>
        <location filename="SandMan.cpp" line="2684"/>
        <source>The changes will be applied automatically whenever the file gets saved.</source>
        <translation>每當檔案儲存後更改將自動套用。</translation>
    </message>
    <message>
        <location filename="SandMan.cpp" line="2685"/>
        <source>The changes will be applied automatically as soon as the editor is closed.</source>
        <translation>變更將在編輯器關閉後自動提交。</translation>
    </message>
    <message>
        <location filename="SandMan.cpp" line="2835"/>
        <source>Error Status: 0x%1 (%2)</source>
        <translation>錯誤程式碼: 0x%1 (%2)</translation>
    </message>
    <message>
        <location filename="SandMan.cpp" line="2836"/>
        <source>Unknown</source>
        <translation>未知</translation>
    </message>
    <message>
        <location filename="SandMan.cpp" line="2855"/>
        <source>A sandbox must be emptied before it can be deleted.</source>
        <translation>刪除沙箱前必須先清空。</translation>
    </message>
    <message>
        <location filename="SandMan.cpp" line="2859"/>
        <source>Failed to copy box data files</source>
        <translation>複製沙箱資料檔案失敗</translation>
    </message>
    <message>
        <location filename="SandMan.cpp" line="2864"/>
        <source>Failed to remove old box data files</source>
        <translation>移除舊沙箱資料檔案失敗</translation>
    </message>
    <message>
        <location filename="SandMan.cpp" line="2878"/>
        <source>Unknown Error Status: 0x%1</source>
        <translation>未知錯誤狀態: 0x%1</translation>
    </message>
    <message>
        <location filename="SandMan.cpp" line="3121"/>
        <source>&lt;h3&gt;About Sandboxie-Plus&lt;/h3&gt;&lt;p&gt;Version %1&lt;/p&gt;&lt;p&gt;Copyright (c) 2020-2022 by DavidXanatos&lt;/p&gt;</source>
        <translation>&lt;h3&gt;關於 Sandboxie-Plus&lt;/h3&gt;&lt;p&gt;版本 %1&lt;/p&gt;&lt;p&gt;Copyright (c) 2020-2022 by DavidXanatos&lt;/p&gt;</translation>
    </message>
    <message>
        <location filename="SandMan.cpp" line="3129"/>
        <source>This copy of Sandboxie+ is certified for: %1</source>
        <translation>此 Sandboxie+ 副本已授權給: %1</translation>
    </message>
    <message>
        <location filename="SandMan.cpp" line="3131"/>
        <source>Sandboxie+ is free for personal and non-commercial use.</source>
        <translation>Sandboxie+ 可免費用於個人和非商業用途。</translation>
    </message>
    <message>
        <location filename="SandMan.cpp" line="3134"/>
        <source>Sandboxie-Plus is an open source continuation of Sandboxie.&lt;br /&gt;Visit &lt;a href=&quot;https://sandboxie-plus.com&quot;&gt;sandboxie-plus.com&lt;/a&gt; for more information.&lt;br /&gt;&lt;br /&gt;%3&lt;br /&gt;&lt;br /&gt;Driver version: %1&lt;br /&gt;Features: %2&lt;br /&gt;&lt;br /&gt;Icons from &lt;a href=&quot;https://icons8.com&quot;&gt;icons8.com&lt;/a&gt;</source>
        <translation>Sandboxie-Plus 是著名程式 Sandboxie 自開源以來的一個延續。&lt;br /&gt;拜訪 &lt;a href=&quot;https://sandboxie-plus.com&quot;&gt;sandboxie-plus.com&lt;/a&gt; 來了解更多資訊。&lt;br /&gt;&lt;br /&gt;%3&lt;br /&gt;&lt;br /&gt;驅動版本: %1&lt;br /&gt;功能: %2&lt;br /&gt;&lt;br /&gt;圖示來源 &lt;a href=&quot;https://icons8.com&quot;&gt;icons8.com&lt;/a&gt;</translation>
    </message>
    <message>
        <location filename="SandMan.cpp" line="2838"/>
        <source>Administrator rights are required for this operation.</source>
        <translation>此操作需要管理員權限。</translation>
    </message>
    <message>
        <location filename="SandMan.cpp" line="426"/>
        <source>Vintage View (like SbieCtrl)</source>
        <translation>經典檢視 (類似 SbieCtrl)</translation>
    </message>
    <message>
        <location filename="SandMan.cpp" line="459"/>
        <source>Import Box</source>
        <translation>匯入沙箱</translation>
    </message>
    <message>
        <location filename="SandMan.cpp" line="461"/>
        <location filename="SandMan.cpp" line="587"/>
        <source>Run Sandboxed</source>
        <translation>在沙箱中執行</translation>
    </message>
    <message>
        <location filename="SandMan.cpp" line="470"/>
        <source>Disable Message Popup</source>
        <translation>停用訊息快顯視窗</translation>
    </message>
    <message>
        <location filename="SandMan.cpp" line="479"/>
        <location filename="SandMan.cpp" line="598"/>
        <source>Is Window Sandboxed?</source>
        <oldsource>Is Window Sandboxed</oldsource>
        <translation>檢查視窗是否沙箱化？</translation>
    </message>
    <message>
        <location filename="SandMan.cpp" line="524"/>
        <source>Show File Panel</source>
        <translation>顯示檔案面板</translation>
    </message>
    <message>
        <location filename="SandMan.cpp" line="586"/>
        <source>&amp;File</source>
        <translation>檔案(&amp;F)</translation>
    </message>
    <message>
        <location filename="SandMan.cpp" line="599"/>
        <source>Resource Access Monitor</source>
        <translation>資源存取監控</translation>
    </message>
    <message>
        <location filename="SandMan.cpp" line="632"/>
        <source>Programs</source>
        <translation>程式</translation>
    </message>
    <message>
        <location filename="SandMan.cpp" line="633"/>
        <source>Files and Folders</source>
        <translation>檔案和資料夾</translation>
    </message>
    <message>
        <location filename="SandMan.cpp" line="661"/>
        <source>Import Sandbox</source>
        <translation>匯入沙箱</translation>
    </message>
    <message>
        <location filename="SandMan.cpp" line="663"/>
        <source>Set Container Folder</source>
        <translation>設定沙箱容器資料夾</translation>
    </message>
    <message>
        <location filename="SandMan.cpp" line="666"/>
        <source>Set Layout and Groups</source>
        <translation>設定配置和群組</translation>
    </message>
    <message>
        <location filename="SandMan.cpp" line="669"/>
        <source>Reveal Hidden Boxes</source>
        <translation>顯示隱藏的沙箱</translation>
    </message>
    <message>
        <location filename="SandMan.cpp" line="675"/>
        <source>&amp;Configure</source>
        <translation>配置(&amp;C)</translation>
    </message>
    <message>
        <location filename="SandMan.cpp" line="679"/>
        <source>Program Alerts</source>
        <translation>程式警報</translation>
    </message>
    <message>
        <location filename="SandMan.cpp" line="681"/>
        <source>Windows Shell Integration</source>
        <translation>Windows 系統整合</translation>
    </message>
    <message>
        <location filename="SandMan.cpp" line="683"/>
        <source>Software Compatibility</source>
        <translation>軟體相容</translation>
    </message>
    <message>
        <location filename="SandMan.cpp" line="692"/>
        <source>Lock Configuration</source>
        <translation>鎖定組態</translation>
    </message>
    <message>
        <location filename="SandMan.cpp" line="709"/>
        <source>Sandbox %1</source>
        <translation>沙箱 %1</translation>
    </message>
    <message>
<<<<<<< HEAD
        <location filename="SandMan.cpp" line="795"/>
=======
        <source>&lt;a href=&quot;sbie://update/package&quot; style=&quot;color: red;&quot;&gt;There is a new build of Sandboxie-Plus ready&lt;/a&gt;</source>
        <translation type="vanished">&lt;a href=&quot;sbie://update/package&quot; style=&quot;color: red;&quot;&gt;新版本的 Sandboxie-Plus 已經準備就緒&lt;/a&gt;</translation>
    </message>
    <message>
        <source>&lt;a href=&quot;sbie://update/check&quot; style=&quot;color: red;&quot;&gt;There is a new build of Sandboxie-Plus available&lt;/a&gt;</source>
        <translation type="vanished">&lt;a href=&quot;sbie://update/check&quot; style=&quot;color: red;&quot;&gt;Sandboxie-Plus 存在可用的新版本&lt;/a&gt;</translation>
    </message>
    <message>
        <location filename="SandMan.cpp" line="796"/>
>>>>>>> 9889afd0
        <source>Click to download update</source>
        <translation>按一下下載更新</translation>
    </message>
    <message>
        <location filename="SandMan.cpp" line="1389"/>
        <source>No Force Process</source>
        <translation>沒有強制沙箱程序</translation>
    </message>
    <message>
        <location filename="SandMan.cpp" line="1579"/>
        <source>Removed Shortcut: %1</source>
        <translation>移除捷徑: %1</translation>
    </message>
    <message>
        <location filename="SandMan.cpp" line="1647"/>
        <source>Added Shortcut to: %1</source>
        <translation>加入捷徑: %1</translation>
    </message>
    <message>
        <location filename="SandMan.cpp" line="1701"/>
        <source>Sandboxie-Plus Version: %1 (%2)</source>
        <translation>Sandboxie-Plus 版本: %1 (%2)</translation>
    </message>
    <message>
        <location filename="SandMan.cpp" line="1703"/>
        <source>Data Directory: %1</source>
        <translation>資料目錄: %1</translation>
    </message>
    <message>
        <location filename="SandMan.cpp" line="1776"/>
        <source> for Personal use</source>
        <translation> 個人使用者</translation>
    </message>
    <message>
        <location filename="SandMan.cpp" line="1778"/>
        <source>   -   for Non-Commercial use ONLY</source>
        <translation>   -   僅用於非商業用途</translation>
    </message>
    <message>
        <location filename="SandMan.cpp" line="1974"/>
        <source>The program %1 started in box %2 will be terminated in 5 minutes because the box was configured to use features exclusively available to project supporters.</source>
        <translation>在沙箱 %2 中啟動的程式 %1 將在 5 分鐘之後自動終止，因為此沙箱被配置為使用專案贊助者的特有功能。</translation>
    </message>
    <message>
        <location filename="SandMan.cpp" line="1976"/>
        <source>The box %1 is configured to use features exclusively available to project supporters, these presets will be ignored.</source>
        <translation>沙箱 %1 被配置為使用專案贊助者專有的沙箱類型，這些預設選項將被忽略。</translation>
    </message>
    <message>
        <location filename="SandMan.cpp" line="1977"/>
        <source>&lt;br /&gt;&lt;a href=&quot;https://sandboxie-plus.com/go.php?to=sbie-get-cert&quot;&gt;Become a project supporter&lt;/a&gt;, and receive a &lt;a href=&quot;https://sandboxie-plus.com/go.php?to=sbie-cert&quot;&gt;supporter certificate&lt;/a&gt;</source>
        <translation>&lt;br /&gt;&lt;a href=&quot;https://sandboxie-plus.com/go.php?to=sbie-get-cert&quot;&gt;成為專案贊助者&lt;/a&gt;，以取得&lt;a href=&quot;https://sandboxie-plus.com/go.php?to=sbie-cert&quot;&gt;贊助者憑證&lt;/a&gt;</translation>
    </message>
    <message>
        <location filename="SandMan.cpp" line="2077"/>
        <source>The evaluation period has expired!!!</source>
        <oldsource>The evaluation periode has expired!!!</oldsource>
        <translation>評估期已過！！！</translation>
    </message>
    <message>
        <location filename="SandMan.cpp" line="2172"/>
        <source>Select file name</source>
        <translation>選擇檔名</translation>
    </message>
    <message>
        <location filename="SandMan.cpp" line="2172"/>
        <source>7-zip Archive (*.7z)</source>
        <translation>7-zip 封存檔案 (*.7z)</translation>
    </message>
    <message>
        <location filename="SandMan.cpp" line="2185"/>
        <source>This name is already in use, please select an alternative box name</source>
        <oldsource>This Name is already in use, please select an alternative box name</oldsource>
        <translation>名稱已被使用，請選擇其他沙箱名稱</translation>
    </message>
    <message>
        <location filename="SandMan.cpp" line="2199"/>
        <source>Importing: %1</source>
        <translation>正在匯入：%1</translation>
    </message>
    <message>
        <location filename="SandMan.cpp" line="2237"/>
        <source>Please enter the duration, in seconds, for disabling Forced Programs rules.</source>
        <translation>請輸入「停用強制沙箱程式規則」的持續時間 (單位：秒)。</translation>
    </message>
    <message>
        <location filename="SandMan.cpp" line="2252"/>
        <source>No Recovery</source>
        <translation>沒有復原檔案</translation>
    </message>
    <message>
        <location filename="SandMan.cpp" line="2258"/>
        <source>No Messages</source>
        <translation>沒有訊息</translation>
    </message>
    <message>
        <location filename="SandMan.cpp" line="2413"/>
        <source>Maintenance operation failed (%1)</source>
        <translation>維護作業執行失敗 (%1)</translation>
    </message>
    <message>
        <location filename="SandMan.cpp" line="2418"/>
        <source>Maintenance operation completed</source>
        <translation>維護作業完成</translation>
    </message>
    <message>
        <location filename="SandMan.cpp" line="2545"/>
        <source>In the Plus UI, this functionality has been integrated into the main sandbox list view.</source>
        <translation>在 Plus 介面檢視，此功能已被整合到主沙箱清單中。</translation>
    </message>
    <message>
        <location filename="SandMan.cpp" line="2546"/>
        <source>Using the box/group context menu, you can move boxes and groups to other groups. You can also use drag and drop to move the items around. Alternatively, you can also use the arrow keys while holding ALT down to move items up and down within their group.&lt;br /&gt;You can create new boxes and groups from the Sandbox menu.</source>
        <translation>使用「沙箱/群組」右鍵選單，您可以將沙箱在沙箱群組之間移動。同時，您也可以透過 Alt + 方向鍵或滑鼠拖曳來整理清單。&lt;br /&gt;另外，您可以透過右鍵選單來新增「沙箱/群組」。</translation>
    </message>
    <message>
        <location filename="SandMan.cpp" line="2729"/>
        <source>Sandboxie config has been reloaded</source>
        <translation>已重新載入沙箱組態檔</translation>
    </message>
    <message>
        <location filename="SandMan.cpp" line="2839"/>
        <source>Failed to execute: %1</source>
        <translation>執行失敗: %1</translation>
    </message>
    <message>
        <location filename="SandMan.cpp" line="2840"/>
        <source>Failed to connect to the driver</source>
        <translation>連線驅動程式失敗</translation>
    </message>
    <message>
        <location filename="SandMan.cpp" line="2841"/>
        <source>Failed to communicate with Sandboxie Service: %1</source>
        <translation>無法與 Sandboxie 服務取得聯絡: %1</translation>
    </message>
    <message>
        <location filename="SandMan.cpp" line="2842"/>
        <source>An incompatible Sandboxie %1 was found. Compatible versions: %2</source>
        <translation>已發現不相容的 Sandboxie %1。相容版本為: %2</translation>
    </message>
    <message>
        <location filename="SandMan.cpp" line="2843"/>
        <source>Can&apos;t find Sandboxie installation path.</source>
        <translation>無法找到 Sandboxie 安裝路徑。</translation>
    </message>
    <message>
        <location filename="SandMan.cpp" line="2844"/>
        <source>Failed to copy configuration from sandbox %1: %2</source>
        <translation>複製沙箱組態 %1: %2 失敗</translation>
    </message>
    <message>
        <location filename="SandMan.cpp" line="2845"/>
        <source>A sandbox of the name %1 already exists</source>
        <translation>沙箱名稱 %1 已存在</translation>
    </message>
    <message>
        <location filename="SandMan.cpp" line="2846"/>
        <source>Failed to delete sandbox %1: %2</source>
        <translation>刪除沙箱 %1: %2 失敗</translation>
    </message>
    <message>
        <location filename="SandMan.cpp" line="2847"/>
        <source>The sandbox name can not be longer than 32 characters.</source>
        <translation>沙箱名稱不能超過 32 個字元。</translation>
    </message>
    <message>
        <location filename="SandMan.cpp" line="2848"/>
        <source>The sandbox name can not be a device name.</source>
        <translation>沙箱名稱不能為裝置名稱。</translation>
    </message>
    <message>
        <location filename="SandMan.cpp" line="2849"/>
        <source>The sandbox name can contain only letters, digits and underscores which are displayed as spaces.</source>
        <translation>沙箱名稱不能為空白，只能包含字母、數字和下劃線。</translation>
    </message>
    <message>
        <location filename="SandMan.cpp" line="2850"/>
        <source>Failed to terminate all processes</source>
        <translation>終止所有處理程序失敗</translation>
    </message>
    <message>
        <location filename="SandMan.cpp" line="2851"/>
        <source>Delete protection is enabled for the sandbox</source>
        <translation>沙箱的刪除保護已被啟用</translation>
    </message>
    <message>
        <location filename="SandMan.cpp" line="2852"/>
        <source>All sandbox processes must be stopped before the box content can be deleted</source>
        <translation>在刪除沙箱內容之前，必須先停止沙箱內的所有處理程序</translation>
    </message>
    <message>
        <location filename="SandMan.cpp" line="2853"/>
        <source>Error deleting sandbox folder: %1</source>
        <translation>刪除沙箱資料夾錯誤: %1</translation>
    </message>
    <message>
        <location filename="SandMan.cpp" line="2856"/>
        <source>Failed to move directory &apos;%1&apos; to &apos;%2&apos;</source>
        <translation>移動目錄 &apos;%1&apos; 到 &apos;%2&apos; 失敗</translation>
    </message>
    <message>
        <location filename="SandMan.cpp" line="2857"/>
        <source>This Snapshot operation can not be performed while processes are still running in the box.</source>
        <translation>因處理程序正在沙箱中執行，此快照操作無法完成。</translation>
    </message>
    <message>
        <location filename="SandMan.cpp" line="2858"/>
        <source>Failed to create directory for new snapshot</source>
        <translation>建立新的快照目錄失敗</translation>
    </message>
    <message>
        <location filename="SandMan.cpp" line="2860"/>
        <source>Snapshot not found</source>
        <translation>未發現快照</translation>
    </message>
    <message>
        <location filename="SandMan.cpp" line="2861"/>
        <source>Error merging snapshot directories &apos;%1&apos; with &apos;%2&apos;, the snapshot has not been fully merged.</source>
        <translation>合併快照目錄 &apos;%1&apos; 和 &apos;%2&apos; 錯誤，快照沒有被完全合併。</translation>
    </message>
    <message>
        <location filename="SandMan.cpp" line="2862"/>
        <source>Failed to remove old snapshot directory &apos;%1&apos;</source>
        <translation>移除舊快照的目錄 &apos;%1&apos; 失敗</translation>
    </message>
    <message>
        <location filename="SandMan.cpp" line="2863"/>
        <source>Can&apos;t remove a snapshot that is shared by multiple later snapshots</source>
        <translation>無法刪除由多個後續快照共享的快照</translation>
    </message>
    <message>
        <location filename="SandMan.cpp" line="2865"/>
        <source>You are not authorized to update configuration in section &apos;%1&apos;</source>
        <translation>您未被授權在 &apos;%1&apos; 更新組態</translation>
    </message>
    <message>
        <location filename="SandMan.cpp" line="2866"/>
        <source>Failed to set configuration setting %1 in section %2: %3</source>
        <translation>在 %2: %3 中設定組態選項 %1 失敗</translation>
    </message>
    <message>
        <location filename="SandMan.cpp" line="2867"/>
        <source>Can not create snapshot of an empty sandbox</source>
        <translation>無法為空的沙箱建立快照</translation>
    </message>
    <message>
        <location filename="SandMan.cpp" line="2868"/>
        <source>A sandbox with that name already exists</source>
        <translation>已存在同名沙箱</translation>
    </message>
    <message>
        <location filename="SandMan.cpp" line="2869"/>
        <source>The config password must not be longer than 64 characters</source>
        <translation>組態密碼不得超過 64 個字元</translation>
    </message>
    <message>
        <location filename="SandMan.cpp" line="2870"/>
        <source>The operation was canceled by the user</source>
        <translation>此操作已被使用者取消</translation>
    </message>
    <message>
        <location filename="SandMan.cpp" line="2872"/>
        <source>Import/Export not available, 7z.dll could not be loaded</source>
        <translation>匯入/匯出無法使用，無法載入 7z.dll</translation>
    </message>
    <message>
        <location filename="SandMan.cpp" line="2873"/>
        <source>Failed to create the box archive</source>
        <translation>無法建立沙箱封存檔案</translation>
    </message>
    <message>
        <location filename="SandMan.cpp" line="2874"/>
        <source>Failed to open the 7z archive</source>
        <translation>無法開啟 7z 封存檔案</translation>
    </message>
    <message>
        <location filename="SandMan.cpp" line="2875"/>
        <source>Failed to unpack the box archive</source>
        <translation>無法解壓縮沙箱封存檔案</translation>
    </message>
    <message>
        <location filename="SandMan.cpp" line="2876"/>
        <source>The selected 7z file is NOT a box archive</source>
        <translation>所選的 7z 檔案不是沙箱封存檔案</translation>
    </message>
    <message>
        <location filename="SandMan.cpp" line="2898"/>
        <source>Operation failed for %1 item(s).</source>
        <translation>%1 項操作失敗。</translation>
    </message>
    <message>
        <location filename="SandMan.cpp" line="2929"/>
        <source>Do you want to open %1 in a sandboxed (yes) or unsandboxed (no) Web browser?</source>
        <translation>是否在沙箱中的瀏覽器開啟連結 %1 ？</translation>
    </message>
    <message>
        <location filename="SandMan.cpp" line="2930"/>
        <source>Remember choice for later.</source>
        <translation>記住選擇供之後使用。</translation>
    </message>
    <message>
        <location filename="SandMan.cpp" line="2083"/>
        <source>The supporter certificate is not valid for this build, please get an updated certificate</source>
        <translation>此贊助者憑證對此版本沙箱無效，請取得更新的憑證</translation>
    </message>
    <message>
        <location filename="SandMan.cpp" line="2086"/>
        <source>The supporter certificate has expired%1, please get an updated certificate</source>
        <oldsource>The supporter certificate is expired %1 days ago, please get an updated certificate</oldsource>
        <translation>此贊助者憑證已逾期%1，請取得更新的憑證</translation>
    </message>
    <message>
        <location filename="SandMan.cpp" line="2087"/>
        <source>, but it remains valid for the current build</source>
        <translation>，但它對目前組建的沙箱版本仍然有效</translation>
    </message>
    <message>
        <location filename="SandMan.cpp" line="2089"/>
        <source>The supporter certificate will expire in %1 days, please get an updated certificate</source>
        <translation>此贊助者憑證將在 %1 天後逾期，請取得更新的憑證</translation>
    </message>
    <message>
        <location filename="SbieFindWnd.cpp" line="88"/>
        <source>The selected window is running as part of program %1 in sandbox %2</source>
        <translation>選擇的視窗正作為程式 %1 一部分執行在沙箱 %2 中</translation>
    </message>
    <message>
        <location filename="SbieFindWnd.cpp" line="95"/>
        <source>The selected window is not running as part of any sandboxed program.</source>
        <translation>選擇的視窗並非作為任何沙箱化程式的一部分而執行。</translation>
    </message>
    <message>
        <location filename="SbieFindWnd.cpp" line="134"/>
        <source>Drag the Finder Tool over a window to select it, then release the mouse to check if the window is sandboxed.</source>
        <translation>拖曳搜尋小工具 (左方) 到要選取的視窗上，放開滑鼠檢查視窗是否來自沙箱化的程式。</translation>
    </message>
    <message>
        <location filename="SbieFindWnd.cpp" line="204"/>
        <source>Sandboxie-Plus - Window Finder</source>
        <translation>Sandboxie-Plus - 視窗尋找工具</translation>
    </message>
    <message>
        <location filename="main.cpp" line="120"/>
        <source>Sandboxie Manager can not be run sandboxed!</source>
        <translation>Sandboxie 管理器不能在沙箱中執行！</translation>
    </message>
</context>
<context>
    <name>CSbieModel</name>
    <message>
        <location filename="Models/SbieModel.cpp" line="156"/>
        <source>Box Group</source>
        <translation>沙箱群組</translation>
    </message>
    <message>
        <location filename="Models/SbieModel.cpp" line="305"/>
        <source>Empty</source>
        <translation>空白</translation>
    </message>
    <message>
        <location filename="Models/SbieModel.cpp" line="529"/>
        <source>Name</source>
        <translation>名稱</translation>
    </message>
    <message>
        <location filename="Models/SbieModel.cpp" line="530"/>
        <source>Process ID</source>
        <translation>處理程序 ID</translation>
    </message>
    <message>
        <location filename="Models/SbieModel.cpp" line="531"/>
        <source>Status</source>
        <translation>狀態</translation>
    </message>
    <message>
        <location filename="Models/SbieModel.cpp" line="532"/>
        <source>Title</source>
        <translation>標題</translation>
    </message>
    <message>
        <location filename="Models/SbieModel.cpp" line="533"/>
        <source>Info</source>
        <translation>資訊</translation>
    </message>
    <message>
        <location filename="Models/SbieModel.cpp" line="537"/>
        <source>Path / Command Line</source>
        <translation>路徑 / 命令列</translation>
    </message>
</context>
<context>
    <name>CSbieProcess</name>
    <message>
        <location filename="SbieProcess.cpp" line="45"/>
        <source>Sbie RpcSs</source>
        <translation>沙箱 RPC 子系統</translation>
    </message>
    <message>
        <location filename="SbieProcess.cpp" line="46"/>
        <source>Sbie DcomLaunch</source>
        <translation>沙箱 DCOM 服務啟動器</translation>
    </message>
    <message>
        <location filename="SbieProcess.cpp" line="47"/>
        <source>Sbie Crypto</source>
        <translation>沙箱密碼學服務</translation>
    </message>
    <message>
        <location filename="SbieProcess.cpp" line="48"/>
        <source>Sbie WuauServ</source>
        <translation>沙箱 WuauServ</translation>
    </message>
    <message>
        <location filename="SbieProcess.cpp" line="49"/>
        <source>Sbie BITS</source>
        <translation>沙箱背景智慧傳輸服務</translation>
    </message>
    <message>
        <location filename="SbieProcess.cpp" line="50"/>
        <source>Sbie Svc</source>
        <translation>沙箱軟體服務</translation>
    </message>
    <message>
        <location filename="SbieProcess.cpp" line="51"/>
        <source>MSI Installer</source>
        <translation>MSI 安裝程式</translation>
    </message>
    <message>
        <location filename="SbieProcess.cpp" line="52"/>
        <source>Trusted Installer</source>
        <translation>可信安裝程式</translation>
    </message>
    <message>
        <location filename="SbieProcess.cpp" line="53"/>
        <source>Windows Update</source>
        <translation>Windows 更新</translation>
    </message>
    <message>
        <location filename="SbieProcess.cpp" line="54"/>
        <source>Windows Explorer</source>
        <translation>Windows 檔案總管</translation>
    </message>
    <message>
        <location filename="SbieProcess.cpp" line="55"/>
        <source>Internet Explorer</source>
        <translation>Internet Explorer</translation>
    </message>
    <message>
        <location filename="SbieProcess.cpp" line="56"/>
        <source>Firefox</source>
        <translation>Firefox</translation>
    </message>
    <message>
        <location filename="SbieProcess.cpp" line="57"/>
        <source>Windows Media Player</source>
        <translation>Windows Media Player</translation>
    </message>
    <message>
        <location filename="SbieProcess.cpp" line="58"/>
        <source>Winamp</source>
        <translation>Winamp</translation>
    </message>
    <message>
        <location filename="SbieProcess.cpp" line="59"/>
        <source>KMPlayer</source>
        <translation>KMPlayer</translation>
    </message>
    <message>
        <location filename="SbieProcess.cpp" line="60"/>
        <source>Windows Live Mail</source>
        <translation>Windows Live Mail</translation>
    </message>
    <message>
        <location filename="SbieProcess.cpp" line="61"/>
        <source>Service Model Reg</source>
        <translation>服務模型登錄</translation>
    </message>
    <message>
        <location filename="SbieProcess.cpp" line="62"/>
        <source>RunDll32</source>
        <translation>RunDll32</translation>
    </message>
    <message>
        <location filename="SbieProcess.cpp" line="63"/>
        <location filename="SbieProcess.cpp" line="64"/>
        <source>DllHost</source>
        <translation>DllHost</translation>
    </message>
    <message>
        <location filename="SbieProcess.cpp" line="65"/>
        <source>Windows Ink Services</source>
        <translation>Windows 捷徑服務</translation>
    </message>
    <message>
        <location filename="SbieProcess.cpp" line="66"/>
        <source>Chromium Based</source>
        <translation>基於 Chromium 的瀏覽器</translation>
    </message>
    <message>
        <location filename="SbieProcess.cpp" line="67"/>
        <source>Google Updater</source>
        <translation>Google 更新程式</translation>
    </message>
    <message>
        <location filename="SbieProcess.cpp" line="68"/>
        <source>Acrobat Reader</source>
        <translation>Acrobat Reader</translation>
    </message>
    <message>
        <location filename="SbieProcess.cpp" line="69"/>
        <source>MS Outlook</source>
        <translation>MS Outlook</translation>
    </message>
    <message>
        <location filename="SbieProcess.cpp" line="70"/>
        <source>MS Excel</source>
        <translation>MS Excel</translation>
    </message>
    <message>
        <location filename="SbieProcess.cpp" line="71"/>
        <source>Flash Player</source>
        <translation>Flash Player</translation>
    </message>
    <message>
        <location filename="SbieProcess.cpp" line="72"/>
        <source>Firefox Plugin Container</source>
        <translation>Firefox 外掛容器</translation>
    </message>
    <message>
        <location filename="SbieProcess.cpp" line="73"/>
        <source>Generic Web Browser</source>
        <translation>一般網頁瀏覽器</translation>
    </message>
    <message>
        <location filename="SbieProcess.cpp" line="74"/>
        <source>Generic Mail Client</source>
        <translation>一般電子郵件用戶端</translation>
    </message>
    <message>
        <location filename="SbieProcess.cpp" line="75"/>
        <source>Thunderbird</source>
        <translation>Thunderbird</translation>
    </message>
    <message>
        <location filename="SbieProcess.cpp" line="84"/>
        <source>Terminated</source>
        <translation>已終止</translation>
    </message>
    <message>
        <location filename="SbieProcess.cpp" line="90"/>
        <source>Forced </source>
        <translation>強制沙箱 </translation>
    </message>
    <message>
        <location filename="SbieProcess.cpp" line="88"/>
        <source>Running</source>
        <translation>運作中</translation>
    </message>
    <message>
        <location filename="SbieProcess.cpp" line="94"/>
        <source> in session %1</source>
        <translation> 在工作階段 %1</translation>
    </message>
    <message>
        <location filename="SbieProcess.cpp" line="103"/>
        <source> (%1)</source>
        <translation> (%1)</translation>
    </message>
</context>
<context>
    <name>CSbieView</name>
    <message>
        <location filename="Views/SbieView.cpp" line="145"/>
        <location filename="Views/SbieView.cpp" line="268"/>
        <source>Create New Box</source>
        <translation>建立新沙箱</translation>
    </message>
    <message>
        <location filename="Views/SbieView.cpp" line="376"/>
        <source>Remove Group</source>
        <translation>刪除群組</translation>
    </message>
    <message>
        <location filename="Views/SbieView.cpp" line="153"/>
        <source>Run</source>
        <translation>執行</translation>
    </message>
    <message>
        <location filename="Views/SbieView.cpp" line="154"/>
        <source>Run Program</source>
        <translation>執行程式</translation>
    </message>
    <message>
        <location filename="Views/SbieView.cpp" line="155"/>
        <source>Run from Start Menu</source>
        <translation>從開始選單執行</translation>
    </message>
    <message>
        <location filename="Views/SbieView.cpp" line="164"/>
        <source>Default Web Browser</source>
        <translation>預設網頁瀏覽器</translation>
    </message>
    <message>
        <location filename="Views/SbieView.cpp" line="165"/>
        <source>Default eMail Client</source>
        <translation>預設電子郵件用戶端</translation>
    </message>
    <message>
        <location filename="Views/SbieView.cpp" line="167"/>
        <source>Windows Explorer</source>
        <translation>Windows 檔案總管</translation>
    </message>
    <message>
        <location filename="Views/SbieView.cpp" line="168"/>
        <source>Registry Editor</source>
        <translation>登錄編輯程式</translation>
    </message>
    <message>
        <location filename="Views/SbieView.cpp" line="169"/>
        <source>Programs and Features</source>
        <translation>程式和功能</translation>
    </message>
    <message>
        <location filename="Views/SbieView.cpp" line="183"/>
        <source>Terminate All Programs</source>
        <translation>終止所有程式</translation>
    </message>
    <message>
        <location filename="Views/SbieView.cpp" line="189"/>
        <location filename="Views/SbieView.cpp" line="246"/>
        <location filename="Views/SbieView.cpp" line="320"/>
        <location filename="Views/SbieView.cpp" line="358"/>
        <source>Create Shortcut</source>
        <translation>建立捷徑</translation>
    </message>
    <message>
        <location filename="Views/SbieView.cpp" line="191"/>
        <location filename="Views/SbieView.cpp" line="305"/>
        <source>Explore Content</source>
        <translation>瀏覽內容</translation>
    </message>
    <message>
        <location filename="Views/SbieView.cpp" line="193"/>
        <location filename="Views/SbieView.cpp" line="312"/>
        <source>Snapshots Manager</source>
        <translation>快照管理</translation>
    </message>
    <message>
        <location filename="Views/SbieView.cpp" line="194"/>
        <source>Recover Files</source>
        <translation>復原檔案</translation>
    </message>
    <message>
        <location filename="Views/SbieView.cpp" line="195"/>
        <location filename="Views/SbieView.cpp" line="304"/>
        <source>Delete Content</source>
        <translation>刪除內容</translation>
    </message>
    <message>
        <location filename="Views/SbieView.cpp" line="202"/>
        <source>Sandbox Presets</source>
        <translation>沙箱預設</translation>
    </message>
    <message>
        <location filename="Views/SbieView.cpp" line="204"/>
        <source>Ask for UAC Elevation</source>
        <translation>詢問 UAC 權限提升</translation>
    </message>
    <message>
        <location filename="Views/SbieView.cpp" line="205"/>
        <source>Drop Admin Rights</source>
        <translation>解除管理員權限</translation>
    </message>
    <message>
        <location filename="Views/SbieView.cpp" line="206"/>
        <source>Emulate Admin Rights</source>
        <translation>模擬管理員權限</translation>
    </message>
    <message>
        <location filename="Views/SbieView.cpp" line="214"/>
        <source>Block Internet Access</source>
        <translation>阻止網路存取</translation>
    </message>
    <message>
        <location filename="Views/SbieView.cpp" line="216"/>
        <source>Allow Network Shares</source>
        <translation>允許網路共用</translation>
    </message>
    <message>
        <location filename="Views/SbieView.cpp" line="197"/>
        <source>Sandbox Options</source>
        <translation>沙箱選項</translation>
    </message>
    <message>
        <location filename="Views/SbieView.cpp" line="186"/>
        <source>Browse Files</source>
        <translation>瀏覽檔案</translation>
    </message>
    <message>
        <location filename="Views/SbieView.cpp" line="223"/>
        <location filename="Views/SbieView.cpp" line="310"/>
        <source>Sandbox Tools</source>
        <translation>沙箱工具</translation>
    </message>
    <message>
        <location filename="Views/SbieView.cpp" line="224"/>
        <source>Duplicate Box Config</source>
        <translation>複製沙箱組態</translation>
    </message>
    <message>
        <location filename="Views/SbieView.cpp" line="227"/>
        <location filename="Views/SbieView.cpp" line="323"/>
        <source>Rename Sandbox</source>
        <translation>重新命名沙箱</translation>
    </message>
    <message>
        <location filename="Views/SbieView.cpp" line="228"/>
        <location filename="Views/SbieView.cpp" line="324"/>
        <source>Move Sandbox</source>
        <translation>移動沙箱</translation>
    </message>
    <message>
        <location filename="Views/SbieView.cpp" line="239"/>
        <location filename="Views/SbieView.cpp" line="335"/>
        <source>Remove Sandbox</source>
        <translation>刪除沙箱</translation>
    </message>
    <message>
        <location filename="Views/SbieView.cpp" line="244"/>
        <location filename="Views/SbieView.cpp" line="356"/>
        <source>Terminate</source>
        <translation>終止</translation>
    </message>
    <message>
        <location filename="Views/SbieView.cpp" line="247"/>
        <source>Preset</source>
        <translation>預設</translation>
    </message>
    <message>
        <location filename="Views/SbieView.cpp" line="248"/>
        <source>Pin to Run Menu</source>
        <translation>固定到執行選單</translation>
    </message>
    <message>
        <location filename="Views/SbieView.cpp" line="250"/>
        <source>Block and Terminate</source>
        <translation>阻止並終止</translation>
    </message>
    <message>
        <location filename="Views/SbieView.cpp" line="254"/>
        <source>Allow internet access</source>
        <translation>允許網路存取</translation>
    </message>
    <message>
        <location filename="Views/SbieView.cpp" line="256"/>
        <source>Force into this sandbox</source>
        <translation>強制加入此沙箱</translation>
    </message>
    <message>
        <location filename="Views/SbieView.cpp" line="258"/>
        <source>Set Linger Process</source>
        <translation>設定駐留處理程序</translation>
    </message>
    <message>
        <location filename="Views/SbieView.cpp" line="260"/>
        <source>Set Leader Process</source>
        <translation>設定引導處理程序</translation>
    </message>
    <message>
        <location filename="Views/SbieView.cpp" line="506"/>
        <source>    File root: %1
</source>
        <translation>    檔案根目錄: %1
</translation>
    </message>
    <message>
        <location filename="Views/SbieView.cpp" line="507"/>
        <source>    Registry root: %1
</source>
        <translation>    登錄根目錄: %1
</translation>
    </message>
    <message>
        <location filename="Views/SbieView.cpp" line="508"/>
        <source>    IPC root: %1
</source>
        <translation>    IPC 根目錄: %1
</translation>
    </message>
    <message>
        <location filename="Views/SbieView.cpp" line="510"/>
        <source>Options:
    </source>
        <translation>選項:
    </translation>
    </message>
    <message>
        <location filename="Views/SbieView.cpp" line="727"/>
        <source>[None]</source>
        <translation>[無]</translation>
    </message>
    <message>
        <location filename="Views/SbieView.cpp" line="978"/>
        <source>Please enter a new group name</source>
        <translation>請輸入新的群組名稱</translation>
    </message>
    <message>
        <location filename="Views/SbieView.cpp" line="836"/>
        <source>Do you really want to remove the selected group(s)?</source>
        <translation>確定要刪除所選群組嗎？</translation>
    </message>
    <message>
        <location filename="Views/SbieView.cpp" line="146"/>
        <location filename="Views/SbieView.cpp" line="269"/>
        <source>Create Box Group</source>
        <translation>建立沙箱群組</translation>
    </message>
    <message>
        <location filename="Views/SbieView.cpp" line="374"/>
        <source>Rename Group</source>
        <translation>重新命名群組</translation>
    </message>
    <message>
        <location filename="Views/SbieView.cpp" line="150"/>
        <location filename="Views/SbieView.cpp" line="273"/>
        <source>Stop Operations</source>
        <translation>停止作業</translation>
    </message>
    <message>
        <location filename="Views/SbieView.cpp" line="172"/>
        <source>Command Prompt</source>
        <translation>命令提示字元</translation>
    </message>
    <message>
        <location filename="Views/SbieView.cpp" line="173"/>
        <source>Command Prompt (as Admin)</source>
        <translation>命令提示字元 (管理員)</translation>
    </message>
    <message>
        <location filename="Views/SbieView.cpp" line="176"/>
        <source>Command Prompt (32-bit)</source>
        <translation>命令提示字元 (32 位元)</translation>
    </message>
    <message>
        <location filename="Views/SbieView.cpp" line="179"/>
        <source>Execute Autorun Entries</source>
        <translation>執行自動執行項目</translation>
    </message>
    <message>
        <location filename="Views/SbieView.cpp" line="311"/>
        <source>Browse Content</source>
        <translation>瀏覽內容</translation>
    </message>
    <message>
        <location filename="Views/SbieView.cpp" line="185"/>
        <source>Box Content</source>
        <translation>沙箱內容</translation>
    </message>
    <message>
        <location filename="Views/SbieView.cpp" line="192"/>
        <source>Open Registry</source>
        <translation>開啟登錄</translation>
    </message>
    <message>
        <location filename="Views/SbieView.cpp" line="188"/>
        <location filename="Views/SbieView.cpp" line="319"/>
        <source>Refresh Info</source>
        <translation>更新資訊</translation>
    </message>
    <message>
        <location filename="Views/SbieView.cpp" line="158"/>
        <location filename="Views/SbieView.cpp" line="283"/>
        <source>(Host) Start Menu</source>
        <translation>開始選單 (主機)</translation>
    </message>
    <message>
        <location filename="Views/SbieView.cpp" line="163"/>
        <source>More Tools</source>
        <translation>更多工具</translation>
    </message>
    <message>
        <location filename="Views/SbieView.cpp" line="220"/>
        <source>Immediate Recovery</source>
        <translation>即時復原</translation>
    </message>
    <message>
        <location filename="Views/SbieView.cpp" line="225"/>
        <source>Export Box</source>
        <translation>匯出沙箱</translation>
    </message>
    <message>
        <location filename="Views/SbieView.cpp" line="229"/>
        <location filename="Views/SbieView.cpp" line="325"/>
        <source>Move Up</source>
        <translation>往上移</translation>
    </message>
    <message>
        <location filename="Views/SbieView.cpp" line="234"/>
        <location filename="Views/SbieView.cpp" line="330"/>
        <source>Move Down</source>
        <translation>往下移</translation>
    </message>
    <message>
        <location filename="Views/SbieView.cpp" line="276"/>
        <source>Run Sandboxed</source>
        <translation>在沙箱中執行</translation>
    </message>
    <message>
        <location filename="Views/SbieView.cpp" line="277"/>
        <source>Run Web Browser</source>
        <translation>執行預設瀏覽器</translation>
    </message>
    <message>
        <location filename="Views/SbieView.cpp" line="278"/>
        <source>Run eMail Reader</source>
        <translation>執行預設電子郵件客戶端</translation>
    </message>
    <message>
        <location filename="Views/SbieView.cpp" line="279"/>
        <source>Run Any Program</source>
        <translation>執行任意程式 (Run)</translation>
    </message>
    <message>
        <location filename="Views/SbieView.cpp" line="280"/>
        <source>Run From Start Menu</source>
        <translation>從開始選單執行</translation>
    </message>
    <message>
        <location filename="Views/SbieView.cpp" line="288"/>
        <source>Run Windows Explorer</source>
        <translation>執行 Windows 檔案總管</translation>
    </message>
    <message>
        <location filename="Views/SbieView.cpp" line="302"/>
        <source>Terminate Programs</source>
        <translation>終止程式</translation>
    </message>
    <message>
        <location filename="Views/SbieView.cpp" line="303"/>
        <source>Quick Recover</source>
        <translation>快速復原</translation>
    </message>
    <message>
        <location filename="Views/SbieView.cpp" line="308"/>
        <source>Sandbox Settings</source>
        <translation>沙箱設定</translation>
    </message>
    <message>
        <location filename="Views/SbieView.cpp" line="315"/>
        <source>Duplicate Sandbox Config</source>
        <translation>複製沙箱組態</translation>
    </message>
    <message>
        <location filename="Views/SbieView.cpp" line="316"/>
        <source>Export Sandbox</source>
        <translation>匯出沙箱</translation>
    </message>
    <message>
        <location filename="Views/SbieView.cpp" line="375"/>
        <source>Move Group</source>
        <translation>移動群組</translation>
    </message>
    <message>
        <location filename="Views/SbieView.cpp" line="826"/>
        <source>Please enter a new name for the Group.</source>
        <translation>請為群組輸入新名稱。</translation>
    </message>
    <message>
        <location filename="Views/SbieView.cpp" line="873"/>
        <source>Move entries by (negative values move up, positive values move down):</source>
        <translation>移動項目 (負值向上移動，正值向下移動):</translation>
    </message>
    <message>
        <location filename="Views/SbieView.cpp" line="909"/>
        <source>A group can not be its own parent.</source>
        <translation>群組不能作為其本身的上級群組。</translation>
    </message>
    <message>
        <location filename="Views/SbieView.cpp" line="1006"/>
        <source>The Sandbox name and Box Group name cannot use the &apos;,()&apos; symbol.</source>
        <translation>沙箱名稱和沙箱群組名稱不能使用 &apos;,()&apos; 符號。</translation>
    </message>
    <message>
        <location filename="Views/SbieView.cpp" line="1011"/>
        <source>This name is already used for a Box Group.</source>
        <translation>名稱已被用於現有的其它沙箱群組。</translation>
    </message>
    <message>
        <location filename="Views/SbieView.cpp" line="1016"/>
        <source>This name is already used for a Sandbox.</source>
        <translation>名稱已被用於現有的其它沙箱。</translation>
    </message>
    <message>
        <location filename="Views/SbieView.cpp" line="1066"/>
        <location filename="Views/SbieView.cpp" line="1134"/>
        <location filename="Views/SbieView.cpp" line="1369"/>
        <source>Don&apos;t show this message again.</source>
        <translation>不再顯示此訊息。</translation>
    </message>
    <message>
        <location filename="Views/SbieView.cpp" line="1125"/>
        <location filename="Views/SbieView.cpp" line="1145"/>
        <location filename="Views/SbieView.cpp" line="1545"/>
        <source>This Sandbox is empty.</source>
        <translation>此沙箱為空。</translation>
    </message>
    <message>
        <location filename="Views/SbieView.cpp" line="1152"/>
        <source>WARNING: The opened registry editor is not sandboxed, please be careful and only do changes to the pre-selected sandbox locations.</source>
        <translation>警告: 開啟的登錄編輯程式未沙箱化，請審慎且僅對預先選取的沙箱位置進行修改。</translation>
    </message>
    <message>
        <location filename="Views/SbieView.cpp" line="1153"/>
        <source>Don&apos;t show this warning in future</source>
        <translation>不再顯示此警告</translation>
    </message>
    <message>
        <location filename="Views/SbieView.cpp" line="1208"/>
        <source>Please enter a new name for the duplicated Sandbox.</source>
        <translation>請為複製的沙箱輸入一個新名稱。</translation>
    </message>
    <message>
        <location filename="Views/SbieView.cpp" line="1208"/>
        <source>%1 Copy</source>
        <translation>%1 Copy</translation>
    </message>
    <message>
        <location filename="Views/SbieView.cpp" line="1247"/>
        <source>Select file name</source>
        <translation>選擇檔名</translation>
    </message>
    <message>
        <location filename="Views/SbieView.cpp" line="1247"/>
        <source>7-zip Archive (*.7z)</source>
        <translation>7-zip 封存檔案 (*.7z)</translation>
    </message>
    <message>
        <location filename="Views/SbieView.cpp" line="1255"/>
        <source>Exporting: %1</source>
        <translation>正在匯出：%1</translation>
    </message>
    <message>
        <location filename="Views/SbieView.cpp" line="1262"/>
        <source>Please enter a new name for the Sandbox.</source>
        <translation>請為沙箱輸入新名稱。</translation>
    </message>
    <message>
        <location filename="Views/SbieView.cpp" line="1279"/>
        <source>Do you really want to remove the selected sandbox(es)?&lt;br /&gt;&lt;br /&gt;Warning: The box content will also be deleted!</source>
        <oldsource>Do you really want to remove the selected sandbox(es)?</oldsource>
        <translation>確定要刪除選取的沙箱？&lt;br /&gt;&lt;br /&gt;警告: 沙箱內的內容也將一併刪除！</translation>
    </message>
    <message>
        <location filename="Views/SbieView.cpp" line="1310"/>
        <source>This Sandbox is already empty.</source>
        <translation>此沙箱為空。</translation>
    </message>
    <message>
        <location filename="Views/SbieView.cpp" line="1320"/>
        <source>Do you want to delete the content of the selected sandbox?</source>
        <translation>您確定要刪除所選沙箱的內容？</translation>
    </message>
    <message>
        <location filename="Views/SbieView.cpp" line="1321"/>
        <location filename="Views/SbieView.cpp" line="1325"/>
        <source>Also delete all Snapshots</source>
        <translation>同時刪除所有快照</translation>
    </message>
    <message>
        <location filename="Views/SbieView.cpp" line="1324"/>
        <source>Do you really want to delete the content of all selected sandboxes?</source>
        <translation>您確定要刪除所選沙箱的內容嗎？</translation>
    </message>
    <message>
        <location filename="Views/SbieView.cpp" line="1351"/>
        <source>Do you want to terminate all processes in the selected sandbox(es)?</source>
        <translation>您確定要終止選定沙箱中的所有處理程序嗎？</translation>
    </message>
    <message>
        <location filename="Views/SbieView.cpp" line="1352"/>
        <location filename="Views/SbieView.cpp" line="1445"/>
        <source>Terminate without asking</source>
        <translation>終止且不再詢問</translation>
    </message>
    <message>
        <location filename="Views/SbieView.cpp" line="1367"/>
        <source>The Sandboxie Start Menu will now be displayed. Select an application from the menu, and Sandboxie will create a new shortcut icon on your real desktop, which you can use to invoke the selected application under the supervision of Sandboxie.</source>
        <oldsource>The Sandboxie Start Menu will now be displayed. Select an application from the menu, and Sandboxie will create a newshortcut icon on your real desktop, which you can use to invoke the selected application under the supervision of Sandboxie.</oldsource>
        <translation>現在將顯示 Sandboxie 開始選單。從選單中選擇一個應用程式，Sandboxie 將在真實桌面上建立一個新的捷徑圖示，您可以用它來呼叫所選受 Sandboxie 監督的應用程式。</translation>
    </message>
    <message>
        <location filename="Views/SbieView.cpp" line="1402"/>
        <location filename="Views/SbieView.cpp" line="1472"/>
        <source>Create Shortcut to sandbox %1</source>
        <translation>為沙箱 %1 建立捷徑</translation>
    </message>
    <message>
        <location filename="Views/SbieView.cpp" line="1444"/>
        <source>Do you want to %1 %2?</source>
        <translation>您要 %1 %2 嗎？</translation>
    </message>
    <message>
        <location filename="Views/SbieView.cpp" line="1444"/>
        <source>the selected processes</source>
        <translation>選取的處理程序</translation>
    </message>
    <message>
        <location filename="Views/SbieView.cpp" line="1505"/>
        <source>This box does not have Internet restrictions in place, do you want to enable them?</source>
        <translation>此沙箱無網際網路限制，確定要啟用嗎？</translation>
    </message>
    <message>
        <location filename="Views/SbieView.cpp" line="1587"/>
        <source>This sandbox is disabled, do you want to enable it?</source>
        <translation>此沙箱已停用，是否啟用？</translation>
    </message>
</context>
<context>
    <name>CSelectBoxWindow</name>
    <message>
        <location filename="Windows/SelectBoxWindow.cpp" line="88"/>
        <source>Sandboxie-Plus - Run Sandboxed</source>
        <translation>Sandboxie-Plus - 在沙箱內執行</translation>
    </message>
    <message>
        <location filename="Windows/SelectBoxWindow.cpp" line="180"/>
        <source>Are you sure you want to run the program outside the sandbox?</source>
        <translation>您確定要在沙箱外執行程式嗎？</translation>
    </message>
    <message>
        <location filename="Windows/SelectBoxWindow.cpp" line="185"/>
        <source>Please select a sandbox.</source>
        <translation>請選擇一個沙箱。</translation>
    </message>
</context>
<context>
    <name>CSettingsWindow</name>
    <message>
        <location filename="Windows/SettingsWindow.cpp" line="129"/>
        <source>Sandboxie Plus - Global Settings</source>
        <oldsource>Sandboxie Plus - Settings</oldsource>
        <translation>Sandboxie Plus - 設定</translation>
    </message>
    <message>
        <location filename="Windows/SettingsWindow.cpp" line="191"/>
        <source>Auto Detection</source>
        <translation>自動偵測</translation>
    </message>
    <message>
        <location filename="Windows/SettingsWindow.cpp" line="192"/>
        <source>No Translation</source>
        <translation>無翻譯</translation>
    </message>
    <message>
        <location filename="Windows/SettingsWindow.cpp" line="212"/>
        <source>Don&apos;t integrate links</source>
        <translation>不整合</translation>
    </message>
    <message>
        <location filename="Windows/SettingsWindow.cpp" line="213"/>
        <source>As sub group</source>
        <translation>作為子群組</translation>
    </message>
    <message>
        <location filename="Windows/SettingsWindow.cpp" line="214"/>
        <source>Fully integrate</source>
        <translation>全面整合</translation>
    </message>
    <message>
        <location filename="Windows/SettingsWindow.cpp" line="216"/>
        <source>Don&apos;t show any icon</source>
        <oldsource>Don&apos;t integrate links</oldsource>
        <translation>不顯示任何圖示(T)</translation>
    </message>
    <message>
        <location filename="Windows/SettingsWindow.cpp" line="217"/>
        <source>Show Plus icon</source>
        <translation>顯示 Plus 版圖示</translation>
    </message>
    <message>
        <location filename="Windows/SettingsWindow.cpp" line="218"/>
        <source>Show Classic icon</source>
        <translation>顯示經典版圖示</translation>
    </message>
    <message>
        <location filename="Windows/SettingsWindow.cpp" line="220"/>
        <source>All Boxes</source>
        <translation>所有沙箱</translation>
    </message>
    <message>
        <location filename="Windows/SettingsWindow.cpp" line="221"/>
        <source>Active + Pinned</source>
        <translation>啟動或已固定的沙箱</translation>
    </message>
    <message>
        <location filename="Windows/SettingsWindow.cpp" line="222"/>
        <source>Pinned Only</source>
        <translation>僅已固定的沙箱</translation>
    </message>
    <message>
        <location filename="Windows/SettingsWindow.cpp" line="224"/>
        <source>None</source>
        <translation>無</translation>
    </message>
    <message>
        <location filename="Windows/SettingsWindow.cpp" line="225"/>
        <source>Native</source>
        <translation>原生</translation>
    </message>
    <message>
        <location filename="Windows/SettingsWindow.cpp" line="226"/>
        <source>Qt</source>
        <translation>Qt</translation>
    </message>
    <message>
        <location filename="Windows/SettingsWindow.cpp" line="228"/>
        <source>Ignore</source>
        <translation>忽略</translation>
    </message>
    <message>
        <location filename="Windows/SettingsWindow.cpp" line="240"/>
        <source>%1</source>
        <oldsource>%1 %</oldsource>
        <translation>%1</translation>
    </message>
    <message>
        <location filename="Windows/SettingsWindow.cpp" line="384"/>
        <source>Search for settings</source>
        <translation>搜尋設定</translation>
    </message>
    <message>
        <location filename="Windows/SettingsWindow.cpp" line="529"/>
        <location filename="Windows/SettingsWindow.cpp" line="530"/>
        <location filename="Windows/SettingsWindow.cpp" line="540"/>
        <source>Run &amp;Sandboxed</source>
        <translation>在沙箱中執行(&amp;S)</translation>
    </message>
    <message>
        <location filename="Windows/SettingsWindow.cpp" line="561"/>
        <source>Sandboxed Web Browser</source>
        <translation>沙箱化瀏覽器</translation>
    </message>
    <message>
        <location filename="Windows/SettingsWindow.cpp" line="229"/>
        <location filename="Windows/SettingsWindow.cpp" line="234"/>
        <source>Notify</source>
        <translation>通知</translation>
    </message>
    <message>
        <location filename="Windows/SettingsWindow.cpp" line="230"/>
        <location filename="Windows/SettingsWindow.cpp" line="235"/>
        <source>Download &amp; Notify</source>
        <translation>下載並通知</translation>
    </message>
    <message>
        <location filename="Windows/SettingsWindow.cpp" line="231"/>
        <location filename="Windows/SettingsWindow.cpp" line="236"/>
        <source>Download &amp; Install</source>
        <translation>下載並安裝</translation>
    </message>
    <message>
        <location filename="Windows/SettingsWindow.cpp" line="279"/>
        <source>Browse for Program</source>
        <translation>瀏覽程式</translation>
    </message>
    <message>
        <location filename="Windows/SettingsWindow.cpp" line="464"/>
        <source>Select Program</source>
        <translation>選擇程式</translation>
    </message>
    <message>
        <location filename="Windows/SettingsWindow.cpp" line="464"/>
        <source>Executables (*.exe *.cmd)</source>
        <translation>可執行檔案 (*.exe *.cmd)</translation>
    </message>
    <message>
        <location filename="Windows/SettingsWindow.cpp" line="468"/>
        <location filename="Windows/SettingsWindow.cpp" line="481"/>
        <source>Please enter a menu title</source>
        <translation>請輸入一個選單標題</translation>
    </message>
    <message>
        <location filename="Windows/SettingsWindow.cpp" line="477"/>
        <source>Please enter a command</source>
        <translation>請輸入一則命令</translation>
    </message>
    <message>
        <location filename="Windows/SettingsWindow.cpp" line="753"/>
        <source>This supporter certificate has expired, please &lt;a href=&quot;sbie://update/cert&quot;&gt;get an updated certificate&lt;/a&gt;.</source>
        <translation>此贊助者憑證已逾期，請&lt;a href=&quot;sbie://update/cert&quot;&gt;取得新憑證&lt;/a&gt;。</translation>
    </message>
    <message>
        <location filename="Windows/SettingsWindow.cpp" line="758"/>
        <source>This supporter certificate will &lt;font color=&apos;red&apos;&gt;expire in %1 days&lt;/font&gt;, please &lt;a href=&quot;sbie://update/cert&quot;&gt;get an updated certificate&lt;/a&gt;.</source>
        <translation>此贊助者憑證將&lt;font color=&apos;red&apos;&gt;在 %1 天後逾期&lt;/font&gt;，請&lt;a href=&quot;sbie://update/cert&quot;&gt;取得新憑證&lt;/a&gt;。</translation>
    </message>
    <message>
        <location filename="Windows/SettingsWindow.cpp" line="789"/>
        <source>Supporter certificate required</source>
        <oldsource>Supproter certificate required</oldsource>
        <translation>需要贊助者憑證</translation>
    </message>
    <message>
        <location filename="Windows/SettingsWindow.cpp" line="892"/>
        <source>Run &amp;Un-Sandboxed</source>
        <translation>在沙箱外執行(&amp;U)</translation>
    </message>
    <message>
        <location filename="Windows/SettingsWindow.cpp" line="1117"/>
        <source>This does not look like a certificate. Please enter the entire certificate, not just a portion of it.</source>
        <translation>這看起來不像是一份憑證。請輸入完整的憑證，而不僅僅是其中的一部分。</translation>
    </message>
    <message>
        <location filename="Windows/SettingsWindow.cpp" line="1135"/>
        <source>This certificate is unfortunately expired.</source>
        <translation>很不幸此憑證已逾期。</translation>
    </message>
    <message>
        <location filename="Windows/SettingsWindow.cpp" line="1137"/>
        <source>This certificate is unfortunately outdated.</source>
        <translation>很不幸此憑證已廢止。</translation>
    </message>
    <message>
        <location filename="Windows/SettingsWindow.cpp" line="1140"/>
        <source>Thank you for supporting the development of Sandboxie-Plus.</source>
        <translation>感謝您對 Sandboxie-Plus 開發工作的支持。</translation>
    </message>
    <message>
        <location filename="Windows/SettingsWindow.cpp" line="1148"/>
        <source>This support certificate is not valid.</source>
        <translation>此贊助者憑證無效。</translation>
    </message>
    <message>
        <location filename="Windows/SettingsWindow.cpp" line="1179"/>
        <location filename="Windows/SettingsWindow.cpp" line="1300"/>
        <source>Select Directory</source>
        <translation>選擇目錄</translation>
    </message>
    <message>
        <location filename="Windows/SettingsWindow.cpp" line="1209"/>
        <source>&lt;a href=&quot;check&quot;&gt;Check Now&lt;/a&gt;</source>
        <translation>&lt;a href=&quot;check&quot;&gt;立即檢查&lt;/a&gt;</translation>
    </message>
    <message>
        <location filename="Windows/SettingsWindow.cpp" line="1262"/>
        <source>Please enter the new configuration password.</source>
        <translation>請輸入新組態密碼。</translation>
    </message>
    <message>
        <location filename="Windows/SettingsWindow.cpp" line="1266"/>
        <source>Please re-enter the new configuration password.</source>
        <translation>請再次輸入新組態密碼。</translation>
    </message>
    <message>
        <location filename="Windows/SettingsWindow.cpp" line="1271"/>
        <source>Passwords did not match, please retry.</source>
        <translation>密碼不匹配，請重新輸入。</translation>
    </message>
    <message>
        <location filename="Windows/SettingsWindow.cpp" line="1281"/>
        <source>Process</source>
        <translation>處理程序</translation>
    </message>
    <message>
        <location filename="Windows/SettingsWindow.cpp" line="1281"/>
        <source>Folder</source>
        <translation>資料夾</translation>
    </message>
    <message>
        <location filename="Windows/SettingsWindow.cpp" line="1291"/>
        <source>Please enter a program file name</source>
        <translation>請輸入一個程式檔案名稱</translation>
    </message>
    <message>
        <location filename="Windows/SettingsWindow.cpp" line="1443"/>
        <source>%1 (Current)</source>
        <translation>%1 (目前)</translation>
    </message>
</context>
<context>
    <name>CSetupWizard</name>
    <message>
        <location filename="Wizards/SetupWizard.cpp" line="29"/>
        <source>Setup Wizard</source>
        <translation>設定精靈</translation>
    </message>
    <message>
        <location filename="Wizards/SetupWizard.cpp" line="40"/>
        <source>The decision you make here will affect which page you get to see next.</source>
        <translation>您在這裡做出的決定將影響您接下來看到的頁面內容。</translation>
    </message>
    <message>
        <location filename="Wizards/SetupWizard.cpp" line="43"/>
        <source>This help is likely not to be of any help.</source>
        <translation>此類幫助很可能沒用提供任何實質性幫助。</translation>
    </message>
    <message>
        <location filename="Wizards/SetupWizard.cpp" line="47"/>
        <source>Sorry, I already gave all the help I could.</source>
        <translation>對不起，我已經提供了所有能給的協助。</translation>
    </message>
    <message>
        <location filename="Wizards/SetupWizard.cpp" line="49"/>
        <source>Setup Wizard Help</source>
        <translation>設定精靈幫助</translation>
    </message>
</context>
<context>
    <name>CShellPage</name>
    <message>
        <location filename="Wizards/SetupWizard.cpp" line="416"/>
        <source>Configure &lt;b&gt;Sandboxie-Plus&lt;/b&gt; shell integration</source>
        <translation>配置 &lt;b&gt;Sandboxie-Plus&lt;/b&gt; 命令整合</translation>
    </message>
    <message>
        <location filename="Wizards/SetupWizard.cpp" line="417"/>
        <source>Configure how Sandboxie-Plus should integrate with your system.</source>
        <translation>配置 Sandboxie-Plus 應如何與您的系統整合。</translation>
    </message>
    <message>
        <location filename="Wizards/SetupWizard.cpp" line="421"/>
        <source>Start UI with Windows</source>
        <translation>系統啟動時啟動介面</translation>
    </message>
    <message>
        <location filename="Wizards/SetupWizard.cpp" line="426"/>
        <source>Add &apos;Run Sandboxed&apos; to the explorer context menu</source>
        <translation>在檔案總管右鍵新增「在沙箱中執行」</translation>
    </message>
    <message>
        <location filename="Wizards/SetupWizard.cpp" line="431"/>
        <source>Add desktop shortcut for starting Web browser under Sandboxie</source>
        <translation>加入沙箱化的網路瀏覽器捷徑到桌面</translation>
    </message>
</context>
<context>
    <name>CSnapshotsWindow</name>
    <message>
        <location filename="Windows/SnapshotsWindow.cpp" line="24"/>
        <source>%1 - Snapshots</source>
        <translation>%1 - 快照</translation>
    </message>
    <message>
        <location filename="Windows/SnapshotsWindow.cpp" line="38"/>
        <source>Snapshot</source>
        <translation>快照</translation>
    </message>
    <message>
        <location filename="Windows/SnapshotsWindow.cpp" line="56"/>
        <source>Revert to empty box</source>
        <translation>復原為空白沙箱</translation>
    </message>
    <message>
        <location filename="Windows/SnapshotsWindow.cpp" line="103"/>
        <source> (default)</source>
        <translation> (預設)</translation>
    </message>
    <message>
        <location filename="Windows/SnapshotsWindow.cpp" line="173"/>
        <source>Please enter a name for the new Snapshot.</source>
        <translation>請輸入新快照名稱。</translation>
    </message>
    <message>
        <location filename="Windows/SnapshotsWindow.cpp" line="173"/>
        <source>New Snapshot</source>
        <translation>新快照</translation>
    </message>
    <message>
        <location filename="Windows/SnapshotsWindow.cpp" line="196"/>
        <source>Do you really want to switch the active snapshot? Doing so will delete the current state!</source>
        <translation>確定要切換正在使用的快照？這將刪除目前的狀態！</translation>
    </message>
    <message>
        <location filename="Windows/SnapshotsWindow.cpp" line="230"/>
        <source>Do you really want to delete the selected snapshot?</source>
        <translation>確定要刪除所選快照？</translation>
    </message>
</context>
<context>
    <name>CSupportDialog</name>
    <message>
        <location filename="Windows/SupportDialog.cpp" line="115"/>
        <source>The installed supporter certificate &lt;b&gt;has expired %1 days ago&lt;/b&gt; and &lt;a href=&quot;https://sandboxie-plus.com/go.php?to=sbie-get-cert&quot;&gt;must be renewed&lt;/a&gt;.&lt;br /&gt;&lt;br /&gt;</source>
        <translation>已安裝的贊助者憑證&lt;b&gt;已經逾期 %1 天了&lt;/b&gt;，&lt;a href=&quot;https://sandboxie-plus.com/go.php?to=sbie-get-cert&quot;&gt;必須續約&lt;/a&gt;。&lt;br /&gt;&lt;br /&gt;</translation>
    </message>
    <message>
        <location filename="Windows/SupportDialog.cpp" line="117"/>
        <source>&lt;b&gt;You have installed Sandboxie-Plus more than %1 days ago.&lt;/b&gt;&lt;br /&gt;&lt;br /&gt;</source>
        <translation>&lt;b&gt;您已安裝 Sandboxie-Plus 超過 %1 天了。&lt;/b&gt;&lt;br /&gt;&lt;br /&gt;</translation>
    </message>
    <message>
        <location filename="Windows/SupportDialog.cpp" line="119"/>
        <source>&lt;u&gt;Commercial use of Sandboxie past the evaluation period&lt;/u&gt;, requires a valid &lt;a href=&quot;https://sandboxie-plus.com/go.php?to=sbie-get-cert&quot;&gt;support certificate&lt;/a&gt;.</source>
        <translation>&lt;u&gt;商業使用 Sandboxie 的試用已逾期&lt;/u&gt;，需要一份有效的&lt;a href=&quot;https://sandboxie-plus.com/go.php?to=sbie-get-cert&quot;&gt;贊助者憑證&lt;/a&gt;。</translation>
    </message>
    <message>
        <location filename="Windows/SupportDialog.cpp" line="126"/>
        <source>The installed supporter certificate is &lt;b&gt;outdated&lt;/b&gt; and it is &lt;u&gt;not valid for&lt;b&gt; this version&lt;/b&gt;&lt;/u&gt; of Sandboxie-Plus.&lt;br /&gt;&lt;br /&gt;</source>
        <translation>安裝的贊助者憑證&lt;b&gt;已逾期&lt;/b&gt;，並且&lt;u&gt;不再適用於&lt;b&gt;此版本&lt;/b&gt;&lt;/u&gt;的 Sandboxie-Plus。&lt;br /&gt;&lt;br /&gt;</translation>
    </message>
    <message>
        <location filename="Windows/SupportDialog.cpp" line="128"/>
        <source>The installed supporter certificate is &lt;b&gt;expired&lt;/b&gt; and &lt;u&gt;should be renewed&lt;/u&gt;.&lt;br /&gt;&lt;br /&gt;</source>
        <oldsource>The installed supporter certificate is &lt;b&gt;expired&lt;/b&gt; and &lt;u&gt;should to be renewed&lt;/u&gt;.&lt;br /&gt;&lt;br /&gt;</oldsource>
        <translation>安裝的贊助者憑證&lt;b&gt;已逾期&lt;/b&gt;，&lt;u&gt;應該要再續約&lt;/u&gt;。&lt;br /&gt;&lt;br /&gt;</translation>
    </message>
    <message>
        <location filename="Windows/SupportDialog.cpp" line="130"/>
        <source>&lt;b&gt;You have been using Sandboxie-Plus for more than %1 days now.&lt;/b&gt;&lt;br /&gt;&lt;br /&gt;</source>
        <translation>&lt;b&gt;已經使用 Sandboxie-Plus 超過 %1 天了。&lt;/b&gt;&lt;br /&gt;&lt;br /&gt;</translation>
    </message>
    <message>
        <location filename="Windows/SupportDialog.cpp" line="133"/>
        <source>Sandboxie on ARM64 requires a valid supporter certificate for continued use.&lt;br /&gt;&lt;br /&gt;</source>
        <translation>Sandboxie 的 ARM64 支援需要一份有效的贊助者憑證。&lt;br /&gt;&lt;br /&gt;</translation>
    </message>
    <message>
        <location filename="Windows/SupportDialog.cpp" line="135"/>
        <source>Personal use of Sandboxie is free of charge on x86/x64, although some functionality is only available to project supporters.&lt;br /&gt;&lt;br /&gt;</source>
        <translation>個人用途的 Sandboxie 在 x86/x64 平台上是免費的，儘管有些功能只對專案贊助者開放。&lt;br /&gt;&lt;br /&gt;</translation>
    </message>
    <message>
        <location filename="Windows/SupportDialog.cpp" line="138"/>
        <source>Please continue &lt;a href=&quot;https://sandboxie-plus.com/go.php?to=sbie-get-cert&quot;&gt;supporting the project&lt;/a&gt; by renewing your &lt;a href=&quot;https://sandboxie-plus.com/go.php?to=sbie-cert&quot;&gt;supporter certificate&lt;/a&gt; and continue using the &lt;b&gt;enhanced functionality&lt;/b&gt; in new builds.</source>
        <translation>請考慮繼續 &lt;a href=&quot;https://sandboxie-plus.com/go.php?to=sbie-get-cert&quot;&gt;贊助支援此專案&lt;/a&gt;，以續約 &lt;a href=&quot;https://sandboxie-plus.com/go.php?to=sbie-cert&quot;&gt;贊助者憑證&lt;/a&gt;，從而繼續使用新增版本中的增強功能。</translation>
    </message>
    <message>
        <location filename="Windows/SupportDialog.cpp" line="141"/>
        <source>Sandboxie &lt;u&gt;without&lt;/u&gt; a valid supporter certificate will sometimes &lt;b&gt;&lt;font color=&apos;red&apos;&gt;pause for a few seconds&lt;/font&gt;&lt;/b&gt;, to give you time to contemplate the option of &lt;a href=&quot;https://sandboxie-plus.com/go.php?to=sbie-get-cert&quot;&gt;supporting the project&lt;/a&gt;.&lt;br /&gt;&lt;br /&gt;A &lt;a href=&quot;https://sandboxie-plus.com/go.php?to=sbie-cert&quot;&gt;supporter certificate&lt;/a&gt; not just removes this reminder, but also enables &lt;b&gt;exclusive enhanced functionality&lt;/b&gt; providing better security and compatibility.</source>
        <translation>Sandboxie &lt;u&gt;在沒有&lt;/u&gt;有效的贊助者憑證時有時會&lt;b&gt;&lt;font color=&apos;red&apos;&gt;快顯視窗提醒&lt;/font&gt;&lt;/b&gt;，讓您考慮是否&lt;a href=&quot;https://sandboxie-plus.com/go.php?to=sbie-get-cert&quot;&gt;贊助支援此專案&lt;/a&gt;(但不會中斷不需要贊助者憑證的沙箱內的程式)，&lt;br /&gt;&lt;br /&gt;&lt;a href=&quot;https://sandboxie-plus.com/go.php?to=sbie-cert&quot;&gt;贊助者憑證&lt;/a&gt;不僅可以消除這種提醒，還可以 &lt;b&gt;提供特殊的增強功能&lt;b&gt;，實現更好的安全性和相容性。</translation>
    </message>
    <message>
        <location filename="Windows/SupportDialog.cpp" line="172"/>
        <source>Sandboxie-Plus - Support Reminder</source>
        <translation>Sandboxie-Plus - 贊助提醒</translation>
    </message>
    <message>
        <location filename="Windows/SupportDialog.cpp" line="251"/>
        <source>%1</source>
        <translation>%1</translation>
    </message>
    <message>
        <location filename="Windows/SupportDialog.cpp" line="258"/>
        <source>Quit</source>
        <translation>退出</translation>
    </message>
    <message>
        <location filename="Windows/SupportDialog.cpp" line="259"/>
        <source>Continue</source>
        <translation>繼續</translation>
    </message>
    <message>
        <location filename="Windows/SupportDialog.cpp" line="260"/>
        <source>Get Certificate</source>
        <translation>取得憑證</translation>
    </message>
    <message>
        <location filename="Windows/SupportDialog.cpp" line="261"/>
        <source>Enter Certificate</source>
        <translation>輸入憑證</translation>
    </message>
</context>
<context>
    <name>CTraceModel</name>
    <message>
        <location filename="Models/TraceModel.cpp" line="183"/>
        <source>Unknown</source>
        <translation>未知</translation>
    </message>
    <message>
        <location filename="Models/TraceModel.cpp" line="107"/>
        <source>%1 (%2)</source>
        <translation>%1 (%2)</translation>
    </message>
    <message>
        <location filename="Models/TraceModel.cpp" line="105"/>
        <source>Process %1</source>
        <translation>處理程序 %1</translation>
    </message>
    <message>
        <location filename="Models/TraceModel.cpp" line="313"/>
        <source>Process</source>
        <translation>處理程序</translation>
    </message>
    <message>
        <location filename="Models/TraceModel.cpp" line="315"/>
        <source>Type</source>
        <translation>類型</translation>
    </message>
    <message>
        <location filename="Models/TraceModel.cpp" line="316"/>
        <source>Status</source>
        <translation>狀態</translation>
    </message>
    <message>
        <location filename="Models/TraceModel.cpp" line="317"/>
        <source>Value</source>
        <translation>值</translation>
    </message>
</context>
<context>
    <name>CTraceView</name>
    <message>
        <location filename="Views/TraceView.cpp" line="180"/>
        <source>Show as task tree</source>
        <translation>顯示為工作樹狀目錄</translation>
    </message>
    <message>
        <location filename="Views/TraceView.cpp" line="187"/>
        <source>PID:</source>
        <translation>處理程序 ID:</translation>
    </message>
    <message>
        <location filename="Views/TraceView.cpp" line="189"/>
        <location filename="Views/TraceView.cpp" line="196"/>
        <location filename="Views/TraceView.cpp" line="204"/>
        <location filename="Views/TraceView.cpp" line="205"/>
        <location filename="Views/TraceView.cpp" line="214"/>
        <location filename="Views/TraceView.cpp" line="442"/>
        <location filename="Views/TraceView.cpp" line="445"/>
        <location filename="Views/TraceView.cpp" line="529"/>
        <source>[All]</source>
        <translation>[所有]</translation>
    </message>
    <message>
        <location filename="Views/TraceView.cpp" line="194"/>
        <source>TID:</source>
        <translation>執行緒 ID:</translation>
    </message>
    <message>
        <location filename="Views/TraceView.cpp" line="201"/>
        <source>Type:</source>
        <translation>類型:</translation>
    </message>
    <message>
        <location filename="Views/TraceView.cpp" line="212"/>
        <source>Status:</source>
        <translation>狀態:</translation>
    </message>
    <message>
        <location filename="Views/TraceView.cpp" line="215"/>
        <source>Open</source>
        <translation>開放</translation>
    </message>
    <message>
        <location filename="Views/TraceView.cpp" line="216"/>
        <source>Closed</source>
        <translation>已關閉</translation>
    </message>
    <message>
        <location filename="Views/TraceView.cpp" line="217"/>
        <source>Trace</source>
        <translation>追蹤</translation>
    </message>
    <message>
        <location filename="Views/TraceView.cpp" line="218"/>
        <source>Other</source>
        <translation>其他</translation>
    </message>
    <message>
        <location filename="Views/TraceView.cpp" line="226"/>
        <source>Show All Boxes</source>
        <translation>顯示所有沙箱</translation>
    </message>
    <message>
        <location filename="Views/TraceView.cpp" line="233"/>
        <source>Save to file</source>
        <translation>儲存到檔案</translation>
    </message>
    <message>
        <location filename="Views/TraceView.cpp" line="247"/>
        <source>Cleanup Trace Log</source>
        <translation>清理追蹤日誌</translation>
    </message>
    <message>
        <location filename="Views/TraceView.cpp" line="571"/>
        <source>Save trace log to file</source>
        <translation>儲存追蹤日誌到檔案</translation>
    </message>
    <message>
        <location filename="Views/TraceView.cpp" line="577"/>
        <source>Failed to open log file for writing</source>
        <translation>無法開啟日誌檔案進行寫入</translation>
    </message>
    <message>
        <location filename="Views/TraceView.cpp" line="601"/>
        <source>Unknown</source>
        <translation>未知</translation>
    </message>
    <message>
        <location filename="Views/TraceView.cpp" line="498"/>
        <source>%1 (%2)</source>
        <translation>%1 (%2)</translation>
    </message>
    <message>
        <location filename="Views/TraceView.cpp" line="176"/>
        <source>Monitor mode</source>
        <translation>監視模式</translation>
    </message>
    <message>
        <location filename="Views/TraceView.cpp" line="505"/>
        <source>%1</source>
        <translation>%1</translation>
    </message>
</context>
<context>
    <name>CTraceWindow</name>
    <message>
        <location filename="Views/TraceView.cpp" line="634"/>
        <source>Sandboxie-Plus - Trace Monitor</source>
        <translation>Sandboxie-Plus - 追蹤監測</translation>
    </message>
</context>
<context>
    <name>CUIPage</name>
    <message>
        <location filename="Wizards/SetupWizard.cpp" line="301"/>
        <source>Configure &lt;b&gt;Sandboxie-Plus&lt;/b&gt; UI</source>
        <translation>配置 &lt;b&gt;Sandboxie-Plus&lt;/b&gt; 使用者介面</translation>
    </message>
    <message>
        <location filename="Wizards/SetupWizard.cpp" line="302"/>
        <source>Select the user interface style you prefer.</source>
        <translation>選擇您喜歡的使用者介面風格。</translation>
    </message>
    <message>
        <location filename="Wizards/SetupWizard.cpp" line="306"/>
        <source>&amp;Advanced UI for experts</source>
        <translation>適合專家的進階檢視(&amp;A)</translation>
    </message>
    <message>
        <location filename="Wizards/SetupWizard.cpp" line="311"/>
        <source>&amp;Simple UI for beginners</source>
        <translation>適合新手的簡易檢視(&amp;S)</translation>
    </message>
    <message>
        <location filename="Wizards/SetupWizard.cpp" line="316"/>
        <source>&amp;Vintage SbieCtrl.exe UI</source>
        <translation>SbieCtrl 經典檢視(&amp;V)</translation>
    </message>
    <message>
        <location filename="Wizards/SetupWizard.cpp" line="341"/>
        <source>Use Bright Mode</source>
        <translation>使用淺色主題</translation>
    </message>
    <message>
        <location filename="Wizards/SetupWizard.cpp" line="345"/>
        <source>Use Dark Mode</source>
        <translation>使用深色主題</translation>
    </message>
</context>
<context>
    <name>CWFPPage</name>
    <message>
        <location filename="Wizards/SetupWizard.cpp" line="452"/>
        <source>Configure &lt;b&gt;Sandboxie-Plus&lt;/b&gt; network filtering</source>
        <translation>配置 &lt;b&gt;Sandboxie-Plus&lt;/b&gt; 的網路過濾功能</translation>
    </message>
    <message>
        <location filename="Wizards/SetupWizard.cpp" line="453"/>
        <source>Sandboxie can use the Windows Filtering Platform (WFP) to restrict network access.</source>
        <translation>沙箱可以使用 Windows 篩選平台 (WFP) 來限制網路存取。</translation>
    </message>
    <message>
        <location filename="Wizards/SetupWizard.cpp" line="459"/>
        <source>Using WFP allows Sandboxie to reliably enforce IP/Port based rules for network access. Unlike system level application firewalls, Sandboxie can use different rules in each box for the same application. If you already have a good and reliable application firewall and do not need per box rules, you can leave this option unchecked. Without WFP enabled, Sandboxie will still be able to reliably and entirely block processes from accessing the network. However, this can cause the process to crash, as the driver blocks the required network device endpoints. Even with WFP disabled, Sandboxie offers to set IP/Port based rules, however these will be applied in user mode only and not be enforced by the driver. Hence, without WFP enabled, an intentionally malicious process could bypass those rules, but not the entire network block.</source>
        <translation>啟用 WFP 使 Sandboxie 能夠可靠地執行基於 IP/連接埠 的網路存取規則。
與系統層級的應用防火牆不同，Sandboxie 可以針對同一個應用程式在不同的沙箱內設定不同的規則。
如果您已有一個更友好、更可靠的應用防火牆，並且不需要針對同一應用在不同沙箱設定不同的規則，則可以不勾選此選項。
如果不啟用 WFP，Sandboxie 仍然能夠有效完全阻止處理程序存取網路。
然而，這可能會導致處理程序當機，因為驅動程式會阻止程式存取請求的網路裝置端點。
即使停用 WFP，Sandboxie 也將提供基於 IP/連接埠 的規則過濾功能，但此時規則只能在使用者模式下應用，而無法被驅動程式強制執行。
因此，如果不啟用 WFP，某些惡意程式可能可以繞過這些規則，但不能繞過整個網路區塊。</translation>
    </message>
    <message>
        <location filename="Wizards/SetupWizard.cpp" line="468"/>
        <source>Enable Windows Filtering Platform (WFP) support</source>
        <translation>啟用 Windows 篩選平台 (WFP) 功能支援</translation>
    </message>
</context>
<context>
    <name>NewBoxWindow</name>
    <message>
        <location filename="Forms/NewBoxWindow.ui" line="32"/>
        <source>SandboxiePlus new box</source>
        <translation>SandboxiePlus 新沙箱</translation>
    </message>
    <message>
        <location filename="Forms/NewBoxWindow.ui" line="54"/>
        <source>Box Type Preset:</source>
        <translation>沙箱類型預設設定:</translation>
    </message>
    <message>
        <location filename="Forms/NewBoxWindow.ui" line="77"/>
        <source>A sandbox isolates your host system from processes running within the box, it prevents them from making permanent changes to other programs and data in your computer. The level of isolation impacts your security as well as the compatibility with applications, hence there will be a different level of isolation depending on the selected Box Type. Sandboxie can also protect your personal data from being accessed by processes running under its supervision.</source>
        <translation>沙箱將您的主機系統與在沙箱內執行的處理程序隔離開來，它可以防止它們對您電腦中的其他程式和資料進行永久性的變更。根據所選的沙箱類型，會有不同的隔離程度，隔離的程度影響到您主機的安全以及沙箱內應用程式的相容性。此外沙箱還可以保護您的個人資料不被受監督下執行的處理程序的存取。</translation>
    </message>
    <message>
        <location filename="Forms/NewBoxWindow.ui" line="94"/>
        <source>Box info</source>
        <translation>沙箱資訊</translation>
    </message>
    <message>
        <location filename="Forms/NewBoxWindow.ui" line="47"/>
        <source>Sandbox Name:</source>
        <translation>沙箱名稱:</translation>
    </message>
</context>
<context>
    <name>OptionsWindow</name>
    <message>
        <location filename="Forms/OptionsWindow.ui" line="32"/>
        <source>SandboxiePlus Options</source>
        <translation>SandboxiePlus 選項</translation>
    </message>
    <message>
        <location filename="Forms/OptionsWindow.ui" line="52"/>
        <source>General Options</source>
        <translation>一般選項</translation>
    </message>
    <message>
        <location filename="Forms/OptionsWindow.ui" line="62"/>
        <source>Box Options</source>
        <translation>沙箱選項</translation>
    </message>
    <message>
        <location filename="Forms/OptionsWindow.ui" line="96"/>
        <source>Sandbox Indicator in title:</source>
        <translation>在標題顯示沙箱標記:</translation>
    </message>
    <message>
        <location filename="Forms/OptionsWindow.ui" line="106"/>
        <source>Sandboxed window border:</source>
        <translation>沙箱化視窗邊框:</translation>
    </message>
    <message>
        <location filename="Forms/OptionsWindow.ui" line="259"/>
        <source>Double click action:</source>
        <translation>按兩下動作：</translation>
    </message>
    <message>
        <location filename="Forms/OptionsWindow.ui" line="362"/>
        <source>Separate user folders</source>
        <translation>獨立使用者資料夾</translation>
    </message>
    <message>
        <location filename="Forms/OptionsWindow.ui" line="451"/>
        <source>Box Structure</source>
        <translation>沙箱結構</translation>
    </message>
    <message>
        <location filename="Forms/OptionsWindow.ui" line="745"/>
        <source>Security Options</source>
        <translation>安全性選項</translation>
    </message>
    <message>
        <location filename="Forms/OptionsWindow.ui" line="755"/>
        <source>Security Hardening</source>
        <translation>安全性強化</translation>
    </message>
    <message>
        <location filename="Forms/OptionsWindow.ui" line="578"/>
        <location filename="Forms/OptionsWindow.ui" line="614"/>
        <location filename="Forms/OptionsWindow.ui" line="631"/>
        <location filename="Forms/OptionsWindow.ui" line="784"/>
        <location filename="Forms/OptionsWindow.ui" line="829"/>
        <source>Protect the system from sandboxed processes</source>
        <translation>保護系統免受來自沙箱化處理程序的存取</translation>
    </message>
    <message>
        <location filename="Forms/OptionsWindow.ui" line="787"/>
        <source>Elevation restrictions</source>
        <translation>權限提升限制</translation>
    </message>
    <message>
        <location filename="Forms/OptionsWindow.ui" line="872"/>
        <source>Drop rights from Administrators and Power Users groups</source>
        <translation>還原管理員和 Power Users 使用者組的權限</translation>
    </message>
    <message>
        <location filename="Forms/OptionsWindow.ui" line="221"/>
        <source>px Width</source>
        <translation>寬度像素</translation>
    </message>
    <message>
        <location filename="Forms/OptionsWindow.ui" line="794"/>
        <source>Make applications think they are running elevated (allows to run installers safely)</source>
        <translation>使應用程式認為其已在權限提升狀態下運作 (允許安全地執行安裝程式)</translation>
    </message>
    <message>
        <location filename="Forms/OptionsWindow.ui" line="886"/>
        <source>CAUTION: When running under the built in administrator, processes can not drop administrative privileges.</source>
        <translation>警告: 在內建的管理員帳號下執行時，不能解除處理程序的管理員權限。</translation>
    </message>
    <message>
        <location filename="Forms/OptionsWindow.ui" line="252"/>
        <source>Appearance</source>
        <translation>外觀</translation>
    </message>
    <message>
        <location filename="Forms/OptionsWindow.ui" line="808"/>
        <source>(Recommended)</source>
        <translation>(推薦)</translation>
    </message>
    <message>
        <location filename="Forms/OptionsWindow.ui" line="172"/>
        <source>Show this box in the &apos;run in box&apos; selection prompt</source>
        <translation>在右鍵選單選擇「在沙箱中執行」後顯示此對話方塊</translation>
    </message>
    <message>
        <location filename="Forms/OptionsWindow.ui" line="279"/>
        <source>File Options</source>
        <translation>檔案選項</translation>
    </message>
    <message>
        <location filename="Forms/OptionsWindow.ui" line="287"/>
        <source>Auto delete content when last sandboxed process terminates</source>
        <translation>當最後的沙箱化的處理程序終止後自動刪除內容</translation>
    </message>
    <message>
        <location filename="Forms/OptionsWindow.ui" line="430"/>
        <source>Copy file size limit:</source>
        <translation>複製檔案大小限制:</translation>
    </message>
    <message>
        <location filename="Forms/OptionsWindow.ui" line="328"/>
        <source>Box Delete options</source>
        <translation>沙箱刪除選項</translation>
    </message>
    <message>
        <location filename="Forms/OptionsWindow.ui" line="437"/>
        <source>Protect this sandbox from deletion or emptying</source>
        <translation>保護此沙箱以防止被刪除或清空</translation>
    </message>
    <message>
        <location filename="Forms/OptionsWindow.ui" line="379"/>
        <source>Raw Disk access</source>
        <translation>底層磁碟存取</translation>
    </message>
    <message>
        <location filename="Forms/OptionsWindow.ui" line="301"/>
        <source>File Migration</source>
        <translation>檔案遷移</translation>
    </message>
    <message>
        <location filename="Forms/OptionsWindow.ui" line="416"/>
        <source>Allow elevated sandboxed applications to read the harddrive</source>
        <translation>允許權限提升的沙箱化應用程式存取磁碟機</translation>
    </message>
    <message>
        <location filename="Forms/OptionsWindow.ui" line="423"/>
        <source>Warn when an application opens a harddrive handle</source>
        <translation>當應用程式開啟磁碟機控制代碼時發出警告</translation>
    </message>
    <message>
        <location filename="Forms/OptionsWindow.ui" line="348"/>
        <source>kilobytes</source>
        <translation>KB</translation>
    </message>
    <message>
        <location filename="Forms/OptionsWindow.ui" line="396"/>
        <source>Issue message 2102 when a file is too large</source>
        <translation>當檔案過大時提示錯誤代碼 2102</translation>
    </message>
    <message>
        <location filename="Forms/OptionsWindow.ui" line="355"/>
        <source>Prompt user for large file migration</source>
        <translation>詢問使用者是否遷移大檔案</translation>
    </message>
    <message>
        <location filename="Forms/OptionsWindow.ui" line="536"/>
        <source>Allow the print spooler to print to files outside the sandbox</source>
        <translation>允許列印服務在沙箱外列印檔案</translation>
    </message>
    <message>
        <location filename="Forms/OptionsWindow.ui" line="550"/>
        <source>Remove spooler restriction, printers can be installed outside the sandbox</source>
        <translation>移除列印限制，印表機可安裝至沙箱外</translation>
    </message>
    <message>
        <location filename="Forms/OptionsWindow.ui" line="489"/>
        <source>Block read access to the clipboard</source>
        <translation>阻止存取剪貼簿</translation>
    </message>
    <message>
        <location filename="Forms/OptionsWindow.ui" line="557"/>
        <source>Open System Protected Storage</source>
        <translation>開放系統保護儲存空間</translation>
    </message>
    <message>
        <location filename="Forms/OptionsWindow.ui" line="523"/>
        <source>Block access to the printer spooler</source>
        <translation>阻止存取列印服務</translation>
    </message>
    <message>
        <location filename="Forms/OptionsWindow.ui" line="581"/>
        <source>Other restrictions</source>
        <translation>其它限制</translation>
    </message>
    <message>
        <location filename="Forms/OptionsWindow.ui" line="617"/>
        <source>Printing restrictions</source>
        <translation>列印限制</translation>
    </message>
    <message>
        <location filename="Forms/OptionsWindow.ui" line="634"/>
        <source>Network restrictions</source>
        <translation>網路限制</translation>
    </message>
    <message>
        <location filename="Forms/OptionsWindow.ui" line="543"/>
        <source>Block network files and folders, unless specifically opened.</source>
        <translation>阻止網路檔案和資料夾的存取，除非額外開啟。</translation>
    </message>
    <message>
        <location filename="Forms/OptionsWindow.ui" line="644"/>
        <source>Run Menu</source>
        <translation>執行選單</translation>
    </message>
    <message>
        <location filename="Forms/OptionsWindow.ui" line="662"/>
        <source>You can configure custom entries for the sandbox run menu.</source>
        <translation>您可為沙箱清單的執行選單配置自訂命令。</translation>
    </message>
    <message>
        <location filename="Forms/OptionsWindow.ui" line="714"/>
        <location filename="Forms/OptionsWindow.ui" line="1309"/>
        <location filename="Forms/OptionsWindow.ui" line="1448"/>
        <location filename="Forms/OptionsWindow.ui" line="1530"/>
        <location filename="Forms/OptionsWindow.ui" line="1675"/>
        <location filename="Forms/OptionsWindow.ui" line="1720"/>
        <location filename="Forms/OptionsWindow.ui" line="1798"/>
        <location filename="Forms/OptionsWindow.ui" line="2650"/>
        <location filename="Forms/OptionsWindow.ui" line="2872"/>
        <location filename="Forms/OptionsWindow.ui" line="2988"/>
        <location filename="Forms/OptionsWindow.ui" line="4110"/>
        <location filename="Forms/OptionsWindow.ui" line="4167"/>
        <source>Name</source>
        <translation>名稱</translation>
    </message>
    <message>
        <location filename="Forms/OptionsWindow.ui" line="719"/>
        <source>Command Line</source>
        <translation>命令列</translation>
    </message>
    <message>
        <location filename="Forms/OptionsWindow.ui" line="684"/>
        <source>Add program</source>
        <translation>加入程式</translation>
    </message>
    <message>
        <location filename="Forms/OptionsWindow.ui" line="703"/>
        <location filename="Forms/OptionsWindow.ui" line="1334"/>
        <location filename="Forms/OptionsWindow.ui" line="1432"/>
        <location filename="Forms/OptionsWindow.ui" line="1538"/>
        <location filename="Forms/OptionsWindow.ui" line="1650"/>
        <location filename="Forms/OptionsWindow.ui" line="1748"/>
        <location filename="Forms/OptionsWindow.ui" line="1826"/>
        <location filename="Forms/OptionsWindow.ui" line="1918"/>
        <location filename="Forms/OptionsWindow.ui" line="2052"/>
        <location filename="Forms/OptionsWindow.ui" line="2151"/>
        <location filename="Forms/OptionsWindow.ui" line="2232"/>
        <location filename="Forms/OptionsWindow.ui" line="2345"/>
        <location filename="Forms/OptionsWindow.ui" line="2619"/>
        <location filename="Forms/OptionsWindow.ui" line="2761"/>
        <location filename="Forms/OptionsWindow.ui" line="2910"/>
        <location filename="Forms/OptionsWindow.ui" line="2996"/>
        <location filename="Forms/OptionsWindow.ui" line="3283"/>
        <location filename="Forms/OptionsWindow.ui" line="3416"/>
        <location filename="Forms/OptionsWindow.ui" line="3485"/>
        <location filename="Forms/OptionsWindow.ui" line="3610"/>
        <location filename="Forms/OptionsWindow.ui" line="3669"/>
        <location filename="Forms/OptionsWindow.ui" line="4081"/>
        <source>Remove</source>
        <translation>移除</translation>
    </message>
    <message>
        <location filename="Forms/OptionsWindow.ui" line="1443"/>
        <location filename="Forms/OptionsWindow.ui" line="1525"/>
        <location filename="Forms/OptionsWindow.ui" line="1929"/>
        <location filename="Forms/OptionsWindow.ui" line="2029"/>
        <location filename="Forms/OptionsWindow.ui" line="2162"/>
        <location filename="Forms/OptionsWindow.ui" line="2282"/>
        <location filename="Forms/OptionsWindow.ui" line="2356"/>
        <source>Type</source>
        <translation>類型</translation>
    </message>
    <message>
        <location filename="Forms/OptionsWindow.ui" line="1277"/>
        <source>Program Groups</source>
        <translation>程式群組</translation>
    </message>
    <message>
        <location filename="Forms/OptionsWindow.ui" line="1285"/>
        <source>Add Group</source>
        <translation>加入群組</translation>
    </message>
    <message>
        <location filename="Forms/OptionsWindow.ui" line="1317"/>
        <location filename="Forms/OptionsWindow.ui" line="1664"/>
        <location filename="Forms/OptionsWindow.ui" line="1741"/>
        <location filename="Forms/OptionsWindow.ui" line="1819"/>
        <location filename="Forms/OptionsWindow.ui" line="2605"/>
        <source>Add Program</source>
        <translation>加入程式</translation>
    </message>
    <message>
        <location filename="Forms/OptionsWindow.ui" line="1468"/>
        <source>Force Folder</source>
        <translation>強制執行資料夾</translation>
    </message>
    <message>
        <location filename="Forms/OptionsWindow.ui" line="1944"/>
        <location filename="Forms/OptionsWindow.ui" line="2044"/>
        <location filename="Forms/OptionsWindow.ui" line="2177"/>
        <source>Path</source>
        <translation>路徑</translation>
    </message>
    <message>
        <location filename="Forms/OptionsWindow.ui" line="1425"/>
        <source>Force Program</source>
        <translation>強制執行程式</translation>
    </message>
    <message>
        <location filename="Forms/OptionsWindow.ui" line="1341"/>
        <location filename="Forms/OptionsWindow.ui" line="1406"/>
        <location filename="Forms/OptionsWindow.ui" line="1564"/>
        <location filename="Forms/OptionsWindow.ui" line="1657"/>
        <location filename="Forms/OptionsWindow.ui" line="1755"/>
        <location filename="Forms/OptionsWindow.ui" line="1871"/>
        <location filename="Forms/OptionsWindow.ui" line="1911"/>
        <location filename="Forms/OptionsWindow.ui" line="2018"/>
        <location filename="Forms/OptionsWindow.ui" line="2144"/>
        <location filename="Forms/OptionsWindow.ui" line="2239"/>
        <location filename="Forms/OptionsWindow.ui" line="2379"/>
        <location filename="Forms/OptionsWindow.ui" line="2807"/>
        <location filename="Forms/OptionsWindow.ui" line="2903"/>
        <location filename="Forms/OptionsWindow.ui" line="3010"/>
        <location filename="Forms/OptionsWindow.ui" line="3242"/>
        <location filename="Forms/OptionsWindow.ui" line="3433"/>
        <location filename="Forms/OptionsWindow.ui" line="3440"/>
        <location filename="Forms/OptionsWindow.ui" line="3705"/>
        <source>Show Templates</source>
        <translation>顯示範本</translation>
    </message>
    <message>
        <location filename="Forms/OptionsWindow.ui" line="913"/>
        <source>Security note: Elevated applications running under the supervision of Sandboxie, with an admin or system token, have more opportunities to bypass isolation and modify the system outside the sandbox.</source>
        <translation>安全提示: 在沙箱監管下執行的程式，若具有提升的管理員或系統權限權杖，將有更多機會繞過沙箱的隔離，並修改沙箱外部的系統。</translation>
    </message>
    <message>
        <location filename="Forms/OptionsWindow.ui" line="839"/>
        <source>Allow MSIServer to run with a sandboxed system token and apply other exceptions if required</source>
        <translation>允許 MSIServer 在沙箱內使用系統權杖執行，並在必要時給予其他限制方面的豁免</translation>
    </message>
    <message>
        <location filename="Forms/OptionsWindow.ui" line="896"/>
        <source>Note: Msi Installer Exemptions should not be required, but if you encounter issues installing a msi package which you trust, this option may help the installation complete successfully. You can also try disabling drop admin rights.</source>
        <translation>注意: MSI 安裝程式豁免不是必須的。但是如果您在安裝您信任的 MSI 安裝檔時出現了問題，此選項可能會有助於成功完成安裝。您也可以嘗試關閉「還原管理員權限」選項。</translation>
    </message>
    <message>
        <location filename="Forms/OptionsWindow.ui" line="238"/>
        <source>General Configuration</source>
        <translation>一般組態</translation>
    </message>
    <message>
        <location filename="Forms/OptionsWindow.ui" line="211"/>
        <source>Box Type Preset:</source>
        <translation>沙箱類型預設設定:</translation>
    </message>
    <message>
        <location filename="Forms/OptionsWindow.ui" line="179"/>
        <source>Box info</source>
        <translation>沙箱資訊</translation>
    </message>
    <message>
        <location filename="Forms/OptionsWindow.ui" line="142"/>
        <source>&lt;b&gt;More Box Types&lt;/b&gt; are exclusively available to &lt;u&gt;project supporters&lt;/u&gt;, the Privacy Enhanced boxes &lt;b&gt;&lt;font color=&apos;red&apos;&gt;protect user data from illicit access&lt;/font&gt;&lt;/b&gt; by the sandboxed programs.&lt;br /&gt;If you are not yet a supporter, then please consider &lt;a href=&quot;https://sandboxie-plus.com/go.php?to=sbie-get-cert&quot;&gt;supporting the project&lt;/a&gt;, to receive a &lt;a href=&quot;https://sandboxie-plus.com/go.php?to=sbie-cert&quot;&gt;supporter certificate&lt;/a&gt;.&lt;br /&gt;You can test the other box types by creating new sandboxes of those types, however processes in these will be auto terminated after 5 minutes.</source>
        <translation>&lt;b&gt;更多沙箱類型&lt;/b&gt;僅&lt;u&gt;專案贊助者&lt;/u&gt;可用，隱私增強沙箱&lt;b&gt;&lt;font color=&apos;red&apos;&gt;保護使用者資料免受沙箱化的程式非法存取&lt;/font&gt;&lt;/b&gt;。&lt;br /&gt;如果您還不是贊助者，請考慮&lt;a href=&quot;https://sandboxie-plus.com/go.php?to=sbie-get-cert&quot;&gt;贊助此專案&lt;/a&gt;，來取得&lt;a href=&quot;https://sandboxie-plus.com/go.php?to=sbie-cert&quot;&gt;贊助者憑證&lt;/a&gt;。&lt;br /&gt;當然您也可以新增一個這些類型的沙箱進行測試，不過沙箱中執行的程式將在 5 分鐘之後自動終止。</translation>
    </message>
    <message>
        <location filename="Forms/OptionsWindow.ui" line="89"/>
        <source>Always show this sandbox in the systray list (Pinned)</source>
        <translation>固定此沙箱，以便總是在系統匣清單中顯示</translation>
    </message>
    <message>
        <location filename="Forms/OptionsWindow.ui" line="469"/>
        <source>Open Windows Credentials Store (user mode)</source>
        <translation>開放 Windows 憑證儲存存取權限 (使用者模式)</translation>
    </message>
    <message>
        <location filename="Forms/OptionsWindow.ui" line="509"/>
        <source>Prevent change to network and firewall parameters (user mode)</source>
        <translation>攔截對網路及防火牆參數的變更 (使用者模式)</translation>
    </message>
    <message>
        <location filename="Forms/OptionsWindow.ui" line="1324"/>
        <source>You can group programs together and give them a group name.  Program groups can be used with some of the settings instead of program names. Groups defined for the box overwrite groups defined in templates.</source>
        <translation>您可將程式分組並且給它們一個群組名稱。程式群組可以代替程式名稱被用於某些設定。在沙箱中定義的程式群組將覆蓋範本中定義的程式群組。</translation>
    </message>
    <message>
        <location filename="Forms/OptionsWindow.ui" line="1475"/>
        <source>Programs entered here, or programs started from entered locations, will be put in this sandbox automatically, unless they are explicitly started in another sandbox.</source>
        <translation>此處輸入的程式，或指定位置啟動的程式，將自動加入此沙箱，除非它們被確定已在其他沙箱啟動。</translation>
    </message>
    <message>
        <location filename="Forms/OptionsWindow.ui" line="1607"/>
        <source>Stop Behaviour</source>
        <translation>停止行為</translation>
    </message>
    <message>
        <location filename="Forms/OptionsWindow.ui" line="1779"/>
        <source>Start Restrictions</source>
        <translation>啟動限制</translation>
    </message>
    <message>
        <location filename="Forms/OptionsWindow.ui" line="1787"/>
        <source>Issue message 1308 when a program fails to start</source>
        <translation>當程式啟動失敗時提示錯誤代碼 1308</translation>
    </message>
    <message>
        <location filename="Forms/OptionsWindow.ui" line="1838"/>
        <source>Allow only selected programs to start in this sandbox. *</source>
        <translation>僅允許被選取的程式在此沙箱中啟動。 *</translation>
    </message>
    <message>
        <location filename="Forms/OptionsWindow.ui" line="1845"/>
        <source>Prevent selected programs from starting in this sandbox.</source>
        <translation>阻止所選程式在此沙箱中啟動。</translation>
    </message>
    <message>
        <location filename="Forms/OptionsWindow.ui" line="1852"/>
        <source>Allow all programs to start in this sandbox.</source>
        <translation>允許所有程式在此沙箱中啟動。</translation>
    </message>
    <message>
        <location filename="Forms/OptionsWindow.ui" line="1859"/>
        <source>* Note: Programs installed to this sandbox won&apos;t be able to start at all.</source>
        <translation>* 注意: 安裝至此沙箱裡的程式將完全無法啟動。</translation>
    </message>
    <message>
        <location filename="Forms/OptionsWindow.ui" line="2578"/>
        <source>Process Restrictions</source>
        <translation>處理程序限制</translation>
    </message>
    <message>
        <location filename="Forms/OptionsWindow.ui" line="2598"/>
        <source>Issue message 1307 when a program is denied internet access</source>
        <translation>當程式被拒絕存取網路時提示錯誤代碼 1307</translation>
    </message>
    <message>
        <location filename="Forms/OptionsWindow.ui" line="2612"/>
        <source>Prompt user whether to allow an exemption from the blockade.</source>
        <translation>詢問使用者是否允許例外。</translation>
    </message>
    <message>
        <location filename="Forms/OptionsWindow.ui" line="2626"/>
        <source>Note: Programs installed to this sandbox won&apos;t be able to access the internet at all.</source>
        <translation>注意: 安裝在此沙箱中的程式將完全無法存取網路。</translation>
    </message>
    <message>
        <location filename="Forms/OptionsWindow.ui" line="1939"/>
        <location filename="Forms/OptionsWindow.ui" line="2039"/>
        <location filename="Forms/OptionsWindow.ui" line="2172"/>
        <location filename="Forms/OptionsWindow.ui" line="2292"/>
        <location filename="Forms/OptionsWindow.ui" line="2366"/>
        <location filename="Forms/OptionsWindow.ui" line="2655"/>
        <source>Access</source>
        <translation>存取</translation>
    </message>
    <message>
        <location filename="Forms/OptionsWindow.ui" line="945"/>
        <source>Security Isolation</source>
        <translation>安全性隔離</translation>
    </message>
    <message>
        <location filename="Forms/OptionsWindow.ui" line="1098"/>
        <source>Advanced Security</source>
        <oldsource>Adcanced Security</oldsource>
        <translation>進階安全性</translation>
    </message>
    <message>
        <location filename="Forms/OptionsWindow.ui" line="1106"/>
        <source>Use a Sandboxie login instead of an anonymous token (experimental)</source>
        <translation>使用 Sandboxie 限權使用者，而不是匿名權杖 (實驗性)</translation>
    </message>
    <message>
        <location filename="Forms/OptionsWindow.ui" line="1123"/>
        <source>Other isolation</source>
        <translation>其他隔離</translation>
    </message>
    <message>
        <location filename="Forms/OptionsWindow.ui" line="1147"/>
        <source>Privilege isolation</source>
        <translation>權限隔離</translation>
    </message>
    <message>
        <location filename="Forms/OptionsWindow.ui" line="1260"/>
        <source>Using a custom Sandboxie Token allows to isolate individual sandboxes from each other better, and it shows in the user column of task managers the name of the box a process belongs to. Some 3rd party security solutions may however have problems with custom tokens.</source>
        <translation>使用自訂沙箱權杖可以更好地將各個沙箱相互隔離，同時可以實現在工作管理員的使用者欄位中顯示處理程序所屬的沙箱。但是，某些第三方安全解決方案可能會與自訂權杖產生相容性問題。</translation>
    </message>
    <message>
        <location filename="Forms/OptionsWindow.ui" line="1351"/>
        <source>Program Control</source>
        <translation>應用程式控制</translation>
    </message>
    <message>
        <location filename="Forms/OptionsWindow.ui" line="1373"/>
        <source>Force Programs</source>
        <translation>強制沙箱程式</translation>
    </message>
    <message>
        <location filename="Forms/OptionsWindow.ui" line="1488"/>
        <source>Breakout Programs</source>
        <translation>分離程式</translation>
    </message>
    <message>
        <location filename="Forms/OptionsWindow.ui" line="1557"/>
        <source>Breakout Program</source>
        <translation>分離程式</translation>
    </message>
    <message>
        <location filename="Forms/OptionsWindow.ui" line="1583"/>
        <source>Breakout Folder</source>
        <translation>分離資料夾</translation>
    </message>
    <message>
        <location filename="Forms/OptionsWindow.ui" line="1590"/>
        <source>Programs entered here will be allowed to break out of this sandbox when they start. It is also possible to capture them into another sandbox, for example to have your web browser always open in a dedicated box.</source>
        <oldsource>Programs entered here will be allowed to break out of this box when thay start, you can capture them into an other box. For example to have your web browser always open in a dedicated box. This feature requires a valid supporter certificate to be installed.</oldsource>
        <translation>在此處設定的程式，在啟動時將被允許脫離這個沙箱，您可以把它們擷取到另一個沙箱裡。例如，讓網路瀏覽器總是在一個專門的沙箱裡開啟 (此功能需要安裝一個有效的贊助者憑證)。</translation>
    </message>
    <message>
        <location filename="Forms/OptionsWindow.ui" line="1617"/>
        <source>Lingering Programs</source>
        <translation>駐留程式</translation>
    </message>
    <message>
        <location filename="Forms/OptionsWindow.ui" line="1683"/>
        <source>Lingering programs will be automatically terminated if they are still running after all other processes have been terminated.</source>
        <translation>其他所有程式得到終止後，仍在執行的駐留程式將自動終止。</translation>
    </message>
    <message>
        <location filename="Forms/OptionsWindow.ui" line="1696"/>
        <source>Leader Programs</source>
        <translation>引導程式</translation>
    </message>
    <message>
        <location filename="Forms/OptionsWindow.ui" line="1762"/>
        <source>If leader processes are defined, all others are treated as lingering processes.</source>
        <translation>如果定義了引導處理程序，其他處理程序將被視作駐留處理程序。</translation>
    </message>
    <message>
        <location filename="Forms/OptionsWindow.ui" line="1891"/>
        <source>Files</source>
        <translation>檔案</translation>
    </message>
    <message>
        <location filename="Forms/OptionsWindow.ui" line="1984"/>
        <source>Configure which processes can access Files, Folders and Pipes. 
&apos;Open&apos; access only applies to program binaries located outside the sandbox, you can use &apos;Open for All&apos; instead to make it apply to all programs, or change this behavior in the Policies tab.</source>
        <translation>設定哪些處理程序可以存取檔案、資料夾和管道。
「開放」存取權限只適用於原先已位於沙箱之外的程式二進位檔。
您可以使用「完全開放」來對所有程式開放所有權限，或者在原則標籤中改變這一行為。</translation>
    </message>
    <message>
        <location filename="Forms/OptionsWindow.ui" line="1998"/>
        <source>Registry</source>
        <translation>登錄</translation>
    </message>
    <message>
        <location filename="Forms/OptionsWindow.ui" line="2091"/>
        <source>Configure which processes can access the Registry. 
&apos;Open&apos; access only applies to program binaries located outside the sandbox, you can use &apos;Open for All&apos; instead to make it apply to all programs, or change this behavior in the Policies tab.</source>
        <translation>設定哪些處理程序可以存取檔案、資料夾和管道。
「開放」存取權限只適用於原先已位於沙箱之外的程式二進位檔。
您可以使用「完全開放」來對所有程式開放所有權限，或者在原則標籤中改變這一行為。</translation>
    </message>
    <message>
        <location filename="Forms/OptionsWindow.ui" line="2105"/>
        <source>IPC</source>
        <translation>IPC</translation>
    </message>
    <message>
        <location filename="Forms/OptionsWindow.ui" line="2198"/>
        <source>Configure which processes can access NT IPC objects like ALPC ports and other processes memory and context.
To specify a process use &apos;$:program.exe&apos; as path.</source>
        <translation>設定哪些處理程序可以存取 NT IPC 物件，如 ALPC 連接埠及其他處理程序的記憶體和相關執行狀態環境。
如需指定一個處理程序，使用「$:program.exe」作為路徑值 (不含雙引號)。</translation>
    </message>
    <message>
        <location filename="Forms/OptionsWindow.ui" line="2212"/>
        <source>Wnd</source>
        <translation>視窗</translation>
    </message>
    <message>
        <location filename="Forms/OptionsWindow.ui" line="2297"/>
        <source>Wnd Class</source>
        <translation>Wnd 元件</translation>
    </message>
    <message>
        <location filename="Forms/OptionsWindow.ui" line="2312"/>
        <source>Configure which processes can access Desktop objects like Windows and alike.</source>
        <translation>設定哪些處理程序可以存取桌面物件，如視窗或其它類似物件等等。</translation>
    </message>
    <message>
        <location filename="Forms/OptionsWindow.ui" line="2325"/>
        <source>COM</source>
        <translation>COM</translation>
    </message>
    <message>
        <location filename="Forms/OptionsWindow.ui" line="2371"/>
        <source>Class Id</source>
        <translation>類別識別碼</translation>
    </message>
    <message>
        <location filename="Forms/OptionsWindow.ui" line="2418"/>
        <source>Configure which processes can access COM objects.</source>
        <translation>設定哪些處理程序可以存取 COM 物件。</translation>
    </message>
    <message>
        <location filename="Forms/OptionsWindow.ui" line="2430"/>
        <source>Don&apos;t use virtualized COM, Open access to hosts COM infrastructure (not recommended)</source>
        <translation>不使用虛擬化 COM，而是開放主機的 COM 基礎結構的存取 (不推薦)</translation>
    </message>
    <message>
        <location filename="Forms/OptionsWindow.ui" line="2438"/>
        <source>Access Policies</source>
        <translation>存取原則</translation>
    </message>
    <message>
        <location filename="Forms/OptionsWindow.ui" line="2568"/>
        <source>Network Options</source>
        <translation>網路選項</translation>
    </message>
    <message>
        <location filename="Forms/OptionsWindow.ui" line="2665"/>
        <source>Set network/internet access for unlisted processes:</source>
        <translation>為未列出的處理程序設定網路存取權限:</translation>
    </message>
    <message>
        <location filename="Forms/OptionsWindow.ui" line="2712"/>
        <source>Test Rules, Program:</source>
        <translation>測試規則、程式:</translation>
    </message>
    <message>
        <location filename="Forms/OptionsWindow.ui" line="2722"/>
        <source>Port:</source>
        <translation>連接埠:</translation>
    </message>
    <message>
        <location filename="Forms/OptionsWindow.ui" line="2732"/>
        <source>IP:</source>
        <translation>IP:</translation>
    </message>
    <message>
        <location filename="Forms/OptionsWindow.ui" line="2742"/>
        <source>Protocol:</source>
        <translation>協定:</translation>
    </message>
    <message>
        <location filename="Forms/OptionsWindow.ui" line="2752"/>
        <source>X</source>
        <translation>X</translation>
    </message>
    <message>
        <location filename="Forms/OptionsWindow.ui" line="2768"/>
        <source>Add Rule</source>
        <translation>加入規則</translation>
    </message>
    <message>
        <location filename="Forms/OptionsWindow.ui" line="1934"/>
        <location filename="Forms/OptionsWindow.ui" line="2034"/>
        <location filename="Forms/OptionsWindow.ui" line="2167"/>
        <location filename="Forms/OptionsWindow.ui" line="2287"/>
        <location filename="Forms/OptionsWindow.ui" line="2361"/>
        <location filename="Forms/OptionsWindow.ui" line="2779"/>
        <location filename="Forms/OptionsWindow.ui" line="3692"/>
        <source>Program</source>
        <translation>程式</translation>
    </message>
    <message>
        <location filename="Forms/OptionsWindow.ui" line="2784"/>
        <location filename="Forms/OptionsWindow.ui" line="3216"/>
        <location filename="Forms/OptionsWindow.ui" line="3541"/>
        <source>Action</source>
        <translation>動作</translation>
    </message>
    <message>
        <location filename="Forms/OptionsWindow.ui" line="2789"/>
        <source>Port</source>
        <translation>連接埠</translation>
    </message>
    <message>
        <location filename="Forms/OptionsWindow.ui" line="2794"/>
        <source>IP</source>
        <translation>IP</translation>
    </message>
    <message>
        <location filename="Forms/OptionsWindow.ui" line="2799"/>
        <source>Protocol</source>
        <translation>協定</translation>
    </message>
    <message>
        <location filename="Forms/OptionsWindow.ui" line="2821"/>
        <source>CAUTION: Windows Filtering Platform is not enabled with the driver, therefore these rules will be applied only in user mode and can not be enforced!!! This means that malicious applications may bypass them.</source>
        <translation>警告: 未在驅動程式中啟動 Windows 篩選平台，因此以下規則只能在使用者模式下生效，無法被強制執行！！！惡意程式可能會繞過這些規則的限制。</translation>
    </message>
    <message>
        <location filename="Forms/OptionsWindow.ui" line="1881"/>
        <source>Resource Access</source>
        <translation>資源存取</translation>
    </message>
    <message>
        <location filename="Forms/OptionsWindow.ui" line="1964"/>
        <source>Add File/Folder</source>
        <translation>加入檔案/資料夾</translation>
    </message>
    <message>
        <location filename="Forms/OptionsWindow.ui" line="2258"/>
        <source>Add Wnd Class</source>
        <translation>加入視窗類別</translation>
    </message>
    <message>
        <location filename="Forms/OptionsWindow.ui" line="2137"/>
        <source>Add IPC Path</source>
        <translation>加入 IPC 路徑</translation>
    </message>
    <message>
        <location filename="Forms/OptionsWindow.ui" line="763"/>
        <source>Use the original token only for approved NT system calls</source>
        <translation>只在經過批准的 NT 系統呼叫中使用原始權杖</translation>
    </message>
    <message>
        <location filename="Forms/OptionsWindow.ui" line="770"/>
        <source>Enable all security enhancements (make security hardened box)</source>
        <translation>啟用所有安全增強功能 (安全防護加固型沙箱選項)</translation>
    </message>
    <message>
        <location filename="Forms/OptionsWindow.ui" line="815"/>
        <source>Restrict driver/device access to only approved ones</source>
        <translation>將對「驅動程式/裝置」的存取權限限制在已知的終結點清單內</translation>
    </message>
    <message>
        <location filename="Forms/OptionsWindow.ui" line="832"/>
        <source>Security enhancements</source>
        <translation>安全增強</translation>
    </message>
    <message>
        <location filename="Forms/OptionsWindow.ui" line="564"/>
        <source>Issue message 2111 when a process access is denied</source>
        <translation>處理程序被拒絕存取非沙箱處理程序記憶體時發出問題代碼 2111</translation>
    </message>
    <message>
        <location filename="Forms/OptionsWindow.ui" line="1034"/>
        <source>Various advanced isolation features can break compatibility with some applications. If you are using this sandbox &lt;b&gt;NOT for Security&lt;/b&gt; but for simple application portability, by changing these options you can restore compatibility by sacrificing some security.</source>
        <translation>各種進階隔離功能可能會影響部分應用程式的相容性。如果您使用沙箱，&lt;b&gt;不以安全為目的&lt;b&gt;，而只是為了應用程式的可移植性，您可以透過改變這些選項，犧牲一些安全性來復原相容性。</translation>
    </message>
    <message>
        <location filename="Forms/OptionsWindow.ui" line="1071"/>
        <source>Access isolation</source>
        <translation>存取隔離</translation>
    </message>
    <message>
        <location filename="Forms/OptionsWindow.ui" line="1171"/>
        <source>Sandboxie token</source>
        <translation>沙箱權杖</translation>
    </message>
    <message>
        <location filename="Forms/OptionsWindow.ui" line="2071"/>
        <source>Add Reg Key</source>
        <translation>加入登錄機碼</translation>
    </message>
    <message>
        <location filename="Forms/OptionsWindow.ui" line="2398"/>
        <source>Add COM Object</source>
        <translation>加入 COM 物件</translation>
    </message>
    <message>
        <location filename="Forms/OptionsWindow.ui" line="2472"/>
        <source>Apply Close...=!&lt;program&gt;,... rules also to all binaries located in the sandbox.</source>
        <translation>將 Close...=!&lt;program&gt;,... 規則，套用到位於沙箱內的所有相關二進位檔。</translation>
    </message>
    <message>
        <location filename="Forms/OptionsWindow.ui" line="2838"/>
        <source>File Recovery</source>
        <translation>檔案復原</translation>
    </message>
    <message>
        <location filename="Forms/OptionsWindow.ui" line="2848"/>
        <source>Quick Recovery</source>
        <translation>快速復原</translation>
    </message>
    <message>
        <location filename="Forms/OptionsWindow.ui" line="2917"/>
        <source>Add Folder</source>
        <translation>加入資料夾</translation>
    </message>
    <message>
        <location filename="Forms/OptionsWindow.ui" line="2927"/>
        <source>Immediate Recovery</source>
        <translation>即時復原</translation>
    </message>
    <message>
        <location filename="Forms/OptionsWindow.ui" line="2957"/>
        <source>Ignore Extension</source>
        <translation>忽略副檔名</translation>
    </message>
    <message>
        <location filename="Forms/OptionsWindow.ui" line="3003"/>
        <source>Ignore Folder</source>
        <translation>忽略資料夾</translation>
    </message>
    <message>
        <location filename="Forms/OptionsWindow.ui" line="2964"/>
        <source>Enable Immediate Recovery prompt to be able to recover files as soon as they are created.</source>
        <translation>啟用快速復原提示，以便快速復原建立的檔案。</translation>
    </message>
    <message>
        <location filename="Forms/OptionsWindow.ui" line="2947"/>
        <source>You can exclude folders and file types (or file extensions) from Immediate Recovery.</source>
        <translation>您可以從快速復原中排除特定目錄和檔案類型 (副檔名)。</translation>
    </message>
    <message>
        <location filename="Forms/OptionsWindow.ui" line="2880"/>
        <source>When the Quick Recovery function is invoked, the following folders will be checked for sandboxed content. </source>
        <translation>當快速復原功能被呼叫時，檢查沙箱內的下列資料夾。 </translation>
    </message>
    <message>
        <location filename="Forms/OptionsWindow.ui" line="3045"/>
        <source>Advanced Options</source>
        <translation>進階選項</translation>
    </message>
    <message>
        <location filename="Forms/OptionsWindow.ui" line="3630"/>
        <source>Miscellaneous</source>
        <translation>雜項</translation>
    </message>
    <message>
        <location filename="Forms/OptionsWindow.ui" line="2305"/>
        <source>Don&apos;t alter window class names created by sandboxed programs</source>
        <translation>不要改變由沙箱程式建立的視窗類別名稱</translation>
    </message>
    <message>
        <location filename="Forms/OptionsWindow.ui" line="1199"/>
        <source>Do not start sandboxed services using a system token (recommended)</source>
        <translation>不啟動使用系統權杖的沙箱化服務 (建議)</translation>
    </message>
    <message>
        <location filename="Forms/OptionsWindow.ui" line="1051"/>
        <location filename="Forms/OptionsWindow.ui" line="1068"/>
        <location filename="Forms/OptionsWindow.ui" line="1120"/>
        <location filename="Forms/OptionsWindow.ui" line="1144"/>
        <location filename="Forms/OptionsWindow.ui" line="1168"/>
        <source>Protect the sandbox integrity itself</source>
        <translation>沙箱完整性保護</translation>
    </message>
    <message>
        <location filename="Forms/OptionsWindow.ui" line="1192"/>
        <source>Drop critical privileges from processes running with a SYSTEM token</source>
        <translation>還原以系統權杖執行中的程式的關鍵特權</translation>
    </message>
    <message>
        <location filename="Forms/OptionsWindow.ui" line="1185"/>
        <location filename="Forms/OptionsWindow.ui" line="1233"/>
        <source>(Security Critical)</source>
        <translation>(安全關鍵)</translation>
    </message>
    <message>
        <location filename="Forms/OptionsWindow.ui" line="1154"/>
        <source>Protect sandboxed SYSTEM processes from unprivileged processes</source>
        <translation>保護沙箱中的系統處理程序免受非特權處理程序的影響</translation>
    </message>
    <message>
        <location filename="Forms/OptionsWindow.ui" line="3091"/>
        <source>Force usage of custom dummy Manifest files (legacy behaviour)</source>
        <translation>強制使用自訂虛擬 Manifest 檔案 (傳統行為)</translation>
    </message>
    <message>
        <location filename="Forms/OptionsWindow.ui" line="2520"/>
        <source>The rule specificity is a measure to how well a given rule matches a particular path, simply put the specificity is the length of characters from the begin of the path up to and including the last matching non-wildcard substring. A rule which matches only file types like &quot;*.tmp&quot; would have the highest specificity as it would always match the entire file path.
The process match level has a higher priority than the specificity and describes how a rule applies to a given process. Rules applying by process name or group have the strongest match level, followed by the match by negation (i.e. rules applying to all processes but the given one), while the lowest match levels have global matches, i.e. rules that apply to any process.</source>
        <translation>規則的明確性是衡量一個給定規則對特定路徑的相符程度，簡單地說，明確性是指從路徑的開始到最後一個相符的非萬用字元子串之間的字元長度。一個只相符「*.tmp」這樣的檔案類型規則將具有最高的明確性，因為它總是相符整個檔案路徑。
處理程序相符級別的優先順序高於特異度，它描述了一條規則如何適用於一個給定的處理程序。按處理程序名稱或組應用的規則具有最高的相符級別，其次是否定式相符 (即適用於相符除給定處理程序以外的所有處理程序的規則)，而最低的相符級別是全域相符，即適用於任何處理程序的規則。</translation>
    </message>
    <message>
        <location filename="Forms/OptionsWindow.ui" line="2479"/>
        <source>Prioritize rules based on their Specificity and Process Match Level</source>
        <translation>基於規則的明確性和處理程序相符級別對規則進行優先順序排序</translation>
    </message>
    <message>
        <location filename="Forms/OptionsWindow.ui" line="2531"/>
        <source>Privacy Mode, block file and registry access to all locations except the generic system ones</source>
        <translation>隱私模式，阻止對通用系統目錄之外的所有檔案位置和登錄的存取</translation>
    </message>
    <message>
        <location filename="Forms/OptionsWindow.ui" line="2513"/>
        <source>Access Mode</source>
        <translation>存取權限模式</translation>
    </message>
    <message>
        <location filename="Forms/OptionsWindow.ui" line="2551"/>
        <source>When the Privacy Mode is enabled, sandboxed processes will be only able to read C:\Windows\*, C:\Program Files\*, and parts of the HKLM registry, all other locations will need explicit access to be readable and/or writable. In this mode, Rule Specificity is always enabled.</source>
        <translation>當啟用隱私模式時，沙箱處理程序將只能讀取 C:\Windows\*、C:\Program Files\* 和登錄 HKLM 的部分內容，除此之外的所有其它位置都需要明確的存取授權才能被讀取或寫入。在此模式下，專有規則將總是被套用。</translation>
    </message>
    <message>
        <location filename="Forms/OptionsWindow.ui" line="2465"/>
        <source>Rule Policies</source>
        <translation>規則原則</translation>
    </message>
    <message>
        <location filename="Forms/OptionsWindow.ui" line="2486"/>
        <source>Apply File and Key Open directives only to binaries located outside the sandbox.</source>
        <translation>檔案和金鑰開放指令權限只對位於沙箱之外的二進位檔應用。</translation>
    </message>
    <message>
        <location filename="Forms/OptionsWindow.ui" line="1130"/>
        <source>Start the sandboxed RpcSs as a SYSTEM process (not recommended)</source>
        <translation>以系統處理程序啟動沙箱服務 RpcSs (不推薦)</translation>
    </message>
    <message>
        <location filename="Forms/OptionsWindow.ui" line="1219"/>
        <source>Allow only privileged processes to access the Service Control Manager</source>
        <translation>僅允許特權處理程序存取服務控制管理器</translation>
    </message>
    <message>
        <location filename="Forms/OptionsWindow.ui" line="3062"/>
        <location filename="Forms/OptionsWindow.ui" line="3077"/>
        <source>Compatibility</source>
        <translation>相容性</translation>
    </message>
    <message>
        <location filename="Forms/OptionsWindow.ui" line="1253"/>
        <source>Add sandboxed processes to job objects (recommended)</source>
        <translation>加入沙箱化處理程序到作業物件 (推薦)</translation>
    </message>
    <message>
        <location filename="Forms/OptionsWindow.ui" line="3111"/>
        <source>Emulate sandboxed window station for all processes</source>
        <translation>為所有處理程序模擬沙箱化的視窗狀況</translation>
    </message>
    <message>
        <location filename="Forms/OptionsWindow.ui" line="1007"/>
        <source>Security Isolation through the usage of a heavily restricted process token is Sandboxie&apos;s primary means of enforcing sandbox restrictions, when this is disabled the box is operated in the application compartment mode, i.e. it’s no longer providing reliable security, just simple application compartmentalization.</source>
        <translation>透過嚴格限制處理程序權杖的使用來進行安全隔離是 Sandboxie 執行沙箱化限制的主要手段，當它被停用時，沙箱將在應用區間模式下執行，此時將不再提供可靠的安全限制，只是簡單進行應用區間。</translation>
    </message>
    <message>
        <location filename="Forms/OptionsWindow.ui" line="986"/>
        <source>Allow sandboxed programs to manage Hardware/Devices</source>
        <translation>允許沙箱內程式管理硬體裝置</translation>
    </message>
    <message>
        <location filename="Forms/OptionsWindow.ui" line="1017"/>
        <source>Disable Security Isolation (experimental)</source>
        <translation>停用安全隔離 (實驗性)</translation>
    </message>
    <message>
        <location filename="Forms/OptionsWindow.ui" line="993"/>
        <source>Open access to Windows Security Account Manager</source>
        <translation>開放 Windows 安全帳號管理器(SAM) 的存取權限</translation>
    </message>
    <message>
        <location filename="Forms/OptionsWindow.ui" line="1000"/>
        <source>Open access to Windows Local Security Authority</source>
        <translation>開放 Windows 本地安全認證(LSA) 的存取權限</translation>
    </message>
    <message>
        <location filename="Forms/OptionsWindow.ui" line="516"/>
        <source>Allow to read memory of unsandboxed processes (not recommended)</source>
        <translation>允許讀取非沙箱處理程序的記憶體 (不推薦)</translation>
    </message>
    <message>
        <location filename="Forms/OptionsWindow.ui" line="3131"/>
        <source>Disable the use of RpcMgmtSetComTimeout by default (this may resolve compatibility issues)</source>
        <translation>預設情況下停用 RpcMgmtSetComTimeout (這可能會解決相容性問題)</translation>
    </message>
    <message>
        <location filename="Forms/OptionsWindow.ui" line="1054"/>
        <source>Security Isolation &amp; Filtering</source>
        <translation>安全性隔離 &amp; 篩選</translation>
    </message>
    <message>
        <location filename="Forms/OptionsWindow.ui" line="953"/>
        <source>Disable Security Filtering (not recommended)</source>
        <translation>停用安全篩選功能 (不推薦)</translation>
    </message>
    <message>
        <location filename="Forms/OptionsWindow.ui" line="1078"/>
        <source>Security Filtering used by Sandboxie to enforce filesystem and registry access restrictions, as well as to restrict process access.</source>
        <translation>安全篩選被 Sandboxie 用來強制執行檔案系統和登錄存取限制，以及限制處理程序存取。</translation>
    </message>
    <message>
        <location filename="Forms/OptionsWindow.ui" line="1024"/>
        <source>The below options can be used safely when you don&apos;t grant admin rights.</source>
        <translation>以下選項可以在您未授予管理員權限時安全的使用。</translation>
    </message>
    <message>
        <location filename="Forms/OptionsWindow.ui" line="3148"/>
        <source>Triggers</source>
        <translation>觸發器</translation>
    </message>
    <message>
        <location filename="Forms/OptionsWindow.ui" line="3211"/>
        <source>Event</source>
        <translation>事件</translation>
    </message>
    <message>
        <location filename="Forms/OptionsWindow.ui" line="3181"/>
        <location filename="Forms/OptionsWindow.ui" line="3200"/>
        <location filename="Forms/OptionsWindow.ui" line="3338"/>
        <source>Run Command</source>
        <translation>執行命令</translation>
    </message>
    <message>
        <location filename="Forms/OptionsWindow.ui" line="3370"/>
        <source>Start Service</source>
        <translation>啟動服務</translation>
    </message>
    <message>
        <location filename="Forms/OptionsWindow.ui" line="3345"/>
        <source>These events are executed each time a box is started</source>
        <translation>這些事件當沙箱每次啟動時都會被執行</translation>
    </message>
    <message>
        <location filename="Forms/OptionsWindow.ui" line="3348"/>
        <source>On Box Start</source>
        <translation>啟動階段</translation>
    </message>
    <message>
        <location filename="Forms/OptionsWindow.ui" line="3229"/>
        <location filename="Forms/OptionsWindow.ui" line="3377"/>
        <source>These commands are run UNBOXED just before the box content is deleted</source>
        <translation>這些命令將在刪除沙箱的內容之前，以非沙箱化的方式被執行</translation>
    </message>
    <message>
        <location filename="Forms/OptionsWindow.ui" line="3084"/>
        <source>Allow use of nested job objects (works on Windows 8 and later)</source>
        <translation>允許使用嵌套作業物件 (job object) (適用於 Windows 8 及更高版本)</translation>
    </message>
    <message>
        <location filename="Forms/OptionsWindow.ui" line="3303"/>
        <source>These commands are executed only when a box is initialized. To make them run again, the box content must be deleted.</source>
        <translation>這些命令只在沙箱被初始化時執行。要使它們再次執行，必須刪除沙箱內容。</translation>
    </message>
    <message>
        <location filename="Forms/OptionsWindow.ui" line="3306"/>
        <source>On Box Init</source>
        <translation>初始化階段</translation>
    </message>
    <message>
        <location filename="Forms/OptionsWindow.ui" line="3316"/>
        <source>Here you can specify actions to be executed automatically on various box events.</source>
        <translation>在這裡，您可以設定各種沙箱事件中自動執行特定的動作。</translation>
    </message>
    <message>
        <location filename="Forms/OptionsWindow.ui" line="3398"/>
        <source>Hide Processes</source>
        <translation>隱藏處理程序</translation>
    </message>
    <message>
        <location filename="Forms/OptionsWindow.ui" line="3447"/>
        <location filename="Forms/OptionsWindow.ui" line="3505"/>
        <source>Add Process</source>
        <translation>加入處理程序</translation>
    </message>
    <message>
        <location filename="Forms/OptionsWindow.ui" line="3423"/>
        <source>Hide host processes from processes running in the sandbox.</source>
        <translation>面向沙箱內執行的處理程序隱藏的主機處理程序。</translation>
    </message>
    <message>
        <location filename="Forms/OptionsWindow.ui" line="461"/>
        <source>Restrictions</source>
        <translation>限制</translation>
    </message>
    <message>
        <location filename="Forms/OptionsWindow.ui" line="3024"/>
        <source>Various Options</source>
        <translation>其它選項</translation>
    </message>
    <message>
        <location filename="Forms/OptionsWindow.ui" line="3138"/>
        <source>Apply ElevateCreateProcess Workaround (legacy behaviour)</source>
        <translation>套用 ElevateCreateProcess 因應措施 (舊版行為)</translation>
    </message>
    <message>
        <location filename="Forms/OptionsWindow.ui" line="3178"/>
        <source>This command will be run before the box content will be deleted</source>
        <translation>該命令將在刪除沙箱內容之前執行</translation>
    </message>
    <message>
        <location filename="Forms/OptionsWindow.ui" line="3232"/>
        <source>On File Recovery</source>
        <translation>檔案復原階段</translation>
    </message>
    <message>
        <location filename="Forms/OptionsWindow.ui" line="3261"/>
        <source>This command will be run before a file is being recovered and the file path will be passed as the first argument. If this command returns anything other than 0, the recovery will be blocked</source>
        <oldsource>This command will be run before a file is being recoverd and the file path will be passed as the first argument, if this command return something other than 0 the recovery will be blocked</oldsource>
        <translation>該命令將在檔案復原前執行，檔案路徑將作為第一個參數被傳遞，如果該命令的返回值不是 0，則復原將被阻止</translation>
    </message>
    <message>
        <location filename="Forms/OptionsWindow.ui" line="3264"/>
        <source>Run File Checker</source>
        <translation>執行檔案檢查程式</translation>
    </message>
    <message>
        <location filename="Forms/OptionsWindow.ui" line="3380"/>
        <source>On Delete Content</source>
        <translation>內容刪除階段</translation>
    </message>
    <message>
        <location filename="Forms/OptionsWindow.ui" line="3454"/>
        <source>Don&apos;t allow sandboxed processes to see processes running in other boxes</source>
        <translation>不允許沙箱內的處理程序檢視其他沙箱裡執行的處理程序</translation>
    </message>
    <message>
        <location filename="Forms/OptionsWindow.ui" line="3461"/>
        <source>Protect processes in this box from being accessed by specified unsandboxed host processes.</source>
        <translation>保護此沙箱內的處理程序不被指定的非沙箱的主機處理程序存取。</translation>
    </message>
    <message>
        <location filename="Forms/OptionsWindow.ui" line="3472"/>
        <location filename="Forms/OptionsWindow.ui" line="3536"/>
        <source>Process</source>
        <translation>處理程序</translation>
    </message>
    <message>
        <location filename="Forms/OptionsWindow.ui" line="3512"/>
        <source>Block also read access to processes in this sandbox</source>
        <translation>阻止對位於該沙箱中的處理程序的讀取存取</translation>
    </message>
    <message>
        <location filename="Forms/OptionsWindow.ui" line="3562"/>
        <source>Users</source>
        <translation>使用者</translation>
    </message>
    <message>
        <location filename="Forms/OptionsWindow.ui" line="3580"/>
        <source>Restrict Resource Access monitor to administrators only</source>
        <translation>僅允許管理員存取資源存取監控</translation>
    </message>
    <message>
        <location filename="Forms/OptionsWindow.ui" line="3587"/>
        <source>Add User</source>
        <translation>加入使用者</translation>
    </message>
    <message>
        <location filename="Forms/OptionsWindow.ui" line="3617"/>
        <source>Add user accounts and user groups to the list below to limit use of the sandbox to only those accounts.  If the list is empty, the sandbox can be used by all user accounts.

Note:  Forced Programs and Force Folders settings for a sandbox do not apply to user accounts which cannot use the sandbox.</source>
        <translation>加入使用者帳號和使用者群組到下方清單來以限制這些帳號可以使用沙箱。如果清單內容為空，所有帳號均可使用沙箱。

注意: 沙箱的強制沙箱程式及資料夾設定不適用於不能執行沙箱的帳號。</translation>
    </message>
    <message>
        <location filename="Forms/OptionsWindow.ui" line="3662"/>
        <source>Add Option</source>
        <translation>加入選項</translation>
    </message>
    <message>
        <location filename="Forms/OptionsWindow.ui" line="3676"/>
        <source>Here you can configure advanced per process options to improve compatibility and/or customize sandboxing behavior.</source>
        <oldsource>Here you can configure advanced per process options to improve compatibility and/or customize sand boxing behavior.</oldsource>
        <translation>在此處可以設定各個處理程序的進階選項，以提高相容性或自訂沙箱的某些行為。</translation>
    </message>
    <message>
        <location filename="Forms/OptionsWindow.ui" line="3687"/>
        <source>Option</source>
        <translation>選項</translation>
    </message>
    <message>
        <location filename="Forms/OptionsWindow.ui" line="3728"/>
        <source>Tracing</source>
        <translation>追蹤</translation>
    </message>
    <message>
        <location filename="Forms/OptionsWindow.ui" line="3736"/>
        <source>API call trace (requires LogAPI to be installed in the Sbie directory)</source>
        <translation>API 呼叫追蹤 (需要在沙箱資料夾中安裝所需的 logapi)</translation>
    </message>
    <message>
        <location filename="Forms/OptionsWindow.ui" line="3756"/>
        <source>Pipe Trace</source>
        <translation>Pipe 追蹤</translation>
    </message>
    <message>
        <location filename="Forms/OptionsWindow.ui" line="3776"/>
        <source>Log all SetError&apos;s to Trace log (creates a lot of output)</source>
        <translation>記錄所有 SetError 至追蹤日誌 (產生大量輸出)</translation>
    </message>
    <message>
        <location filename="Forms/OptionsWindow.ui" line="3796"/>
        <source>Log Debug Output to the Trace Log</source>
        <translation>偵錯日誌輸出到追蹤日誌</translation>
    </message>
    <message>
        <location filename="Forms/OptionsWindow.ui" line="3803"/>
        <source>Log all access events as seen by the driver to the resource access log.

This options set the event mask to &quot;*&quot; - All access events
You can customize the logging using the ini by specifying
&quot;A&quot; - Allowed accesses
&quot;D&quot; - Denied accesses
&quot;I&quot; - Ignore access requests
instead of &quot;*&quot;.</source>
        <translation>將驅動程式看到的所有存取事件記錄到資源存取日誌。

這些選項將事件遮罩設定為 &quot;*&quot; - 所有存取事件
您可透過 ini 來詳細自訂日誌行為
&quot;A&quot; - 允許的存取
&quot;D&quot; - 拒絕的存取
&quot;I&quot; - 忽略存取請求
來代替 &quot;*&quot;。</translation>
    </message>
    <message>
        <location filename="Forms/OptionsWindow.ui" line="3823"/>
        <source>Ntdll syscall Trace (creates a lot of output)</source>
        <translation>Ntdll 系統呼叫追蹤 (將產生大量輸出)</translation>
    </message>
    <message>
        <location filename="Forms/OptionsWindow.ui" line="3830"/>
        <source>File Trace</source>
        <translation>檔案追蹤</translation>
    </message>
    <message>
        <location filename="Forms/OptionsWindow.ui" line="3837"/>
        <source>Disable Resource Access Monitor</source>
        <translation>停用資源存取監控</translation>
    </message>
    <message>
        <location filename="Forms/OptionsWindow.ui" line="3844"/>
        <source>IPC Trace</source>
        <translation>IPC 追蹤</translation>
    </message>
    <message>
        <location filename="Forms/OptionsWindow.ui" line="3851"/>
        <source>GUI Trace</source>
        <translation>GUI 追蹤</translation>
    </message>
    <message>
        <location filename="Forms/OptionsWindow.ui" line="3865"/>
        <source>Resource Access Monitor</source>
        <translation>資源存取監控</translation>
    </message>
    <message>
        <location filename="Forms/OptionsWindow.ui" line="3892"/>
        <source>Access Tracing</source>
        <translation>存取追蹤</translation>
    </message>
    <message>
        <location filename="Forms/OptionsWindow.ui" line="3899"/>
        <source>COM Class Trace</source>
        <translation>COM 類別追蹤</translation>
    </message>
    <message>
        <location filename="Forms/OptionsWindow.ui" line="3906"/>
        <source>Key Trace</source>
        <translation>鍵值追蹤</translation>
    </message>
    <message>
        <location filename="Forms/OptionsWindow.ui" line="4279"/>
        <source>To compensate for the lost protection, please consult the Drop Rights settings page in the Restrictions settings group.</source>
        <translation>彌補失去的保護，請參考「限制」設定組中的降低權限部分。</translation>
    </message>
    <message>
        <location filename="Forms/OptionsWindow.ui" line="2680"/>
        <location filename="Forms/OptionsWindow.ui" line="3913"/>
        <source>Network Firewall</source>
        <translation>網路防火牆</translation>
    </message>
    <message>
        <location filename="Forms/OptionsWindow.ui" line="3930"/>
        <source>Debug</source>
        <translation>偵錯</translation>
    </message>
    <message>
        <location filename="Forms/OptionsWindow.ui" line="3986"/>
        <source>WARNING, these options can disable core security guarantees and break sandbox security!!!</source>
        <translation>警告，這些選項可使核心安全保障失效並且破壞沙箱安全！</translation>
    </message>
    <message>
        <location filename="Forms/OptionsWindow.ui" line="3996"/>
        <source>These options are intended for debugging compatibility issues, please do not use them in production use. </source>
        <translation>這些選項是為偵錯相容性問題設計的，一般使用者勿碰。 </translation>
    </message>
    <message>
        <location filename="Forms/OptionsWindow.ui" line="4011"/>
        <source>App Templates</source>
        <translation>應用程式範本</translation>
    </message>
    <message>
        <location filename="Forms/OptionsWindow.ui" line="4041"/>
        <source>Filter Categories</source>
        <translation>篩選類別</translation>
    </message>
    <message>
        <location filename="Forms/OptionsWindow.ui" line="4054"/>
        <source>Text Filter</source>
        <translation>文字過濾</translation>
    </message>
    <message>
        <location filename="Forms/OptionsWindow.ui" line="4061"/>
        <source>Add Template</source>
        <translation>加入範本</translation>
    </message>
    <message>
        <location filename="Forms/OptionsWindow.ui" line="4068"/>
        <source>This list contains a large amount of sandbox compatibility enhancing templates</source>
        <translation>此列表含有大量的沙盤相容性增強範本</translation>
    </message>
    <message>
        <location filename="Forms/OptionsWindow.ui" line="4105"/>
        <source>Category</source>
        <translation>類別</translation>
    </message>
    <message>
        <location filename="Forms/OptionsWindow.ui" line="4121"/>
        <source>Template Folders</source>
        <translation>範本資料夾</translation>
    </message>
    <message>
        <location filename="Forms/OptionsWindow.ui" line="4141"/>
        <source>Configure the folder locations used by your other applications.

Please note that this values are currently user specific and saved globally for all boxes.</source>
        <translation>配置您的其他應用程式所使用的資料夾位置。

請注意，這些值為目前使用者針對所有沙箱儲存。</translation>
    </message>
    <message>
        <location filename="Forms/OptionsWindow.ui" line="3697"/>
        <location filename="Forms/OptionsWindow.ui" line="4172"/>
        <source>Value</source>
        <translation>值</translation>
    </message>
    <message>
        <location filename="Forms/OptionsWindow.ui" line="4021"/>
        <source>Templates</source>
        <translation>範本</translation>
    </message>
    <message>
        <location filename="Forms/OptionsWindow.ui" line="4183"/>
        <source>Accessibility</source>
        <translation>無障礙功能</translation>
    </message>
    <message>
        <location filename="Forms/OptionsWindow.ui" line="4203"/>
        <source>Screen Readers: JAWS, NVDA, Window-Eyes, System Access</source>
        <translation>螢幕閱讀器: JAWS、NVDA、Window-Eyes、系統無障礙介面</translation>
    </message>
    <message>
        <location filename="Forms/OptionsWindow.ui" line="4243"/>
        <source>The following settings enable the use of Sandboxie in combination with accessibility software.  Please note that some measure of Sandboxie protection is necessarily lost when these settings are in effect.</source>
        <translation>以下設定允許 Sandboxie 與輔助功能軟體結合。請注意當這些設定生效時，肯定會失去部分 Sandboxie 保護措施。</translation>
    </message>
    <message>
        <location filename="Forms/OptionsWindow.ui" line="4296"/>
        <source>Edit ini Section</source>
        <translation>編輯 ini 區段</translation>
    </message>
    <message>
        <location filename="Forms/OptionsWindow.ui" line="4302"/>
        <source>Edit ini</source>
        <translation>編輯 ini</translation>
    </message>
    <message>
        <location filename="Forms/OptionsWindow.ui" line="4315"/>
        <source>Cancel</source>
        <translation>取消</translation>
    </message>
    <message>
        <location filename="Forms/OptionsWindow.ui" line="4338"/>
        <source>Save</source>
        <translation>儲存</translation>
    </message>
</context>
<context>
    <name>PopUpWindow</name>
    <message>
        <location filename="Forms/PopUpWindow.ui" line="32"/>
        <source>SandboxiePlus Notifications</source>
        <translation>Sandboxie-Plus 通知</translation>
    </message>
</context>
<context>
    <name>ProgramsDelegate</name>
    <message>
        <location filename="Windows/OptionsWindow.cpp" line="47"/>
        <source>Group: %1</source>
        <translation>群組: %1</translation>
    </message>
</context>
<context>
    <name>QObject</name>
    <message>
        <location filename="Views/SbieView.cpp" line="1385"/>
        <source>Drive %1</source>
        <translation>磁碟 %1</translation>
    </message>
</context>
<context>
    <name>QPlatformTheme</name>
    <message>
        <location filename="SandMan.cpp" line="3164"/>
        <source>OK</source>
        <translation>確定</translation>
    </message>
    <message>
        <location filename="SandMan.cpp" line="3165"/>
        <source>Apply</source>
        <translation>套用</translation>
    </message>
    <message>
        <location filename="SandMan.cpp" line="3166"/>
        <source>Cancel</source>
        <translation>取消</translation>
    </message>
    <message>
        <location filename="SandMan.cpp" line="3167"/>
        <source>&amp;Yes</source>
        <translation>是(&amp;Y)</translation>
    </message>
    <message>
        <location filename="SandMan.cpp" line="3168"/>
        <source>&amp;No</source>
        <translation>否(&amp;N)</translation>
    </message>
</context>
<context>
    <name>RecoveryWindow</name>
    <message>
        <location filename="Forms/RecoveryWindow.ui" line="32"/>
        <source>SandboxiePlus - Recovery</source>
        <translation>SandboxiePlus - 復原</translation>
    </message>
    <message>
        <location filename="Forms/RecoveryWindow.ui" line="164"/>
        <source>Close</source>
        <translation>關閉</translation>
    </message>
    <message>
        <location filename="Forms/RecoveryWindow.ui" line="68"/>
        <source>Recover target:</source>
        <translation>復原目的位置:</translation>
    </message>
    <message>
        <location filename="Forms/RecoveryWindow.ui" line="42"/>
        <source>Add Folder</source>
        <translation>加入資料夾</translation>
    </message>
    <message>
        <location filename="Forms/RecoveryWindow.ui" line="61"/>
        <source>Delete Content</source>
        <translation>刪除內容</translation>
    </message>
    <message>
        <location filename="Forms/RecoveryWindow.ui" line="110"/>
        <source>Recover</source>
        <translation>復原</translation>
    </message>
    <message>
        <location filename="Forms/RecoveryWindow.ui" line="78"/>
        <source>Refresh</source>
        <translation>重新整理</translation>
    </message>
    <message>
        <location filename="Forms/RecoveryWindow.ui" line="142"/>
        <source>Delete</source>
        <translation>刪除</translation>
    </message>
    <message>
        <location filename="Forms/RecoveryWindow.ui" line="171"/>
        <source>Show All Files</source>
        <translation>顯示所有檔案</translation>
    </message>
    <message>
        <location filename="Forms/RecoveryWindow.ui" line="184"/>
        <source>TextLabel</source>
        <translation>文字標籤</translation>
    </message>
</context>
<context>
    <name>SelectBoxWindow</name>
    <message>
        <location filename="Forms/SelectBoxWindow.ui" line="32"/>
        <source>SandboxiePlus select box</source>
        <translation>SandboxiePlus 選取沙箱</translation>
    </message>
    <message>
        <location filename="Forms/SelectBoxWindow.ui" line="40"/>
        <source>Select the sandbox in which to start the program, installer or document.</source>
        <translation>選擇要在沙箱啟動的程式、安裝程式或文件。</translation>
    </message>
    <message>
        <location filename="Forms/SelectBoxWindow.ui" line="51"/>
        <source>Sandbox</source>
        <translation>沙箱</translation>
    </message>
    <message>
        <location filename="Forms/SelectBoxWindow.ui" line="66"/>
        <source>Run As UAC Administrator</source>
        <translation>以系統管理員權限執行</translation>
    </message>
    <message>
        <location filename="Forms/SelectBoxWindow.ui" line="73"/>
        <source>Run Sandboxed</source>
        <translation>在沙箱中執行</translation>
    </message>
    <message>
        <location filename="Forms/SelectBoxWindow.ui" line="83"/>
        <source>Run Outside the Sandbox</source>
        <translation>在沙箱外執行</translation>
    </message>
</context>
<context>
    <name>SettingsWindow</name>
    <message>
        <location filename="Forms/SettingsWindow.ui" line="32"/>
        <source>SandboxiePlus Settings</source>
        <translation>SandboxiePlus 設定</translation>
    </message>
    <message>
        <location filename="Forms/SettingsWindow.ui" line="52"/>
        <source>General Config</source>
        <translation>一般組態</translation>
    </message>
    <message>
        <location filename="Forms/SettingsWindow.ui" line="190"/>
        <source>Show first recovery window when emptying sandboxes</source>
        <translation>清空沙箱時先顯示復原視窗</translation>
    </message>
    <message>
        <location filename="Forms/SettingsWindow.ui" line="130"/>
        <source>Open urls from this ui sandboxed</source>
        <translation>將此使用者介面上的連結在沙箱中開啟</translation>
    </message>
    <message>
        <location filename="Forms/SettingsWindow.ui" line="313"/>
        <source>Systray options</source>
        <translation>系統匣選項</translation>
    </message>
    <message>
        <location filename="Forms/SettingsWindow.ui" line="80"/>
        <source>UI Language:</source>
        <translation>介面語言:</translation>
    </message>
    <message>
        <location filename="Forms/SettingsWindow.ui" line="207"/>
        <source>Shell Integration</source>
        <translation>系統整合</translation>
    </message>
    <message>
        <location filename="Forms/SettingsWindow.ui" line="221"/>
        <source>Run Sandboxed - Actions</source>
        <translation>在沙箱中執行 - 選項</translation>
    </message>
    <message>
        <location filename="Forms/SettingsWindow.ui" line="362"/>
        <source>Start Sandbox Manager</source>
        <translation>沙箱管理器啟動選項</translation>
    </message>
    <message>
        <location filename="Forms/SettingsWindow.ui" line="402"/>
        <source>Start UI when a sandboxed process is started</source>
        <translation>當有沙箱化處理程序啟動時啟動介面</translation>
    </message>
    <message>
        <location filename="Forms/SettingsWindow.ui" line="180"/>
        <source>Show Notifications for relevant log Messages</source>
        <translation>顯示相關日誌訊息的通知</translation>
    </message>
    <message>
        <location filename="Forms/SettingsWindow.ui" line="245"/>
        <source>Start UI with Windows</source>
        <translation>系統啟動時啟動介面</translation>
    </message>
    <message>
        <location filename="Forms/SettingsWindow.ui" line="369"/>
        <source>Add &apos;Run Sandboxed&apos; to the explorer context menu</source>
        <translation>在檔案總管右鍵新增「在沙箱中執行」</translation>
    </message>
    <message>
        <location filename="Forms/SettingsWindow.ui" line="90"/>
        <source>Run box operations asynchronously whenever possible (like content deletion)</source>
        <translation>盡可能以異步方式執行沙箱的各類操作 (如內容刪除)</translation>
    </message>
    <message>
        <location filename="Forms/SettingsWindow.ui" line="168"/>
        <source>Hotkey for terminating all boxed processes:</source>
        <translation>用於終止所有沙箱處理程式的快速鍵:</translation>
    </message>
    <message>
        <location filename="Forms/SettingsWindow.ui" line="294"/>
        <source>Show boxes in tray list:</source>
        <translation>顯示沙箱清單:</translation>
    </message>
    <message>
        <location filename="Forms/SettingsWindow.ui" line="419"/>
        <source>Always use DefaultBox</source>
        <translation>總是使用 DefaultBox</translation>
    </message>
    <message>
        <location filename="Forms/SettingsWindow.ui" line="323"/>
        <source>Add &apos;Run Un-Sandboxed&apos; to the context menu</source>
        <translation>加入「在沙箱外執行」到右鍵選單</translation>
    </message>
    <message>
        <location filename="Forms/SettingsWindow.ui" line="228"/>
        <source>Show a tray notification when automatic box operations are started</source>
        <translation>當沙箱自動化作業事件開始執行時，跳出系統匣通知</translation>
    </message>
    <message>
        <location filename="Forms/SettingsWindow.ui" line="556"/>
        <source>* a partially checked checkbox will leave the behavior to be determined by the view mode.</source>
        <translation>* 部份核取方塊的顯示效果取決於具體的檢視模式。</translation>
    </message>
    <message>
        <location filename="Forms/SettingsWindow.ui" line="726"/>
        <source>Advanced Config</source>
        <translation>進階組態</translation>
    </message>
    <message>
        <location filename="Forms/SettingsWindow.ui" line="918"/>
        <source>Activate Kernel Mode Object Filtering</source>
        <translation>啟動核心模式物件篩選器</translation>
    </message>
    <message>
        <location filename="Forms/SettingsWindow.ui" line="836"/>
        <source>Sandbox &lt;a href=&quot;sbie://docs/filerootpath&quot;&gt;file system root&lt;/a&gt;: </source>
        <translation>沙箱 &lt;a href=&quot;sbie://docs/filerootpath&quot;&gt;檔案系統根目錄&lt;/a&gt;: </translation>
    </message>
    <message>
        <location filename="Forms/SettingsWindow.ui" line="996"/>
        <source>Clear password when main window becomes hidden</source>
        <translation>主視窗隱藏時清除密碼</translation>
    </message>
    <message>
        <location filename="Forms/SettingsWindow.ui" line="800"/>
        <source>Separate user folders</source>
        <translation>獨立使用者資料夾</translation>
    </message>
    <message>
        <location filename="Forms/SettingsWindow.ui" line="784"/>
        <source>Sandbox &lt;a href=&quot;sbie://docs/ipcrootpath&quot;&gt;ipc root&lt;/a&gt;: </source>
        <translation>沙箱 &lt;a href=&quot;sbie://docs/ipcrootpath&quot;&gt;IPC 根目錄&lt;/a&gt;: </translation>
    </message>
    <message>
        <location filename="Forms/SettingsWindow.ui" line="895"/>
        <source>Sandbox default</source>
        <translation>沙箱預設</translation>
    </message>
    <message>
        <location filename="Forms/SettingsWindow.ui" line="982"/>
        <source>Config protection</source>
        <translation>組態保護</translation>
    </message>
    <message>
        <location filename="Forms/SettingsWindow.ui" line="816"/>
        <source>...</source>
        <translation>...</translation>
    </message>
    <message>
        <location filename="Forms/SettingsWindow.ui" line="849"/>
        <source>Sandbox &lt;a href=&quot;sbie://docs/keyrootpath&quot;&gt;registry root&lt;/a&gt;: </source>
        <translation>沙箱 &lt;a href=&quot;sbie://docs/keyrootpath&quot;&gt;登錄根目錄&lt;/a&gt;: </translation>
    </message>
    <message>
        <location filename="Forms/SettingsWindow.ui" line="770"/>
        <source>Sandboxing features</source>
        <translation>沙箱功能</translation>
    </message>
    <message>
        <location filename="Forms/SettingsWindow.ui" line="949"/>
        <source>Change Password</source>
        <translation>變更密碼</translation>
    </message>
    <message>
        <location filename="Forms/SettingsWindow.ui" line="956"/>
        <source>Password must be entered in order to make changes</source>
        <translation>必須輸入密碼以進行變更</translation>
    </message>
    <message>
        <location filename="Forms/SettingsWindow.ui" line="1003"/>
        <source>Only Administrator user accounts can make changes</source>
        <translation>僅限管理員帳號進行變更</translation>
    </message>
    <message>
        <location filename="Forms/SettingsWindow.ui" line="1010"/>
        <source>Watch Sandboxie.ini for changes</source>
        <translation>追蹤 Sandboxie.ini 變更</translation>
    </message>
    <message>
        <location filename="Forms/SettingsWindow.ui" line="989"/>
        <source>Only Administrator user accounts can use Pause Forcing Programs command</source>
        <oldsource>Only Administrator user accounts can use Pause Forced Programs Rules command</oldsource>
        <translation>僅管理員帳戶可使用「暫停強制沙箱程式」命令</translation>
    </message>
    <message>
        <location filename="Forms/SettingsWindow.ui" line="744"/>
        <source>Portable root folder</source>
        <translation>可攜式化根目錄</translation>
    </message>
    <message>
        <location filename="Forms/SettingsWindow.ui" line="70"/>
        <source>Show recoverable files as notifications</source>
        <translation>將可復原的檔案以通知形式顯示</translation>
    </message>
    <message>
        <location filename="Forms/SettingsWindow.ui" line="123"/>
        <source>General Options</source>
        <translation>一般選項</translation>
    </message>
    <message>
        <location filename="Forms/SettingsWindow.ui" line="281"/>
        <source>Show Icon in Systray:</source>
        <translation>在系統匣中顯示圖示:</translation>
    </message>
    <message>
        <location filename="Forms/SettingsWindow.ui" line="777"/>
        <source>Use Windows Filtering Platform to restrict network access</source>
        <translation>使用 Windows 篩選平台 (WFP) 限制網路存取</translation>
    </message>
    <message>
        <location filename="Forms/SettingsWindow.ui" line="875"/>
        <source>Hook selected Win32k system calls to enable GPU acceleration (experimental)</source>
        <translation>Hook 選取的 Win32k 系統呼叫以啟用 GPU 加速 (實驗性)</translation>
    </message>
    <message>
        <location filename="Forms/SettingsWindow.ui" line="197"/>
        <source>Count and display the disk space occupied by each sandbox</source>
        <oldsource>Count and display the disk space ocupied by each sandbox</oldsource>
        <translation>統計並顯示每個沙箱的磁碟空間佔用情況</translation>
    </message>
    <message>
        <location filename="Forms/SettingsWindow.ui" line="409"/>
        <source>Use Compact Box List</source>
        <translation>使用緊湊的沙箱清單</translation>
    </message>
    <message>
        <location filename="Forms/SettingsWindow.ui" line="442"/>
        <source>Interface Config</source>
        <translation>介面組態</translation>
    </message>
    <message>
        <location filename="Forms/SettingsWindow.ui" line="607"/>
        <source>Make Box Icons match the Border Color</source>
        <translation>保持沙箱內的圖示與邊框顏色一致</translation>
    </message>
    <message>
        <location filename="Forms/SettingsWindow.ui" line="533"/>
        <source>Use a Page Tree in the Box Options instead of Nested Tabs *</source>
        <translation>在沙箱選項中使用頁面樹，而不是巢狀標籤 *</translation>
    </message>
    <message>
        <location filename="Forms/SettingsWindow.ui" line="549"/>
        <source>Interface Options</source>
        <translation>介面選項</translation>
    </message>
    <message>
        <location filename="Forms/SettingsWindow.ui" line="563"/>
        <source>Use large icons in box list *</source>
        <translation>在沙箱清單中使用大圖示 *</translation>
    </message>
    <message>
        <location filename="Forms/SettingsWindow.ui" line="573"/>
        <source>High DPI Scaling</source>
        <translation>高 DPI 縮放</translation>
    </message>
    <message>
        <location filename="Forms/SettingsWindow.ui" line="614"/>
        <source>Don&apos;t show icons in menus *</source>
        <translation>不要在選單中顯示圖示 *</translation>
    </message>
    <message>
        <location filename="Forms/SettingsWindow.ui" line="500"/>
        <source>Use Dark Theme</source>
        <translation>使用深色主題</translation>
    </message>
    <message>
        <location filename="Forms/SettingsWindow.ui" line="460"/>
        <source>Font Scaling</source>
        <translation>字型縮放</translation>
    </message>
    <message>
        <location filename="Forms/SettingsWindow.ui" line="477"/>
        <source>(Restart required)</source>
        <translation>(需要重新啟動沙箱)</translation>
    </message>
    <message>
        <location filename="Forms/SettingsWindow.ui" line="97"/>
        <source>Show the Recovery Window as Always on Top</source>
        <translation>最上層顯示復原檔案視窗</translation>
    </message>
    <message>
        <location filename="Forms/SettingsWindow.ui" line="510"/>
        <source>Show &quot;Pizza&quot; Background in box list *</source>
        <oldsource>Show &quot;Pizza&quot; Background in box list*</oldsource>
        <translation>在沙箱清單中顯示「披薩」背景 *</translation>
    </message>
    <message>
        <location filename="Forms/SettingsWindow.ui" line="593"/>
        <source>%</source>
        <translation>%</translation>
    </message>
    <message>
        <location filename="Forms/SettingsWindow.ui" line="600"/>
        <source>Alternate row background in lists</source>
        <translation>在沙箱清單中使用交替列背景色</translation>
    </message>
    <message>
        <location filename="Forms/SettingsWindow.ui" line="583"/>
        <source>Use Fusion Theme</source>
        <translation>使用 Fusion 風格主題</translation>
    </message>
    <message>
        <location filename="Forms/SettingsWindow.ui" line="882"/>
        <source>Use a Sandboxie login instead of an anonymous token (experimental)</source>
        <translation>使用 Sandboxie 限權使用者，而不是匿名權杖 (實驗性)</translation>
    </message>
    <message>
        <location filename="Forms/SettingsWindow.ui" line="708"/>
        <location filename="Forms/SettingsWindow.ui" line="1040"/>
        <location filename="Forms/SettingsWindow.ui" line="1144"/>
        <source>Name</source>
        <translation>名稱</translation>
    </message>
    <message>
        <location filename="Forms/SettingsWindow.ui" line="1045"/>
        <source>Path</source>
        <translation>路徑</translation>
    </message>
    <message>
        <location filename="Forms/SettingsWindow.ui" line="1053"/>
        <source>Remove Program</source>
        <translation>移除程式</translation>
    </message>
    <message>
        <location filename="Forms/SettingsWindow.ui" line="1073"/>
        <source>Add Program</source>
        <translation>加入程式</translation>
    </message>
    <message>
        <location filename="Forms/SettingsWindow.ui" line="1080"/>
        <source>When any of the following programs is launched outside any sandbox, Sandboxie will issue message SBIE1301.</source>
        <translation>當下列程式在任意沙箱之外啟動時，Sandboxie 將提示錯誤代碼 SBIE1301。</translation>
    </message>
    <message>
        <location filename="Forms/SettingsWindow.ui" line="1090"/>
        <source>Add Folder</source>
        <translation>加入資料夾</translation>
    </message>
    <message>
        <location filename="Forms/SettingsWindow.ui" line="1097"/>
        <source>Prevent the listed programs from starting on this system</source>
        <translation>阻止下列程式在此系統中啟動</translation>
    </message>
    <message>
        <location filename="Forms/SettingsWindow.ui" line="1030"/>
        <source>Issue message 1308 when a program fails to start</source>
        <translation>當程式啟動失敗時提示錯誤代碼 1308</translation>
    </message>
    <message>
        <location filename="Forms/SettingsWindow.ui" line="159"/>
        <source>Recovery Options</source>
        <translation>復原選項</translation>
    </message>
    <message>
        <location filename="Forms/SettingsWindow.ui" line="336"/>
        <source>Start Menu Integration</source>
        <translation>開始選單整合</translation>
    </message>
    <message>
        <location filename="Forms/SettingsWindow.ui" line="238"/>
        <source>Scan shell folders and offer links in run menu</source>
        <translation>掃瞄系統 Shell 資料夾並在執行選單中整合捷徑</translation>
    </message>
    <message>
        <location filename="Forms/SettingsWindow.ui" line="389"/>
        <source>Integrate with Host Start Menu</source>
        <translation>與主機的開始功能表整合：</translation>
    </message>
    <message>
        <location filename="Forms/SettingsWindow.ui" line="624"/>
        <source>Use new config dialog layout *</source>
        <translation>使用新的設定對話方塊檢視 *</translation>
    </message>
    <message>
        <location filename="Forms/SettingsWindow.ui" line="1024"/>
        <source>Program Alerts</source>
        <translation>程式警報</translation>
    </message>
    <message>
        <location filename="Forms/SettingsWindow.ui" line="1106"/>
        <source>Issue message 1301 when forced processes has been disabled</source>
        <translation>當強制沙箱處理程序被停用時，提示問題代碼 1301</translation>
    </message>
    <message>
        <location filename="Forms/SettingsWindow.ui" line="941"/>
        <source>Sandboxie Config</source>
        <oldsource>Config Protection</oldsource>
        <translation>沙箱設定</translation>
    </message>
    <message>
        <location filename="Forms/SettingsWindow.ui" line="60"/>
        <source>This option also enables asynchronous operation when needed and suspends updates.</source>
        <translation>在暫緩更新或其它需要的情況使用異步操作。</translation>
    </message>
    <message>
        <location filename="Forms/SettingsWindow.ui" line="63"/>
        <source>Suppress pop-up notifications when in game / presentation mode</source>
        <translation>在「遊戲 / 簡報」模式下，停用彈出通知</translation>
    </message>
    <message>
        <location filename="Forms/SettingsWindow.ui" line="452"/>
        <source>User Interface</source>
        <translation>使用者介面</translation>
    </message>
    <message>
        <location filename="Forms/SettingsWindow.ui" line="637"/>
        <source>Run Menu</source>
        <translation>執行選單</translation>
    </message>
    <message>
        <location filename="Forms/SettingsWindow.ui" line="655"/>
        <source>Add program</source>
        <translation>加入程式</translation>
    </message>
    <message>
        <location filename="Forms/SettingsWindow.ui" line="662"/>
        <source>You can configure custom entries for all sandboxes run menus.</source>
        <translation>您可以為所有沙箱設定自訂執行選單項目。</translation>
    </message>
    <message>
        <location filename="Forms/SettingsWindow.ui" line="697"/>
        <source>Remove</source>
        <translation>移除</translation>
    </message>
    <message>
        <location filename="Forms/SettingsWindow.ui" line="713"/>
        <source>Command Line</source>
        <translation>命令列</translation>
    </message>
    <message>
        <location filename="Forms/SettingsWindow.ui" line="736"/>
        <source>Sandbox Config</source>
        <translation>沙箱設定</translation>
    </message>
    <message>
        <location filename="Forms/SettingsWindow.ui" line="925"/>
        <source>Default sandbox:</source>
        <translation>預設沙箱：</translation>
    </message>
    <message>
        <location filename="Forms/SettingsWindow.ui" line="1114"/>
        <source>Compatibility</source>
        <translation>相容性</translation>
    </message>
    <message>
        <location filename="Forms/SettingsWindow.ui" line="1122"/>
        <source>In the future, don&apos;t check software compatibility</source>
        <translation>以後不再檢查軟體相容性</translation>
    </message>
    <message>
        <location filename="Forms/SettingsWindow.ui" line="1129"/>
        <source>Enable</source>
        <translation>啟用</translation>
    </message>
    <message>
        <location filename="Forms/SettingsWindow.ui" line="1136"/>
        <source>Disable</source>
        <translation>停用</translation>
    </message>
    <message>
        <location filename="Forms/SettingsWindow.ui" line="1165"/>
        <source>Sandboxie has detected the following software applications in your system. Click OK to apply configuration settings, which will improve compatibility with these applications. These configuration settings will have effect in all existing sandboxes and in any new sandboxes.</source>
        <translation>沙箱偵測到您的系統中安裝了以下軟體。按下 [確定] 套用設定，將改進與這些軟體的相容性。這些設定作用於所有沙箱，包括現存的和未來新增的沙箱。</translation>
    </message>
    <message>
        <location filename="Forms/SettingsWindow.ui" line="1178"/>
        <source>Edit ini Section</source>
        <translation>編輯 ini 區段</translation>
    </message>
    <message>
        <location filename="Forms/SettingsWindow.ui" line="1187"/>
        <source>Save</source>
        <translation>儲存</translation>
    </message>
    <message>
        <location filename="Forms/SettingsWindow.ui" line="1194"/>
        <source>Edit ini</source>
        <translation>編輯 ini</translation>
    </message>
    <message>
        <location filename="Forms/SettingsWindow.ui" line="1220"/>
        <source>Cancel</source>
        <translation>取消</translation>
    </message>
    <message>
        <location filename="Forms/SettingsWindow.ui" line="1235"/>
        <source>Support</source>
        <translation>贊助</translation>
    </message>
    <message>
        <location filename="Forms/SettingsWindow.ui" line="1308"/>
        <source>Version Updates</source>
        <translation>版本更新</translation>
    </message>
    <message>
        <location filename="Forms/SettingsWindow.ui" line="1400"/>
        <source>New full versions from the selected release channel.</source>
        <translation>來自選取發佈頻道的新的完整版本。</translation>
    </message>
    <message>
        <location filename="Forms/SettingsWindow.ui" line="1305"/>
        <source>Hotpatches for the installed version, updates to the Templates.ini and translations.</source>
        <translation>更新已安裝版本的 Templates.ini 範本和翻譯的修補程式。</translation>
    </message>
    <message>
        <location filename="Forms/SettingsWindow.ui" line="1252"/>
        <source>This supporter certificate has expired, please &lt;a href=&quot;sbie://update/cert&quot;&gt;get an updated certificate&lt;/a&gt;.</source>
        <translation>此贊助者憑證已逾期，請&lt;a href=&quot;sbie://update/cert&quot;&gt;取得新憑證&lt;/a&gt;。</translation>
    </message>
    <message>
        <location filename="Forms/SettingsWindow.ui" line="1328"/>
        <source>The preview channel contains the latest GitHub pre-releases.</source>
        <translation>預覽版頻道包含最新的 GitHub 預先發佈版本</translation>
    </message>
    <message>
        <location filename="Forms/SettingsWindow.ui" line="1403"/>
        <source>New Versions</source>
        <translation>新版本</translation>
    </message>
    <message>
        <location filename="Forms/SettingsWindow.ui" line="1457"/>
        <source>The stable channel contains the latest stable GitHub releases.</source>
        <translation>穩定版頻道包含最新的 GitHub 穩定版本</translation>
    </message>
    <message>
        <location filename="Forms/SettingsWindow.ui" line="1460"/>
        <source>Search in the Stable channel</source>
        <translation>穩定版頻道</translation>
    </message>
    <message>
        <location filename="Forms/SettingsWindow.ui" line="1275"/>
        <source>Keeping Sandboxie up to date with the rolling releases of Windows and compatible with all web browsers is a never-ending endeavor. Please consider supporting this work with a donation.&lt;br /&gt;You can support the development with a &lt;a href=&quot;https://sandboxie-plus.com/go.php?to=sbie-cert&quot;&gt;PayPal donation&lt;/a&gt;, working also with credit cards.&lt;br /&gt;Or you can provide continuous support with a &lt;a href=&quot;https://sandboxie-plus.com/go.php?to=patreon&quot;&gt;Patreon subscription&lt;/a&gt;.</source>
        <translation>使 Sandboxie 與 Windows 的持續更新保持同步，並和主流瀏覽器保持相容性，是一項永無止境的努力，請考慮贊助以支援這項工作&lt;br /&gt;您可以透過 &lt;a href=&quot;https://sandboxie-plus.com/go.php?to=sbie-cert&quot;&gt;PayPal 贊助&lt;/a&gt; (支援使用信用卡付款) 來支持專案的開發&lt;br /&gt;您也可以透過 &lt;a href=&quot;https://sandboxie-plus.com/go.php?to=patreon&quot;&gt;Patreon 訂閱&lt;/a&gt; 來提供持續的贊助支援。</translation>
    </message>
    <message>
        <location filename="Forms/SettingsWindow.ui" line="1331"/>
        <source>Search in the Preview channel</source>
        <translation>預覽頻道</translation>
    </message>
    <message>
        <location filename="Forms/SettingsWindow.ui" line="1288"/>
        <source>Supporters of the Sandboxie-Plus project can receive a &lt;a href=&quot;https://sandboxie-plus.com/go.php?to=sbie-get-cert&quot;&gt;supporter certificate&lt;/a&gt;. It&apos;s like a license key but for awesome people using open source software. :-)</source>
        <translation>Sandboxie-Plus 專案的贊助者將收到 &lt;a href=&quot;https://sandboxie-plus.com/go.php?to=sbie-get-cert&quot;&gt;贊助者憑證&lt;/a&gt;，這類似於授權碼，是為擁抱開放原始碼軟體的優秀人士準備的 :-)</translation>
    </message>
    <message>
        <location filename="Forms/SettingsWindow.ui" line="1430"/>
        <source>In the future, don&apos;t notify about certificate expiration</source>
        <translation>不再通知憑證逾期的情況</translation>
    </message>
    <message>
        <location filename="Forms/SettingsWindow.ui" line="1450"/>
        <source>Enter the support certificate here</source>
        <translation>在此輸入贊助者憑證</translation>
    </message>
    <message>
        <location filename="Forms/SettingsWindow.ui" line="1344"/>
        <source>Support Settings</source>
        <translation>贊助設定</translation>
    </message>
    <message>
        <location filename="Forms/SettingsWindow.ui" line="1437"/>
        <source>Check periodically for updates of Sandboxie-Plus</source>
        <translation>定期檢查 Sandboxie-Plus 更新</translation>
    </message>
</context>
<context>
    <name>SnapshotsWindow</name>
    <message>
        <location filename="Forms/SnapshotsWindow.ui" line="32"/>
        <source>SandboxiePlus - Snapshots</source>
        <translation>SandboxiePlus - 快照</translation>
    </message>
    <message>
        <location filename="Forms/SnapshotsWindow.ui" line="60"/>
        <source>Selected Snapshot Details</source>
        <translation>所選快照內容</translation>
    </message>
    <message>
        <location filename="Forms/SnapshotsWindow.ui" line="79"/>
        <source>Name:</source>
        <translation>名稱:</translation>
    </message>
    <message>
        <location filename="Forms/SnapshotsWindow.ui" line="69"/>
        <source>Description:</source>
        <translation>說明:</translation>
    </message>
    <message>
        <location filename="Forms/SnapshotsWindow.ui" line="86"/>
        <source>When deleting a snapshot content, it will be returned to this snapshot instead of none.</source>
        <translation>刪除快照內容時，將退回至此快照時的狀態，而不是無動作。</translation>
    </message>
    <message>
        <location filename="Forms/SnapshotsWindow.ui" line="89"/>
        <source>Default snapshot</source>
        <translation>預設快照</translation>
    </message>
    <message>
        <location filename="Forms/SnapshotsWindow.ui" line="108"/>
        <source>Snapshot Actions</source>
        <translation>快照操作</translation>
    </message>
    <message>
        <location filename="Forms/SnapshotsWindow.ui" line="134"/>
        <source>Remove Snapshot</source>
        <translation>移除快照</translation>
    </message>
    <message>
        <location filename="Forms/SnapshotsWindow.ui" line="153"/>
        <source>Go to Snapshot</source>
        <translation>進入快照</translation>
    </message>
    <message>
        <location filename="Forms/SnapshotsWindow.ui" line="114"/>
        <source>Take Snapshot</source>
        <translation>擷取快照</translation>
    </message>
</context>
</TS><|MERGE_RESOLUTION|>--- conflicted
+++ resolved
@@ -1968,9 +1968,6 @@
         <translation>警告: 無法寫入 %1 中的 Sandboxie-Plus.ini，設定將不會被儲存。</translation>
     </message>
     <message>
-<<<<<<< HEAD
-        <location filename="SandMan.cpp" line="1427"/>
-=======
         <location filename="SandMan.cpp" line="787"/>
         <source>&lt;a href=&quot;sbie://update/installer&quot; style=&quot;color: red;&quot;&gt;There is a new Sandboxie-Plus release %1 ready&lt;/a&gt;</source>
         <translation type="unfinished"></translation>
@@ -1987,7 +1984,6 @@
     </message>
     <message>
         <location filename="SandMan.cpp" line="1429"/>
->>>>>>> 9889afd0
         <source>Some compatibility templates (%1) are missing, probably deleted, do you want to remove them from all boxes?</source>
         <translation>部分相容性範本 (%1) 已遺失，可能是已被刪除，是否從所有沙箱中移除它們？</translation>
     </message>
@@ -2266,9 +2262,6 @@
         <translation>沙箱 %1</translation>
     </message>
     <message>
-<<<<<<< HEAD
-        <location filename="SandMan.cpp" line="795"/>
-=======
         <source>&lt;a href=&quot;sbie://update/package&quot; style=&quot;color: red;&quot;&gt;There is a new build of Sandboxie-Plus ready&lt;/a&gt;</source>
         <translation type="vanished">&lt;a href=&quot;sbie://update/package&quot; style=&quot;color: red;&quot;&gt;新版本的 Sandboxie-Plus 已經準備就緒&lt;/a&gt;</translation>
     </message>
@@ -2278,7 +2271,6 @@
     </message>
     <message>
         <location filename="SandMan.cpp" line="796"/>
->>>>>>> 9889afd0
         <source>Click to download update</source>
         <translation>按一下下載更新</translation>
     </message>
