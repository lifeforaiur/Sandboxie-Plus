<?xml version="1.0" encoding="utf-8"?>
<!DOCTYPE TS>
<TS version="2.1" language="ko_KR">
<context>
    <name>BoxImageWindow</name>
    <message>
        <location filename="Forms/BoxImageWindow.ui" line="26"/>
        <source>Form</source>
        <translation>다음에서</translation>
    </message>
    <message>
        <location filename="Forms/BoxImageWindow.ui" line="40"/>
        <source>kilobytes</source>
        <translation>킬로바이트</translation>
    </message>
    <message>
        <location filename="Forms/BoxImageWindow.ui" line="61"/>
        <source>Protect Box Root from access by unsandboxed processes</source>
        <translation>샌드박스 해제 프로세스에 의한 액세스로부터 박스 루트 보호</translation>
    </message>
    <message>
        <location filename="Forms/BoxImageWindow.ui" line="98"/>
        <location filename="Forms/BoxImageWindow.ui" line="162"/>
        <source>TextLabel</source>
        <translation>텍스트 레이블</translation>
    </message>
    <message>
        <location filename="Forms/BoxImageWindow.ui" line="105"/>
        <source>Show Password</source>
        <translation>암호 표시</translation>
    </message>
    <message>
        <location filename="Forms/BoxImageWindow.ui" line="112"/>
        <source>Enter Password</source>
        <translation>암호 입력</translation>
    </message>
    <message>
        <location filename="Forms/BoxImageWindow.ui" line="122"/>
        <source>New Password</source>
        <translation>새 암호</translation>
    </message>
    <message>
        <location filename="Forms/BoxImageWindow.ui" line="132"/>
        <source>Repeat Password</source>
        <translation>암호 반복</translation>
    </message>
    <message>
        <location filename="Forms/BoxImageWindow.ui" line="142"/>
        <source>Disk Image Size</source>
        <translation>디스크 이미지 크기</translation>
    </message>
    <message>
        <location filename="Forms/BoxImageWindow.ui" line="152"/>
        <source>Encryption Cipher</source>
        <translation>암호화 암호</translation>
    </message>
</context>
<context>
    <name>CAddonManager</name>
    <message>
        <location filename="AddonManager.cpp" line="160"/>
        <source>Do you want to download and install %1?</source>
        <translation>%1을(를) 다운로드하여 설치하시겠습니까?</translation>
    </message>
    <message>
        <location filename="AddonManager.cpp" line="166"/>
        <source>Installing: %1</source>
        <translation>설치 중: %1</translation>
    </message>
    <message>
        <location filename="AddonManager.cpp" line="190"/>
        <source>Add-on not found, please try updating the add-on list in the global settings!</source>
        <translation>추가 기능을 찾을 수 없습니다. 전역 설정에서 추가 기능 목록을 업데이트하십시오!</translation>
    </message>
    <message>
        <location filename="AddonManager.cpp" line="234"/>
        <source>Add-on Not Found</source>
        <translation>추가 기능을 찾을 수 없음</translation>
    </message>
    <message>
        <location filename="AddonManager.cpp" line="235"/>
        <source>Add-on is not available for this platform</source>
        <oldsource>Addon is not available for this paltform</oldsource>
        <translation>이 플랫폼에 추가 기능을 사용할 수 없습니다</translation>
    </message>
    <message>
        <location filename="AddonManager.cpp" line="236"/>
        <source>Missing installation instructions</source>
        <oldsource>Missing instalation instructions</oldsource>
        <translation>설치 지침 누락</translation>
    </message>
    <message>
        <location filename="AddonManager.cpp" line="237"/>
        <source>Executing add-on setup failed</source>
        <translation>추가 기능 설정 실행 실패</translation>
    </message>
    <message>
        <location filename="AddonManager.cpp" line="238"/>
        <source>Failed to delete a file during add-on removal</source>
        <translation>추가 기능을 제거하는 동안 파일을 삭제하지 못했습니다</translation>
    </message>
    <message>
        <location filename="AddonManager.cpp" line="252"/>
        <source>Updater failed to perform add-on operation</source>
        <oldsource>Updater failed to perform plugin operation</oldsource>
        <translation>업데이트 프로그램이 플러그인 작업을 수행하지 못했습니다</translation>
    </message>
    <message>
        <location filename="AddonManager.cpp" line="254"/>
        <source>Updater failed to perform add-on operation, error: %1</source>
        <oldsource>Updater failed to perform plugin operation, error: %1</oldsource>
        <translation>업데이트 프로그램에서 플러그인 작업을 수행하지 못했습니다. 오류: %1</translation>
    </message>
    <message>
        <source>Add-on already installed!</source>
        <translation type="vanished">추가 기능이 이미 설치되었습니다!</translation>
    </message>
    <message>
        <source>Addon has no download url, add-on may not be available for your platform.</source>
        <translation type="vanished">추가 기능에 다운로드 URL이 없습니다. 플랫폼에서 추가 기능을 사용할 수 없을 수 있습니다.</translation>
    </message>
    <message>
        <source>Downloading Add-on %1</source>
        <translation type="vanished">%1에서 추가 기능 다운로드 중</translation>
    </message>
    <message>
        <source>Download signature is not valid!</source>
        <translation type="vanished">다운로드 서명이 올바르지 않습니다!</translation>
    </message>
    <message>
        <source>Installing Add-on %1</source>
        <translation type="vanished">%1에 추가 기능 설치 중</translation>
    </message>
    <message>
        <source>Running Installer for %1</source>
        <translation type="vanished">%1 설치 관리자 실행 중</translation>
    </message>
    <message>
        <source>Failed to start installer (%1)!</source>
        <oldsource>Failes to start installer (%1)!</oldsource>
        <translation type="vanished">설치 프로그램(%1)을(를) 시작하지 못했습니다!</translation>
    </message>
    <message>
        <source>Copying Files for %1</source>
        <translation type="vanished">%1에 대한 파일 복사 중</translation>
    </message>
    <message>
        <source>Failed to unpack add-on!</source>
        <oldsource>Failes to unpack addon!</oldsource>
        <translation type="vanished">추가 기능의 압축을 풀지 못했습니다!</translation>
    </message>
    <message>
        <source>Add-on Installation Failed!</source>
        <oldsource>Addon Instalation Failed!</oldsource>
        <translation type="vanished">추가 기능 설치 실패!</translation>
    </message>
    <message>
        <location filename="AddonManager.cpp" line="174"/>
        <source>Do you want to remove %1?</source>
        <translation>%1을(를) 제거하시겠습니까?</translation>
    </message>
    <message>
        <location filename="AddonManager.cpp" line="180"/>
        <source>Removing: %1</source>
        <translation>제거 중: %1</translation>
    </message>
    <message>
        <location filename="AddonManager.cpp" line="214"/>
        <source>Add-on not found!</source>
        <translation>추가 기능을 찾을 수 없습니다!</translation>
    </message>
    <message>
        <source>Running Uninstaller for %1</source>
        <translation type="vanished">%1에 대해 제거 프로그램 실행 중</translation>
    </message>
    <message>
        <source>Failed to start uninstaller!</source>
        <oldsource>Failes to start uninstaller!</oldsource>
        <translation type="vanished">제거 프로그램을 시작하지 못했습니다!</translation>
    </message>
    <message>
        <source>Add-on Removal Failed!</source>
        <translation type="vanished">추가 기능 제거 실패!</translation>
    </message>
</context>
<context>
    <name>CAdvancedPage</name>
    <message>
        <location filename="Wizards/NewBoxWizard.cpp" line="620"/>
        <source>Advanced Sandbox options</source>
        <translation>고급 샌드박스 옵션</translation>
    </message>
    <message>
        <location filename="Wizards/NewBoxWizard.cpp" line="621"/>
        <source>On this page advanced sandbox options can be configured.</source>
        <translation>이 페이지에서 고급 샌드박스 옵션을 구성할 수 있습니다.</translation>
    </message>
    <message>
        <location filename="Wizards/NewBoxWizard.cpp" line="626"/>
        <source>Network Access</source>
        <translation>네트워크 액세스</translation>
    </message>
    <message>
        <location filename="Wizards/NewBoxWizard.cpp" line="634"/>
        <source>Allow network/internet access</source>
        <translation>네트워크/인터넷 액세스 허용</translation>
    </message>
    <message>
        <location filename="Wizards/NewBoxWizard.cpp" line="635"/>
        <source>Block network/internet by denying access to Network devices</source>
        <translation>네트워크 장치에 대한 액세스를 거부하여 네트워크/인터넷 차단</translation>
    </message>
    <message>
        <location filename="Wizards/NewBoxWizard.cpp" line="637"/>
        <source>Block network/internet using Windows Filtering Platform</source>
        <translation>Windows 필터링 플랫폼을 사용하여 네트워크/인터넷 차단</translation>
    </message>
    <message>
        <location filename="Wizards/NewBoxWizard.cpp" line="642"/>
        <source>Allow access to network files and folders</source>
        <oldsource>Allow access to network files and fodlers</oldsource>
        <translation>네트워크 파일 및 폴더에 대한 액세스 허용</translation>
    </message>
    <message>
        <location filename="Wizards/NewBoxWizard.cpp" line="643"/>
        <location filename="Wizards/NewBoxWizard.cpp" line="659"/>
        <source>This option is not recommended for Hardened boxes</source>
        <oldsource>This option is not recomended for Hardened boxes</oldsource>
        <translation>강화 박스에는 이 옵션을 사용하지 않는 것이 좋습니다</translation>
    </message>
    <message>
        <location filename="Wizards/NewBoxWizard.cpp" line="649"/>
        <source>Admin Options</source>
        <translation>관리자 옵션</translation>
    </message>
    <message>
        <location filename="Wizards/NewBoxWizard.cpp" line="653"/>
        <source>Make applications think they are running elevated</source>
        <translation>응용 프로그램이 권한 상승으로 실행되고 있다고 생각하게 합니다</translation>
    </message>
    <message>
        <location filename="Wizards/NewBoxWizard.cpp" line="658"/>
        <source>Allow MSIServer to run with a sandboxed system token</source>
        <translation>MSI 서버가 샌드박스 시스템 토큰으로 실행되도록 허용</translation>
    </message>
    <message>
        <location filename="Wizards/NewBoxWizard.cpp" line="664"/>
        <source>Box Options</source>
        <translation>박스 옵션</translation>
    </message>
    <message>
        <location filename="Wizards/NewBoxWizard.cpp" line="668"/>
        <source>Use a Sandboxie login instead of an anonymous token</source>
        <translation>익명 토큰 대신 샌드박스 로그인 사용</translation>
    </message>
    <message>
        <location filename="Wizards/NewBoxWizard.cpp" line="674"/>
        <source>Prevent sandboxes programs installed on host from loading dll&apos;s from the sandbox</source>
        <translation>호스트에 설치된 샌드박스 프로그램이 샌드박스에서 dll을 로드하지 못하도록 방지</translation>
    </message>
    <message>
        <location filename="Wizards/NewBoxWizard.cpp" line="675"/>
        <source>This feature may reduce compatibility as it also prevents box located processes from writing to host located ones and even starting them.</source>
        <oldsource>This feature may reduce compatybility as it also prevents box located processes from writing to host located once and even starting them.</oldsource>
        <translation>이 기능은 박스에 위치한 프로세스가 한 번 위치한 호스트에 기록되고 심지어 시작되는 것을 방지하기 때문에 호환성을 줄일 수 있습니다.</translation>
    </message>
    <message>
        <source>Use a Sandboxie login instead of an anonymous token (experimental)</source>
        <translation type="vanished">익명 토큰 대신 샌드박스 로그인 사용 (실험)</translation>
    </message>
    <message>
        <location filename="Wizards/NewBoxWizard.cpp" line="669"/>
        <source>Using a custom Sandboxie Token allows to isolate individual sandboxes from each other better, and it shows in the user column of task managers the name of the box a process belongs to. Some 3rd party security solutions may however have problems with custom tokens.</source>
        <translation>사용자 지정 샌드박스 토큰을 사용하면 개별 샌드박스를 서로 더 잘 격리할 수 있으며, 프로세스가 속한 박스의 이름을 작업 관리자의 사용자 열에 표시합니다. 그러나 일부 타사 보안 솔루션은 사용자 지정 토큰에 문제가 있을 수 있습니다.</translation>
    </message>
</context>
<context>
    <name>CBeginPage</name>
    <message>
        <location filename="Wizards/BoxAssistant.cpp" line="229"/>
        <source>Troubleshooting Wizard</source>
        <translation>문제 해결 마법사</translation>
    </message>
    <message>
        <location filename="Wizards/BoxAssistant.cpp" line="237"/>
        <source>Welcome to the Troubleshooting Wizard for Sandboxie-Plus. This interactive assistant is designed to help you in resolving sandboxing issues.</source>
        <translation>Sandboxie-Plus용 문제 해결 마법사입니다. 이 대화형 길잡이는 샌드박스 문제를 해결하는 데 도움이 되도록 설계되었습니다.</translation>
    </message>
    <message>
        <location filename="Wizards/BoxAssistant.cpp" line="280"/>
        <source>With a valid &lt;a href=&quot;https://sandboxie-plus.com/go.php?to=sbie-cert&quot;&gt;supporter certificate&lt;/a&gt; the wizard would be even more powerful. It could access the &lt;a href=&quot;https://sandboxie-plus.com/go.php?to=sbie-issue-db&quot;&gt;online solution database&lt;/a&gt; to retrieve the latest troubleshooting instructions.</source>
        <oldsource>With a valid &lt;a href=&quot;https://sandboxie-plus.com/go.php?to=sbie-cert&quot;&gt;supporter certificate&lt;/a&gt; the wizard would be even more powerfull. It could access the &lt;a href=&quot;https://sandboxie-plus.com/go.php?to=sbie-issue-db&quot;&gt;online solution database&lt;/a&gt; to retriev the latest troubleshooting instructions.</oldsource>
        <translation>유효한 &lt;a href=&quot;https://sandboxie-plus.com/go.php?to=sbie-cert&quot;&gt;후원자 인증서&lt;/a&gt;를 사용하면 마법사의 성능이 더욱 향상됩니다. &lt;a href=&quot;https://sandboxie-plus.com/go.php?to=sbie-issue-db&quot;&gt;온라인 솔루션 데이터베이스&lt;/a&gt;에 액세스하여 최신 문제 해결 지침을 검색할 수 있습니다.</translation>
    </message>
    <message>
        <location filename="Wizards/BoxAssistant.cpp" line="318"/>
        <source>Another issue</source>
        <translation>다른 문제</translation>
    </message>
</context>
<context>
    <name>CBoxAssistant</name>
    <message>
        <location filename="Wizards/BoxAssistant.cpp" line="30"/>
        <source>Troubleshooting Wizard</source>
        <translation>문제 해결 마법사</translation>
    </message>
    <message>
        <location filename="Wizards/BoxAssistant.cpp" line="36"/>
        <source>Toggle Debugger</source>
        <translation>디버거 전환</translation>
    </message>
    <message>
        <location filename="Wizards/BoxAssistant.cpp" line="102"/>
        <source>To debug troubleshooting scripts you need the V4 Script Debugger add-on, do you want to download and install it?</source>
        <translation>문제 해결 스크립트를 디버그하려면 V4 Script Debugger 추가 기능이 필요한데 다운로드하여 설치하시겠습니까?</translation>
    </message>
    <message>
        <location filename="Wizards/BoxAssistant.cpp" line="106"/>
        <source>Debugger Enabled</source>
        <translation>디버거 사용</translation>
    </message>
    <message>
        <source>Downloaded troubleshooting instructions are corrupted!</source>
        <oldsource>Downloaded troubleshooting instructions are currupted!</oldsource>
        <translation type="vanished">다운로드한 문제 해결 지침이 손상되었습니다!</translation>
    </message>
    <message>
        <source>Fatal error, failed to load troubleshooting instructions!</source>
        <translation type="vanished">치명적인 오류입니다. 문제 해결 지침을 로드하지 못했습니다!</translation>
    </message>
    <message>
        <source>Error, troubleshooting instructions duplicated %1 (%2 &lt;-&gt; %3)!</source>
        <translation type="vanished">오류, 문제 해결 지침이 %1 (%2 &lt;-&gt; %3) 중복되었습니다!</translation>
    </message>
    <message>
        <location filename="Wizards/BoxAssistant.cpp" line="161"/>
        <source>V4ScriptDebuggerBackend could not be instantiated, probably V4ScriptDebugger.dll and or its dependencies are missing, script debugger could not be opened.</source>
        <oldsource>V4ScriptDebuggerBackend could not be instantiated, probably V4ScriptDebugger.dll and or its dependencies are missing, script debuger could not be opened.</oldsource>
        <translation>V4ScriptDebuggerBackend를 인스턴스화할 수 없습니다. V4ScriptDebugger.dll 및 해당 종속성이 누락되어 스크립트 디버거를 열 수 없습니다.</translation>
    </message>
    <message>
        <location filename="Wizards/BoxAssistant.cpp" line="211"/>
        <source>A troubleshooting procedure is in progress, canceling the wizard will abort it, this may leave the sandbox in an inconsistent state.</source>
        <oldsource>A troubleshooting procedure is in progress, canceling the wizard will abort it, this may leave the sandbox in an incosistent state.</oldsource>
        <translation>문제 해결 절차가 진행 중입니다. 마법사를 취소하면 해당 마법사가 중단되고 샌드박스가 일관되지 않은 상태가 될 수 있습니다.</translation>
    </message>
    <message>
        <location filename="Wizards/BoxAssistant.cpp" line="212"/>
        <source>Don&apos;t ask in future</source>
        <translation>나중에 묻지 않음</translation>
    </message>
</context>
<context>
    <name>CBoxEngine</name>
    <message>
        <location filename="Engine/BoxEngine.cpp" line="202"/>
        <source>Uncaught exception at line %1: %2</source>
        <translation>%1행에서 예외가 발견되지 않음: %2</translation>
    </message>
</context>
<context>
    <name>CBoxImageWindow</name>
    <message>
        <location filename="Windows/BoxImageWindow.cpp" line="23"/>
        <source>Sandboxie-Plus - Password Entry</source>
        <translation>Sandboxie-Plus - 암호 입력</translation>
    </message>
    <message>
        <location filename="Windows/BoxImageWindow.cpp" line="37"/>
        <source>Creating new box image, please enter a secure password, and choose a disk image size.</source>
        <translation>새 박스 이미지를 만드는 중 보안 암호를 입력하고 디스크 이미지 크기를 선택하십시오.</translation>
    </message>
    <message>
        <location filename="Windows/BoxImageWindow.cpp" line="41"/>
        <source>Enter Box Image password:</source>
        <translation>박스 이미지 암호 입력:</translation>
    </message>
    <message>
        <location filename="Windows/BoxImageWindow.cpp" line="45"/>
        <source>Enter Box Image passwords:</source>
        <translation>박스 이미지 암호 입력:</translation>
    </message>
    <message>
        <location filename="Windows/BoxImageWindow.cpp" line="49"/>
        <source>Enter Encryption passwords for archive export:</source>
        <translation>압축파일 내보내기를 위한 암호화 암호 입력:</translation>
    </message>
    <message>
        <location filename="Windows/BoxImageWindow.cpp" line="53"/>
        <source>Enter Encryption passwords for archive import:</source>
        <translation>압축파일 가져오기를 위한 암호화 암호 입력:</translation>
    </message>
    <message>
        <location filename="Windows/BoxImageWindow.cpp" line="116"/>
        <source>kilobytes (%1)</source>
        <translation>킬로바이트 (%1)</translation>
    </message>
    <message>
        <location filename="Windows/BoxImageWindow.cpp" line="127"/>
        <source>Passwords don&apos;t match!!!</source>
        <translation>암호가 일치하지 않습니다!!!</translation>
    </message>
    <message>
        <location filename="Windows/BoxImageWindow.cpp" line="131"/>
        <source>WARNING: Short passwords are easy to crack using brute force techniques!

It is recommended to choose a password consisting of 20 or more characters. Are you sure you want to use a short password?</source>
        <translation>경고: 짧은 암호는 단순한 강제 기술을 사용하여 해독하기 쉽습니다!

20자 이상으로 구성된 암호를 선택하는 것이 좋습니다. 짧은 암호를 사용하시겠습니까?</translation>
    </message>
    <message>
        <location filename="Windows/BoxImageWindow.cpp" line="137"/>
        <source>The password is constrained to a maximum length of 128 characters. 
This length permits approximately 384 bits of entropy with a passphrase composed of actual English words, 
increases to 512 bits with the application of Leet (L337) speak modifications, and exceeds 768 bits when composed of entirely random printable ASCII characters.</source>
        <translation>암호는 최대 128자로 제한됩니다.
이 길이는 실제 영어 단어로 구성된 암호 문구와 함께 약 384비트의 엔트로피를 허용합니다,
Leet (L337) 말하기 수정을 적용하면 512비트로 증가하며, 완전히 무작위로 인쇄 가능한 ASCII 문자로 구성하면 768비트를 초과합니다.</translation>
    </message>
    <message>
        <location filename="Windows/BoxImageWindow.cpp" line="154"/>
        <source>The Box Disk Image must be at least 256 MB in size, 2GB are recommended.</source>
        <translation>박스 디스크 이미지의 크기는 256MB 이상이어야 합니다. 2GB가 권장됩니다.</translation>
    </message>
</context>
<context>
    <name>CBoxPicker</name>
    <message>
        <location filename="Windows/SelectBoxWindow.cpp" line="23"/>
        <source>Sandbox</source>
        <translation>샌드박스</translation>
    </message>
</context>
<context>
    <name>CBoxTypePage</name>
    <message>
        <location filename="Wizards/NewBoxWizard.cpp" line="216"/>
        <source>Create new Sandbox</source>
        <translation>새 샌드박스 만들기</translation>
    </message>
    <message>
        <location filename="Wizards/NewBoxWizard.cpp" line="228"/>
        <source>A sandbox isolates your host system from processes running within the box, it prevents them from making permanent changes to other programs and data in your computer. </source>
        <translation>샌드박스는 호스트 시스템을 박스 내에서 실행되는 프로세스로부터 격리시켜 호스트 시스템이 컴퓨터의 다른 프로그램 및 데이터를 영구적으로 변경할 수 없도록 합니다. </translation>
    </message>
    <message>
        <location filename="Wizards/NewBoxWizard.cpp" line="231"/>
        <source>A sandbox isolates your host system from processes running within the box, it prevents them from making permanent changes to other programs and data in your computer. The level of isolation impacts your security as well as the compatibility with applications, hence there will be a different level of isolation depending on the selected Box Type. Sandboxie can also protect your personal data from being accessed by processes running under its supervision.</source>
        <translation>샌드박스는 사용자의 호스트 시스템을 박스 내에서 실행 중인 프로세스에서 분리하여 사용자의 컴퓨터에 있는 다른 프로그램 및 데이터를 영구적으로 변경하지 못하도록 합니다. 격리 수준은 응용프로그램과의 호환성뿐만 아니라 보안에도 영향을 미치므로 선택한 박스 유형에 따라 격리 수준이 달라집니다. Sandboxie는 또한 Sandboxie의 감독 하에 실행되는 프로세스에 의해 개인 데이터가 액세스되는 것을 방지할 수 있습니다.</translation>
    </message>
    <message>
        <location filename="Wizards/NewBoxWizard.cpp" line="242"/>
        <source>Enter box name:</source>
        <translation>박스 이름 입력:</translation>
    </message>
    <message>
        <source>New Box</source>
        <translation type="vanished">새 박스</translation>
    </message>
    <message>
        <location filename="Wizards/NewBoxWizard.cpp" line="257"/>
        <source>Select box type:</source>
        <oldsource>Sellect box type:</oldsource>
        <translation>박스 유형 선택:</translation>
    </message>
    <message>
        <location filename="Wizards/NewBoxWizard.cpp" line="297"/>
        <source>&lt;a href=&quot;sbie://docs/security-mode&quot;&gt;Security Hardened&lt;/a&gt; Sandbox with &lt;a href=&quot;sbie://docs/privacy-mode&quot;&gt;Data Protection&lt;/a&gt;</source>
        <translation>&lt;a href=&quot;sbie://docs/privacy-mode&quot;&gt;데이터 보호&lt;/a&gt;가 있는 &lt;a href=&quot;sbie://docs/security-mode&quot;&gt;보안 강화&lt;/a&gt; 샌드박스</translation>
    </message>
    <message>
        <location filename="Wizards/NewBoxWizard.cpp" line="298"/>
        <source>This box type offers the highest level of protection by significantly reducing the attack surface exposed to sandboxed processes. 
It strictly limits access to user data, allowing processes within this box to only access C:\Windows and C:\Program Files directories. 
The entire user profile remains hidden, ensuring maximum security.</source>
        <translation>이 박스 유형은 샌드박스 프로세스에 노출되는 공격 표면을 크게 줄여 최고 수준의 보호를 제공합니다.
사용자 데이터에 대한 액세스를 엄격히 제한하므로 이 박스 내의 프로세스는 C:\Windows 및 C:\Program Files 디렉터리에만 액세스할 수 있습니다.
전체 사용자 프로파일은 숨김 상태를 유지하여 최대한의 보안을 보장합니다.</translation>
    </message>
    <message>
        <location filename="Wizards/NewBoxWizard.cpp" line="301"/>
        <source>&lt;a href=&quot;sbie://docs/security-mode&quot;&gt;Security Hardened&lt;/a&gt; Sandbox</source>
        <translation>&lt;a href=&quot;sbie://docs/security-mode&quot;&gt;보안 강화&lt;/a&gt; Sandbox</translation>
    </message>
    <message>
        <location filename="Wizards/NewBoxWizard.cpp" line="302"/>
        <source>This box type offers the highest level of protection by significantly reducing the attack surface exposed to sandboxed processes.</source>
        <translation>이 박스 유형은 샌드박스 프로세스에 노출되는 공격 표면을 크게 줄여 최고 수준의 보호를 제공합니다.</translation>
    </message>
    <message>
        <location filename="Wizards/NewBoxWizard.cpp" line="303"/>
        <source>Sandbox with &lt;a href=&quot;sbie://docs/privacy-mode&quot;&gt;Data Protection&lt;/a&gt;</source>
        <translation>&lt;a href=&quot;sbie://docs/privacy-mode&quot;&gt;데이터 보호&lt;/a&gt;가 있는 샌드박스</translation>
    </message>
    <message>
        <location filename="Wizards/NewBoxWizard.cpp" line="304"/>
        <source>In this box type, sandboxed processes are prevented from accessing any personal user files or data. The focus is on protecting user data, and as such, 
only C:\Windows and C:\Program Files directories are accessible to processes running within this sandbox. This ensures that personal files remain secure.</source>
        <translation>이 박스 유형에서는 샌드박스 프로세스가 개인 사용자 파일이나 데이터에 액세스하지 못하도록 합니다. 사용자 데이터를 보호하는 데 중점을 두고 있습니다,
C:\Windows 및 C:\Program Files 디렉터리만 이 샌드박스 내에서 실행되는 프로세스에 액세스할 수 있습니다. 그러면 개인 파일이 안전하게 유지됩니다.</translation>
    </message>
    <message>
        <location filename="Wizards/NewBoxWizard.cpp" line="306"/>
        <source>Standard Sandbox</source>
        <translation>표준 샌드박스</translation>
    </message>
    <message>
        <location filename="Wizards/NewBoxWizard.cpp" line="307"/>
        <source>This box type offers the default behavior of Sandboxie classic. It provides users with a familiar and reliable sandboxing scheme. 
Applications can be run within this sandbox, ensuring they operate within a controlled and isolated space.</source>
        <translation>이 박스 유형은 Sandboxie 클래식의 기본 동작을 제공합니다. 친숙하고 신뢰할 수 있는 샌드박스 방식을 사용자에게 제공합니다.
응용 프로그램은 이 샌드박스 내에서 실행되어 제어되고 격리된 공간에서 작동할 수 있습니다.</translation>
    </message>
    <message>
        <location filename="Wizards/NewBoxWizard.cpp" line="309"/>
        <source>&lt;a href=&quot;sbie://docs/compartment-mode&quot;&gt;Application Compartment&lt;/a&gt; Box with &lt;a href=&quot;sbie://docs/privacy-mode&quot;&gt;Data Protection&lt;/a&gt;</source>
        <translation>&lt;a href=&quot;sbie://docs/privacy-mode&quot;&gt;데이터 보호&lt;/a&gt;가 있는 &lt;a href=&quot;sbie://docs/compartment-mode&quot;&gt;응용 프로그램 구획&lt;/a&gt; 박스</translation>
    </message>
    <message>
        <location filename="Wizards/NewBoxWizard.cpp" line="310"/>
        <location filename="Wizards/NewBoxWizard.cpp" line="313"/>
        <source>This box type prioritizes compatibility while still providing a good level of isolation. It is designed for running trusted applications within separate compartments. 
While the level of isolation is reduced compared to other box types, it offers improved compatibility with a wide range of applications, ensuring smooth operation within the sandboxed environment.</source>
        <translation>이 박스 유형은 분리 수준을 양호하게 유지하면서 호환성을 우선시합니다. 이 박스 유형은 개별 구획에서 신뢰할 수 있는 응용 프로그램을 실행하도록 설계되었습니다.
다른 박스 유형에 비해 격리 수준은 감소하지만 광범위한 응용 프로그램과의 호환성이 향상되어 샌드박스 환경 내에서 원활한 작동을 보장합니다.</translation>
    </message>
    <message>
        <location filename="Wizards/NewBoxWizard.cpp" line="312"/>
        <source>&lt;a href=&quot;sbie://docs/compartment-mode&quot;&gt;Application Compartment&lt;/a&gt; Box</source>
        <translation>&lt;a href=&quot;sbie://docs/compartment-mode&quot;&gt;응용 프로그램 구획&lt;/a&gt; 박스</translation>
    </message>
    <message>
        <location filename="Wizards/NewBoxWizard.cpp" line="321"/>
        <source>&lt;a href=&quot;sbie://docs/boxencryption&quot;&gt;Encrypt&lt;/a&gt; Box content and set &lt;a href=&quot;sbie://docs/black-box&quot;&gt;Confidential&lt;/a&gt;</source>
        <translation>박스 내용 &lt;a href=&quot;sbie://docs/boxencryption&quot;&gt;암호화&lt;/a&gt; 및 &lt;a href=&quot;sbie://docs/black-box&quot;&gt;기밀&lt;/a&gt;설정</translation>
    </message>
    <message>
        <source>&lt;a href=&quot;sbie://docs/boxencryption&quot;&gt;Encrypted&lt;/a&gt; &lt;a href=&quot;sbie://docs/black-box&quot;&gt;Confidential&lt;/a&gt; Box</source>
        <translation type="vanished">&lt;a href=&quot;sbie://docs/boxencryption&quot;&gt;암호화된&lt;/a&gt; &lt;a href=&quot;sbie://docs/black-box&quot;&gt;기밀 &lt;/a&gt; 박스</translation>
    </message>
    <message>
        <location filename="Wizards/NewBoxWizard.cpp" line="322"/>
        <source>In this box type the sandbox uses an encrypted disk image as its root folder. This provides an additional layer of privacy and security. 
Access to the virtual disk when mounted is restricted to programs running within the sandbox. Sandboxie prevents other processes on the host system from accessing the sandboxed processes. 
This ensures the utmost level of privacy and data protection within the confidential sandbox environment.</source>
        <translation>이 박스에 샌드박스는 암호화된 디스크 이미지를 루트 폴더로 사용합니다. 이를 통해 추가 개인 정보 보호 및 보안 계층을 제공합니다.
마운트 시 가상 디스크에 대한 액세스는 샌드박스 내에서 실행되는 프로그램으로 제한됩니다. 샌드박스는 호스트 시스템의 다른 프로세스가 샌드박스 프로세스에 액세스하는 것을 방지합니다.
이를 통해 기밀 샌드박스 환경 내에서 최고 수준의 개인 정보 보호 및 데이터 보호를 보장할 수 있습니다.</translation>
    </message>
    <message>
        <location filename="Wizards/NewBoxWizard.cpp" line="344"/>
        <source>Hardened Sandbox with Data Protection</source>
        <translation>데이터 보호 기능을 갖춘 강화된 샌드박스</translation>
    </message>
    <message>
        <location filename="Wizards/NewBoxWizard.cpp" line="345"/>
        <source>Security Hardened Sandbox</source>
        <translation>보안 강화된 샌드박스</translation>
    </message>
    <message>
        <location filename="Wizards/NewBoxWizard.cpp" line="346"/>
        <source>Sandbox with Data Protection</source>
        <translation>데이터 보호 기능이 있는 샌드박스</translation>
    </message>
    <message>
        <location filename="Wizards/NewBoxWizard.cpp" line="347"/>
        <source>Standard Isolation Sandbox (Default)</source>
        <translation>표준 분리 샌드박스 (기본값)</translation>
    </message>
    <message>
        <location filename="Wizards/NewBoxWizard.cpp" line="349"/>
        <source>Application Compartment with Data Protection</source>
        <translation>데이터 보호 기능이 있는 응용 프로그램 구획</translation>
    </message>
    <message>
        <location filename="Wizards/NewBoxWizard.cpp" line="350"/>
        <source>Application Compartment Box</source>
        <translation>응용 프로그램 구획 박스</translation>
    </message>
    <message>
        <location filename="Wizards/NewBoxWizard.cpp" line="351"/>
        <source>Confidential Encrypted Box</source>
        <translation>기밀 암호화 박스</translation>
    </message>
    <message>
        <location filename="Wizards/NewBoxWizard.cpp" line="476"/>
        <source>To use encrypted boxes you need to install the ImDisk driver, do you want to download and install it?</source>
        <oldsource>To use ancrypted boxes you need to install the ImDisk driver, do you want to download and install it?</oldsource>
        <translation>암호화된 박스를 사용하려면 ImDisk 드라이버를 설치해야 합니다. 다운로드하여 설치하시겠습니까?</translation>
    </message>
    <message>
        <source>Application Compartment (NO Isolation)</source>
        <translation type="vanished">응용 프로그램 구획 (격리 없음)</translation>
    </message>
    <message>
        <location filename="Wizards/NewBoxWizard.cpp" line="369"/>
        <source>Remove after use</source>
        <translation>사용 후 제거</translation>
    </message>
    <message>
        <location filename="Wizards/NewBoxWizard.cpp" line="370"/>
        <source>After the last process in the box terminates, all data in the box will be deleted and the box itself will be removed.</source>
        <translation>박스의 마지막 프로세스가 종료되면 박스의 모든 데이터가 삭제되고 박스 자체가 제거됩니다.</translation>
    </message>
    <message>
        <location filename="Wizards/NewBoxWizard.cpp" line="375"/>
        <source>Configure advanced options</source>
        <translation>고급 옵션 구성</translation>
    </message>
</context>
<context>
    <name>CBrowserOptionsPage</name>
    <message>
        <location filename="Wizards/TemplateWizard.cpp" line="847"/>
        <source>Create Web Browser Template</source>
        <translation>웹 브라우저 템플릿 만들기</translation>
    </message>
    <message>
        <location filename="Wizards/TemplateWizard.cpp" line="848"/>
        <source>Configure web browser template options.</source>
        <translation>웹 브라우저 템플릿 옵션을 구성합니다.</translation>
    </message>
    <message>
        <location filename="Wizards/TemplateWizard.cpp" line="858"/>
        <source>Force the Web Browser to run in this sandbox</source>
        <translation>이 샌드박스에서 웹 브라우저 실행</translation>
    </message>
    <message>
        <location filename="Wizards/TemplateWizard.cpp" line="862"/>
        <source>Allow direct access to the entire Web Browser profile folder</source>
        <translation>전체 웹 브라우저 프로필 폴더에 대한 직접 액세스 허용</translation>
    </message>
    <message>
        <location filename="Wizards/TemplateWizard.cpp" line="866"/>
        <source>Allow direct access to Web Browser&apos;s phishing database</source>
        <translation>웹 브라우저의 피싱 데이터베이스에 직접 액세스 허용</translation>
    </message>
    <message>
        <location filename="Wizards/TemplateWizard.cpp" line="870"/>
        <source>Allow direct access to Web Browser&apos;s session management</source>
        <translation>웹 브라우저의 세션 관리에 대한 직접 액세스 허용</translation>
    </message>
    <message>
        <location filename="Wizards/TemplateWizard.cpp" line="874"/>
        <source>Allow direct access to Web Browser&apos;s sync data</source>
        <translation>웹 브라우저의 동기화 데이터에 대한 직접 액세스 허용</translation>
    </message>
    <message>
        <location filename="Wizards/TemplateWizard.cpp" line="878"/>
        <source>Allow direct access to Web Browser&apos;s preferences</source>
        <translation>웹 브라우저 환경설정에 대한 직접 액세스 허용</translation>
    </message>
    <message>
        <location filename="Wizards/TemplateWizard.cpp" line="882"/>
        <source>Allow direct access to Web Browser&apos;s passwords</source>
        <translation>웹 브라우저의 암호에 대한 직접 액세스 허용</translation>
    </message>
    <message>
        <location filename="Wizards/TemplateWizard.cpp" line="886"/>
        <source>Allow direct access to Web Browser&apos;s cookies</source>
        <translation>웹 브라우저의 쿠키에 대한 직접 액세스 허용</translation>
    </message>
    <message>
        <location filename="Wizards/TemplateWizard.cpp" line="890"/>
        <source>Allow direct access to Web Browser&apos;s bookmarks</source>
        <translation>웹 브라우저의 북마크에 대한 직접 액세스 허용</translation>
    </message>
    <message>
        <location filename="Wizards/TemplateWizard.cpp" line="894"/>
        <source>Allow direct access to Web Browser&apos;s bookmark and history database</source>
        <translation>웹 브라우저의 북마크 및 기록 데이터베이스에 대한 직접 액세스 허용</translation>
    </message>
</context>
<context>
    <name>CBrowserPathsPage</name>
    <message>
        <location filename="Wizards/TemplateWizard.cpp" line="520"/>
        <source>Create Web Browser Template</source>
        <translation>웹 브라우저 템플릿 만들기</translation>
    </message>
    <message>
        <location filename="Wizards/TemplateWizard.cpp" line="521"/>
        <source>Configure your Web Browser&apos;s profile directories.</source>
        <translation>웹 브라우저 프로필 디렉터리를 구성합니다.</translation>
    </message>
    <message>
        <location filename="Wizards/TemplateWizard.cpp" line="529"/>
        <source>User profile(s) directory:</source>
        <translation>사용자 프로필 디렉터리:</translation>
    </message>
    <message>
        <location filename="Wizards/TemplateWizard.cpp" line="531"/>
        <source>Show also imperfect matches</source>
        <translation>불완전한 일치 항목도 표시</translation>
    </message>
    <message>
        <location filename="Wizards/TemplateWizard.cpp" line="537"/>
        <source>Browser Executable (*.exe)</source>
        <translation>브라우저 실행 파일 (*.exe)</translation>
    </message>
    <message>
        <location filename="Wizards/TemplateWizard.cpp" line="554"/>
        <source>Continue without browser profile</source>
        <translation>브라우저 프로필 없이 계속</translation>
    </message>
    <message>
        <location filename="Wizards/TemplateWizard.cpp" line="715"/>
        <source>Configure your Gecko based Browsers profile directories.</source>
        <translation>Gecko 기반 브라우저 프로필 디렉터리를 구성합니다.</translation>
    </message>
    <message>
        <location filename="Wizards/TemplateWizard.cpp" line="719"/>
        <source>Configure your Chromium based Browsers profile directories.</source>
        <translation>Cromium 기반 브라우저 프로필 디렉터리를 구성합니다.</translation>
    </message>
    <message>
        <location filename="Wizards/TemplateWizard.cpp" line="799"/>
        <source>No suitable folders have been found.
Note: you need to run the browser unsandboxed for them to get created.
Please browse to the correct user profile directory.</source>
        <translation>적합한 사료를 찾을 수 없습니다.
참고: 브라우저를 생성하려면 샌드박스 없이 실행해야 합니다.
올바른 사용자 프로필 디렉터리를 찾아보십시오.</translation>
    </message>
    <message>
        <location filename="Wizards/TemplateWizard.cpp" line="804"/>
        <source>Please choose the correct user profile directory, if it is not listed you may need to browse to it.</source>
        <translation>올바른 사용자 프로필 디렉터리를 선택하십시오. 목록에 없으면 찾아봐야 할 수도 있습니다.</translation>
    </message>
    <message>
        <location filename="Wizards/TemplateWizard.cpp" line="810"/>
        <source>Please ensure the selected directory is correct, the wizard is not confident in all the presented options.</source>
        <translation>선택한 디렉터리가 올바른지 확인하십시오. 마법사가 표시된 모든 옵션을 신뢰할 수 없습니다.</translation>
    </message>
    <message>
        <location filename="Wizards/TemplateWizard.cpp" line="813"/>
        <source>Please ensure the selected directory is correct.</source>
        <translation>선택한 디렉터리가 올바른지 확인하십시오.</translation>
    </message>
    <message>
        <location filename="Wizards/TemplateWizard.cpp" line="818"/>
        <source>This path does not look like a valid profile directory.</source>
        <translation>이 경로는 올바른 프로필 디렉터리처럼 보이지 않습니다.</translation>
    </message>
</context>
<context>
    <name>CBrowserTypePage</name>
    <message>
        <location filename="Wizards/TemplateWizard.cpp" line="328"/>
        <source>Create Web Browser Template</source>
        <translation>웹 브라우저 템플릿 만들기</translation>
    </message>
    <message>
        <location filename="Wizards/TemplateWizard.cpp" line="329"/>
        <source>Select your Web Browsers main executable, this will allow Sandboxie to identify the browser.</source>
        <oldsource>Select your Web Browsers main executable, this will allow sandboxie to identify the browser.</oldsource>
        <translation>웹 브라우저 기본 실행 파일을 선택하면 샌드박스가 브라우저를 식별할 수 있습니다.</translation>
    </message>
    <message>
        <location filename="Wizards/TemplateWizard.cpp" line="339"/>
        <source>Enter browser name:</source>
        <translation>브라우저 이름 입력:</translation>
    </message>
    <message>
        <location filename="Wizards/TemplateWizard.cpp" line="350"/>
        <source>Main executable (eg. firefox.exe, chrome.exe, msedge.exe, etc...):</source>
        <oldsource>Mein executable (eg. firefox.exe, chrome.exe, msedge.exe, etc...):</oldsource>
        <translation>기본 실행 파일 (예: firefox.exe, chrome.exe, msedge.exe 등...):</translation>
    </message>
    <message>
        <location filename="Wizards/TemplateWizard.cpp" line="354"/>
        <source>Browser executable (*.exe)</source>
        <oldsource>Browser Executable (*.exe)</oldsource>
        <translation>브라우저 실행 파일 (*.exe)</translation>
    </message>
    <message>
        <location filename="Wizards/TemplateWizard.cpp" line="454"/>
        <source>The browser appears to be Gecko based, like Mozilla Firefox and its derivatives.</source>
        <translation>브라우저는 Mozilla Firefox 및 그 파생 제품처럼 Gecko 기반인 것으로 보입니다.</translation>
    </message>
    <message>
        <location filename="Wizards/TemplateWizard.cpp" line="457"/>
        <source>The browser appears to be Chromium based, like Microsoft Edge or Google Chrome and its derivatives.</source>
        <translation>브라우저는 Microsoft Edge 또는 Google Chrome 및 그 파생 제품과 같이 Chrome 기반으로 보입니다.</translation>
    </message>
    <message>
        <location filename="Wizards/TemplateWizard.cpp" line="460"/>
        <source>Browser could not be recognized, template cannot be created.</source>
        <translation>브라우저를 인식할 수 없습니다. 템플릿을 만들 수 없습니다.</translation>
    </message>
    <message>
        <location filename="Wizards/TemplateWizard.cpp" line="507"/>
        <source>This browser name is already in use, please choose an other one.</source>
        <translation>이 브라우저 이름은 이미 사용 중입니다. 다른 브라우저 이름을 선택하십시오.</translation>
    </message>
</context>
<context>
    <name>CCertificatePage</name>
    <message>
        <location filename="Wizards/SetupWizard.cpp" line="239"/>
        <source>Install your &lt;b&gt;Sandboxie-Plus&lt;/b&gt; support certificate</source>
        <translation>&lt;b&gt;Sandboxie-Plus&lt;/b&gt; 지원 인증서를 설치합니다</translation>
    </message>
    <message>
        <location filename="Wizards/SetupWizard.cpp" line="240"/>
        <source>If you have a supporter certificate, please fill it into the field below.</source>
        <translation>후원자 인증서가 있으면 아래 필드에 입력하십시오.</translation>
    </message>
    <message>
        <location filename="Wizards/SetupWizard.cpp" line="262"/>
        <source>Retrieve certificate using Serial Number:</source>
        <translation>일련 번호를 사용하여 인증서 검색:</translation>
    </message>
    <message>
        <location filename="Wizards/SetupWizard.cpp" line="268"/>
        <source>Start evaluation without a certificate for a limited period of time.</source>
        <translation>제한된 기간 동안 인증서 없이 평가를 시작합니다.</translation>
    </message>
    <message>
        <location filename="Wizards/SetupWizard.cpp" line="296"/>
        <source>To use &lt;b&gt;Sandboxie-Plus&lt;/b&gt; in a business setting, an appropriate &lt;a href=&quot;https://sandboxie-plus.com/go.php?to=sbie-get-cert&quot;&gt;support certificate&lt;/a&gt; for business use is required. If you do not yet have the required certificate(s), you can get those from the &lt;a href=&quot;https://xanasoft.com/shop/&quot;&gt;xanasoft.com web shop&lt;/a&gt;.</source>
        <translation>&lt;b&gt;Sandboxie-Plus&lt;/b&gt;를 비즈니스용으로 사용하려면 비즈니스 사용에 적합한 &lt;a href=&quot;https://sandboxie-plus.com/go.php?to=sbie-get-cert&quot;&gt;후원 인증서&lt;/a&gt;가 필요합니다. 필요한 인증서가 아직 없는 경우 &lt;a href=&quot;https://xanasoft.com/shop/&quot;&gt;xanasoft.com 웹 상점에서 인증서를 받을 수 있습니다&lt;/a&gt;.</translation>
    </message>
    <message>
        <location filename="Wizards/SetupWizard.cpp" line="310"/>
        <source>&lt;b&gt;Sandboxie-Plus&lt;/b&gt; provides additional features and box types exclusively to &lt;u&gt;project supporters&lt;/u&gt;. Boxes like the Privacy Enhanced boxes &lt;b&gt;&lt;font color=&apos;red&apos;&gt;protect user data from illicit access&lt;/font&gt;&lt;/b&gt; by the sandboxed programs. If you are not yet a supporter, then please consider &lt;a href=&quot;https://sandboxie-plus.com/go.php?to=sbie-get-cert&quot;&gt;supporting the project&lt;/a&gt; to ensure further development of Sandboxie and to receive a &lt;a href=&quot;https://sandboxie-plus.com/go.php?to=sbie-cert&quot;&gt;supporter certificate&lt;/a&gt;.</source>
        <translation>&lt;b&gt;Sandboxie-Plus&lt;/b&gt;는 &lt;u&gt;프로젝트 후원자&lt;/u&gt;에게만 추가 기능과 박스 유형을 제공합니다. 개인 정보 강화 박스와 같은 박스는 샌드박스 프로그램의 &lt;b&gt;&lt;font color=&apos;red&apos;&gt;불법 액세스으로부터 사용자 데이터를 보호&lt;/font&gt;&lt;/b&gt;합니다. 아직 후원자가 되지 않았다면 샌드박스의 추가 개발 및 후원자 인증서 발급을 위한 &lt;a href=&quot;https://sandboxie-plus.com/go.php?to=sbie-get-cert&quot;&gt;프로젝트 지원을 고려해주시기 바랍니다.&lt;/a&gt;.</translation>
    </message>
    <message>
        <location filename="Wizards/SetupWizard.cpp" line="347"/>
        <source>Failed to retrieve the certificate.</source>
        <oldsource>Failed to retrive the certificate.</oldsource>
        <translation>인증서를 검색하지 못했습니다.</translation>
    </message>
    <message>
        <location filename="Wizards/SetupWizard.cpp" line="348"/>
        <source>
Error: %1</source>
        <translation>
오류: %1</translation>
    </message>
    <message>
        <location filename="Wizards/SetupWizard.cpp" line="363"/>
        <source>Retrieving certificate...</source>
        <oldsource>Retreiving certificate...</oldsource>
        <translation>인증서 검색 중...</translation>
    </message>
</context>
<context>
    <name>CCleanUpJob</name>
    <message>
        <location filename="BoxJob.h" line="36"/>
        <source>Deleting Content</source>
        <translation>내용 삭제 중</translation>
    </message>
</context>
<context>
    <name>CCompletePage</name>
    <message>
        <location filename="Wizards/BoxAssistant.cpp" line="1073"/>
        <source>Troubleshooting Completed</source>
        <translation>문제 해결 완료</translation>
    </message>
    <message>
        <location filename="Wizards/BoxAssistant.cpp" line="1083"/>
        <source>Thank you for using the Troubleshooting Wizard for Sandboxie-Plus. We apologize for any inconvenience you experienced during the process. If you have any additional questions or need further assistance, please don&apos;t hesitate to reach out. We&apos;re here to help. Thank you for your understanding and cooperation. 

You can click Finish to close this wizard.</source>
        <translation>Sandboxie-Plus용 문제 해결 마법사를 사용해 주셔서 감사합니다. 이 과정에서 불편을 끼쳐드린 점 사과드립니다. 추가 질문이 있거나 추가 지원이 필요한 경우 주저하지 말고 연락하십시오. 우리는 도우러 왔습니다. 당신의 이해와 협조에 감사드립니다.

마침을 클릭하여 이 마법사를 닫을 수 있습니다.</translation>
    </message>
    <message>
        <source>Thank you for using the Troubleshooting Wizard for Sandboxie-Plus. We apologize for any inconvenience you experienced during the process.If you have any additional questions or need further assistance, please don&apos;t hesitate to reach out. We&apos;re here to help. Thank you for your understanding and cooperation. 

You can click Finish to close this wizard.</source>
        <translation type="vanished">Sandboxie-Plus용 문제 해결 마법사를 사용해 주셔서 감사합니다. 이 과정에서 불편을 끼쳐드린 점 사과드립니다.추가 질문이 있거나 추가 지원이 필요한 경우 주저하지 말고 연락하십시오. 우리는 도우러 왔습니다. 당신의 이해와 협조에 감사드립니다.

마침을 클릭하여 이 마법사를 닫을 수 있습니다.</translation>
    </message>
</context>
<context>
    <name>CCompressDialog</name>
    <message>
        <location filename="Windows/CompressDialog.cpp" line="23"/>
        <source>Sandboxie-Plus - Sandbox Export</source>
        <translation>Sandboxie-Plus - Sandbox 내보내기</translation>
    </message>
    <message>
        <location filename="Windows/CompressDialog.cpp" line="25"/>
        <source>Store</source>
        <translation>스토어</translation>
    </message>
    <message>
        <location filename="Windows/CompressDialog.cpp" line="26"/>
        <source>Fastest</source>
        <translation>가장 빠른</translation>
    </message>
    <message>
        <location filename="Windows/CompressDialog.cpp" line="27"/>
        <source>Fast</source>
        <translation>빠른</translation>
    </message>
    <message>
        <location filename="Windows/CompressDialog.cpp" line="28"/>
        <source>Normal</source>
        <translation>일반</translation>
    </message>
    <message>
        <location filename="Windows/CompressDialog.cpp" line="29"/>
        <source>Maximum</source>
        <translation>최대</translation>
    </message>
    <message>
        <location filename="Windows/CompressDialog.cpp" line="30"/>
        <source>Ultra</source>
        <translation>울트라</translation>
    </message>
</context>
<context>
    <name>CFileBrowserWindow</name>
    <message>
        <location filename="Views/FileView.cpp" line="400"/>
        <source>%1 - Files</source>
        <translation>%1 - 파일</translation>
    </message>
</context>
<context>
    <name>CFileView</name>
    <message>
        <location filename="Views/FileView.cpp" line="189"/>
        <source>Create Shortcut</source>
        <translation>바로가기 만들기</translation>
    </message>
    <message>
        <location filename="Views/FileView.cpp" line="212"/>
        <source>Pin to Box Run Menu</source>
        <translation>박스 실행 메뉴에 고정</translation>
    </message>
    <message>
        <location filename="Views/FileView.cpp" line="219"/>
        <source>Recover to Any Folder</source>
        <translation>임의의 폴더로 복구</translation>
    </message>
    <message>
        <location filename="Views/FileView.cpp" line="221"/>
        <source>Recover to Same Folder</source>
        <translation>동일한 폴더로 복구</translation>
    </message>
    <message>
        <location filename="Views/FileView.cpp" line="225"/>
        <source>Run Recovery Checks</source>
        <translation>복구 검사 실행</translation>
    </message>
    <message>
        <location filename="Views/FileView.cpp" line="289"/>
        <source>Select Directory</source>
        <translation>디렉터리 선택</translation>
    </message>
    <message>
        <location filename="Views/FileView.cpp" line="355"/>
        <source>Create Shortcut to sandbox %1</source>
        <translation>sandbox %1로 바로가기 만들기</translation>
    </message>
</context>
<context>
    <name>CFilesPage</name>
    <message>
        <location filename="Wizards/NewBoxWizard.cpp" line="494"/>
        <source>Sandbox location and behavior</source>
        <oldsource>Sandbox location and behavioure</oldsource>
        <translation>샌드박스 위치 및 동작</translation>
    </message>
    <message>
        <location filename="Wizards/NewBoxWizard.cpp" line="495"/>
        <source>On this page the sandbox location and its behavior can be customized.
You can use %USER% to save each users sandbox to an own folder.</source>
        <oldsource>On this page the sandbox location and its behaviorue can be customized.
You can use %USER% to save each users sandbox to an own fodler.</oldsource>
        <translation>이 페이지에서 샌드박스 위치 및 해당 동작을 사용자 정의할 수 있습니다.
%USER%를 사용하여 각 사용자 샌드박스를 자신의 폴더에 저장할 수 있습니다.</translation>
    </message>
    <message>
        <location filename="Wizards/NewBoxWizard.cpp" line="500"/>
        <source>Sandboxed Files</source>
        <translation>샌드박스 파일</translation>
    </message>
    <message>
        <location filename="Wizards/NewBoxWizard.cpp" line="523"/>
        <source>Select Directory</source>
        <translation>디렉터리 선택</translation>
    </message>
    <message>
        <location filename="Wizards/NewBoxWizard.cpp" line="531"/>
        <source>Virtualization scheme</source>
        <translation>가상화 구성표</translation>
    </message>
    <message>
        <location filename="Wizards/NewBoxWizard.cpp" line="535"/>
        <source>Version 1</source>
        <translation>버전 1</translation>
    </message>
    <message>
        <location filename="Wizards/NewBoxWizard.cpp" line="536"/>
        <source>Version 2</source>
        <translation>버전 2</translation>
    </message>
    <message>
        <location filename="Wizards/NewBoxWizard.cpp" line="542"/>
        <source>Separate user folders</source>
        <translation>개별 사용자 폴더</translation>
    </message>
    <message>
        <location filename="Wizards/NewBoxWizard.cpp" line="547"/>
        <source>Use volume serial numbers for drives</source>
        <translation>드라이브에 볼륨 일련 번호 사용</translation>
    </message>
    <message>
        <location filename="Wizards/NewBoxWizard.cpp" line="552"/>
        <source>Auto delete content when last process terminates</source>
        <translation>마지막 프로세스가 종료될 때 내용 자동 삭제</translation>
    </message>
    <message>
        <location filename="Wizards/NewBoxWizard.cpp" line="559"/>
        <source>Enable Immediate Recovery of files from recovery locations</source>
        <translation>복구 위치에서 파일 즉시 복구 사용</translation>
    </message>
    <message>
        <location filename="Wizards/NewBoxWizard.cpp" line="594"/>
        <source>The selected box location is not a valid path.</source>
        <oldsource>The sellected box location is not a valid path.</oldsource>
        <translation>선택한 박스 위치가 올바른 경로가 아닙니다.</translation>
    </message>
    <message>
        <location filename="Wizards/NewBoxWizard.cpp" line="599"/>
        <source>The selected box location exists and is not empty, it is recommended to pick a new or empty folder. Are you sure you want to use an existing folder?</source>
        <oldsource>The sellected box location exists and is not empty, it is recomended to pick a new or empty folder. Are you sure you want to use an existing folder?</oldsource>
        <translation>선택한 박스 위치가 존재하며 비어 있지 않습니다. 새 폴더나 빈 폴더를 선택하는 것이 좋습니다. 기존 폴더를 사용하시겠습니까?</translation>
    </message>
    <message>
        <location filename="Wizards/NewBoxWizard.cpp" line="604"/>
        <source>The selected box location is not placed on a currently available drive.</source>
        <oldsource>The selected box location not placed on a currently available drive.</oldsource>
        <translation>선택한 박스 위치가 현재 사용 가능한 드라이브에 있지 않습니다.</translation>
    </message>
</context>
<context>
    <name>CFinishPage</name>
    <message>
        <location filename="Wizards/SetupWizard.cpp" line="711"/>
        <source>Complete your configuration</source>
        <translation>구성을 완료합니다</translation>
    </message>
    <message>
        <location filename="Wizards/SetupWizard.cpp" line="721"/>
        <source>Almost complete, click Finish to apply all selected options and conclude the wizard.</source>
        <translation>거의 완료되었습니다. 선택한 옵션을 모두 적용하고 마법사를 끝내려면 마침을 클릭하십시오.</translation>
    </message>
    <message>
        <source>Keep Sandboxie-Plus up to date.</source>
        <translation type="vanished">Sandboxie-Plus를 최신 상태로 유지합니다.</translation>
    </message>
</context>
<context>
    <name>CFinishTemplatePage</name>
    <message>
        <location filename="Wizards/TemplateWizard.cpp" line="939"/>
        <source>Create Web Browser Template</source>
        <translation>웹 브라우저 템플릿 만들기</translation>
    </message>
    <message>
        <location filename="Wizards/TemplateWizard.cpp" line="950"/>
        <source>Almost complete, click Finish to create a new  Web Browser Template and conclude the wizard.</source>
        <translation>거의 완료되면 마침을 클릭하여 새 웹 브라우저 템플릿을 만들고 마법사를 완료합니다.</translation>
    </message>
    <message>
        <location filename="Wizards/TemplateWizard.cpp" line="968"/>
        <source>Browser name: %1
</source>
        <translation>브라우저 이름: %1
</translation>
    </message>
    <message>
        <location filename="Wizards/TemplateWizard.cpp" line="972"/>
        <source>Browser Type: Gecko (Mozilla Firefox)
</source>
        <translation>브라우저 유형: Gecko (Mozilla Firefox)
</translation>
    </message>
    <message>
        <location filename="Wizards/TemplateWizard.cpp" line="973"/>
        <source>Browser Type: Chromium (Google Chrome)
</source>
        <translation>브라우저 유형: Chromium (Google Chrome)
</translation>
    </message>
    <message>
        <location filename="Wizards/TemplateWizard.cpp" line="975"/>
        <source>
</source>
        <translation>
</translation>
    </message>
    <message>
        <location filename="Wizards/TemplateWizard.cpp" line="976"/>
        <source>Browser executable path: %1
</source>
        <translation>브라우저 실행 파일 경로: %1
</translation>
    </message>
    <message>
        <location filename="Wizards/TemplateWizard.cpp" line="986"/>
        <source>Browser profile path: %1
</source>
        <translation>브라우저 프로필 경로: %1
</translation>
    </message>
</context>
<context>
    <name>CGetFileJob</name>
    <message>
        <location filename="OnlineUpdater.cpp" line="197"/>
        <source>Failed to download file from: %1</source>
        <translation>파일 다운로드 실패 위치: %1</translation>
    </message>
</context>
<context>
    <name>CGroupPage</name>
    <message>
        <location filename="Wizards/BoxAssistant.cpp" line="331"/>
        <source>Select issue from group</source>
        <translation>그룹에서 문제 선택</translation>
    </message>
    <message>
        <location filename="Wizards/BoxAssistant.cpp" line="340"/>
        <source>Please specify the exact issue:</source>
        <translation>정확한 문제를 지정하십시오:</translation>
    </message>
    <message>
        <location filename="Wizards/BoxAssistant.cpp" line="393"/>
        <source>Another issue</source>
        <translation>다른 문제</translation>
    </message>
</context>
<context>
    <name>CIntroPage</name>
    <message>
        <location filename="Wizards/SetupWizard.cpp" line="158"/>
        <source>Introduction</source>
        <translation>소개</translation>
    </message>
    <message>
        <location filename="Wizards/SetupWizard.cpp" line="165"/>
        <source>Welcome to the Setup Wizard. This wizard will help you to configure your copy of &lt;b&gt;Sandboxie-Plus&lt;/b&gt;. You can start this wizard at any time from the Sandbox-&gt;Maintenance menu if you do not wish to complete it now.</source>
        <translation>설정 마법사에 오신 것을 환영합니다. 이 마법사는 &lt;b&gt;Sandboxie-Plus&lt;/b&gt;의 사본을 구성할 수 있도록 도와줍니다. 지금 완료하지 않으려면 샌드박스-&gt;유지관리 메뉴에서 언제든지 이 마법사를 시작할 수 있습니다.</translation>
    </message>
    <message>
        <location filename="Wizards/SetupWizard.cpp" line="174"/>
        <source>Select how you would like to use Sandboxie-Plus</source>
        <translation>Sandboxie-Plus 사용 방법 선택</translation>
    </message>
    <message>
        <location filename="Wizards/SetupWizard.cpp" line="177"/>
        <source>&amp;Personally, for private non-commercial use</source>
        <translation>개인적, 사적인 비상업적으로 사용(&amp;P)</translation>
    </message>
    <message>
        <location filename="Wizards/SetupWizard.cpp" line="182"/>
        <source>&amp;Commercially, for business or enterprise use</source>
        <translation>상업적, 사업 또는 기업용으로 사용(&amp;C)</translation>
    </message>
    <message>
        <location filename="Wizards/SetupWizard.cpp" line="187"/>
        <source>Note: this option is persistent</source>
        <translation>참고: 이 옵션은 영구적입니다</translation>
    </message>
</context>
<context>
    <name>CListPage</name>
    <message>
        <location filename="Wizards/BoxAssistant.cpp" line="454"/>
        <source>Select issue from full list</source>
        <translation>전체 목록에서 문제 선택</translation>
    </message>
    <message>
        <location filename="Wizards/BoxAssistant.cpp" line="468"/>
        <source>Search filter</source>
        <translation>검색 필터</translation>
    </message>
    <message>
        <location filename="Wizards/BoxAssistant.cpp" line="524"/>
        <source>None of the above</source>
        <translation>위의 항목에 해당하지 않음</translation>
    </message>
</context>
<context>
    <name>CMonitorModel</name>
    <message>
        <location filename="Models/MonitorModel.cpp" line="147"/>
        <source>Type</source>
        <translation>유형</translation>
    </message>
    <message>
        <location filename="Models/MonitorModel.cpp" line="148"/>
        <source>Status</source>
        <translation>상태</translation>
    </message>
    <message>
        <location filename="Models/MonitorModel.cpp" line="149"/>
        <source>Value</source>
        <translation>값</translation>
    </message>
    <message>
        <location filename="Models/MonitorModel.cpp" line="150"/>
        <source>Count</source>
        <translation>갯수</translation>
    </message>
</context>
<context>
    <name>CMultiErrorDialog</name>
    <message>
        <location filename="Dialogs/MultiErrorDialog.cpp" line="10"/>
        <source>Sandboxie-Plus - Error</source>
        <translation>Sandboxie-Plus - 오류</translation>
    </message>
    <message>
        <location filename="Dialogs/MultiErrorDialog.cpp" line="19"/>
        <source>Message</source>
        <translation>메시지</translation>
    </message>
</context>
<context>
    <name>CNewBoxWindow</name>
    <message>
        <source>Sandboxie-Plus - Create New Box</source>
        <translation type="vanished">Sandboxie-Plus - 새 박스 만들기</translation>
    </message>
    <message>
        <source>New Box</source>
        <translation type="vanished">새 박스</translation>
    </message>
    <message>
        <source>Hardened Sandbox with Data Protection</source>
        <translation type="vanished">데이터 보호 기능을 갖춘 강화 샌드박스</translation>
    </message>
    <message>
        <source>Security Hardened Sandbox</source>
        <translation type="vanished">보안 강화 샌드박스</translation>
    </message>
    <message>
        <source>Sandbox with Data Protection</source>
        <translation type="vanished">데이터 보호 기능이 있는 샌드박스</translation>
    </message>
    <message>
        <source>Standard Isolation Sandbox (Default)</source>
        <translation type="vanished">표준 분리 샌드박스 (기본값)</translation>
    </message>
    <message>
        <source>Application Compartment with Data Protection</source>
        <translation type="vanished">데이터 보호 기능이 있는 응용 프로그램 구획</translation>
    </message>
    <message>
        <source>Application Compartment (NO Isolation)</source>
        <translation type="vanished">응용 프로그램 구획 (격리 없음)</translation>
    </message>
</context>
<context>
    <name>CNewBoxWizard</name>
    <message>
        <location filename="Wizards/NewBoxWizard.cpp" line="32"/>
        <source>New Box Wizard</source>
        <translation>새 박스 마법사</translation>
    </message>
    <message>
        <location filename="Wizards/NewBoxWizard.cpp" line="75"/>
        <source>This sandbox content will be placed in an encrypted container file, please note that any corruption of the container&apos;s header will render all its content permanently inaccessible. Corruption can occur as a result of a BSOD, a storage hardware failure, or a malicious application overwriting random files. This feature is provided under a strict &lt;b&gt;No Backup No Mercy&lt;/b&gt; policy, YOU the user are responsible for the data you put into an encrypted box. &lt;br /&gt;&lt;br /&gt;IF YOU AGREE TO TAKE FULL RESPONSIBILITY FOR YOUR DATA PRESS [YES], OTHERWISE PRESS [NO].</source>
        <oldsource>This sandbox content will be placed in an encrypted container file, please note that any corruption of the container&apos;s header will render all its content permanently innaccessible. Corruption can occur as a result of a BSOD, a storage hadrware failure, or a maliciouse application overwriting random files. This feature is provided under a strickt &lt;b&gt;No Backup No Mercy&lt;/b&gt; policy, YOU the user are responsible for the data you put into an encrypted box. &lt;br /&gt;&lt;br /&gt;IF YOU AGREE TO TAKE FULL RESPONSIBILITY FOR YOUR DATA PRESS [YES], OTHERWISE PRESS [NO].</oldsource>
        <translation>이 샌드박스 콘텐츠는 암호화된 컨테이너 파일에 저장됩니다. 컨테이너 헤더가 손상되면 모든 콘텐츠에 영구적으로 액세스할 수 없게 됩니다. 손상은 BSOD, 저장소 하드웨어 오류 또는 악성 프로그램이 임의의 파일을 덮어쓸 때 발생할 수 있습니다. 이 기능은 &lt;b&gt;백업 절대 불가&lt;/b&gt;정책에 따라 제공되며, 암호화된 박스에 넣은 데이터에 대한 책임은 사용자에게 있습니다. &lt;br /&gt;&lt;br /&gt;데이터에 대한 모든 책임에 동의한 경우 [예], 그렇지 않으면 [아니오]를 누르십시오.</translation>
    </message>
    <message>
        <location filename="Wizards/NewBoxWizard.cpp" line="186"/>
        <source>The new sandbox has been created using the new &lt;a href=&quot;https://sandboxie-plus.com/go.php?to=sbie-delete-v2&quot;&gt;Virtualization Scheme Version 2&lt;/a&gt;, if you experience any unexpected issues with this box, please switch to the Virtualization Scheme to Version 1 and report the issue, the option to change this preset can be found in the Box Options in the Box Structure group.</source>
        <oldsource>The new sandbox has been created using the new &lt;a href=&quot;https://sandboxie-plus.com/go.php?to=sbie-delete-v2&quot;&gt;Virtualization Scheme Version 2&lt;/a&gt;, if you expirience any unecpected issues with this box, please switch to the Virtualization Scheme to Version 1 and report the issue, the option to change this preset can be found in the Box Options in the Box Structure groupe.</oldsource>
        <translation>&lt;a href=&quot;https://sandboxie-plus.com/go.php?to=sbie-delete-v2&quot;&gt;새 가상화 구성표 버전 2&lt;/a&gt;를 사용하여 새 샌드박스가 생성되었습니다. 이 박스에서 예기치 않은 문제가 발생하면 가상화 구성표를 버전 1로 전환하고 문제를 보고하십시오. 이 사전 설정을 변경하는 옵션은 박스 구조 그룹의 박스 옵션에서 찾을 수 있습니다.</translation>
    </message>
    <message>
        <location filename="Wizards/NewBoxWizard.cpp" line="81"/>
        <location filename="Wizards/NewBoxWizard.cpp" line="189"/>
        <source>Don&apos;t show this message again.</source>
        <translation>이 메시지를 다시 표시하지 않습니다.</translation>
    </message>
</context>
<context>
    <name>COnDeleteJob</name>
    <message>
        <location filename="BoxJob.h" line="58"/>
        <source>OnDelete: %1</source>
        <translation>삭제 시: %1</translation>
    </message>
</context>
<context>
    <name>COnlineUpdater</name>
    <message>
        <location filename="OnlineUpdater.cpp" line="333"/>
        <source>Your Sandboxie-Plus supporter certificate is expired, however for the current build you are using it remains active, when you update to a newer build exclusive supporter features will be disabled.

Do you still want to update?</source>
        <translation>Sandboxie-Plus 후원자 인증서가 만료되었지만 사용 중인 현재 빌드의 경우 최신 빌드 전용 지원자 기능으로 업데이트하면 사용할 수 없게 됩니다.

업데이트를 계속하시겠습니까?</translation>
    </message>
    <message>
        <location filename="OnlineUpdater.cpp" line="359"/>
        <source>Do you want to check if there is a new version of Sandboxie-Plus?</source>
        <translation>새 버전의 Sandboxie-Plus가 있는지 확인하시겠습니까?</translation>
    </message>
    <message>
        <location filename="OnlineUpdater.cpp" line="360"/>
        <source>Don&apos;t show this message again.</source>
        <translation>이 메시지를 다시 표시하지 않습니다.</translation>
    </message>
    <message>
        <location filename="OnlineUpdater.cpp" line="415"/>
        <source>Checking for updates...</source>
        <translation>업데이트를 확인하는 중...</translation>
    </message>
    <message>
        <location filename="OnlineUpdater.cpp" line="422"/>
        <source>server not reachable</source>
        <translation>서버에 연결할 수 없음</translation>
    </message>
    <message>
        <location filename="OnlineUpdater.cpp" line="423"/>
        <location filename="OnlineUpdater.cpp" line="425"/>
        <source>Failed to check for updates, error: %1</source>
        <translation>업데이트를 확인하지 못했습니다. 오류: %1</translation>
    </message>
    <message>
        <location filename="OnlineUpdater.cpp" line="592"/>
        <source>&lt;p&gt;Do you want to download the installer?&lt;/p&gt;</source>
        <translation>&lt;p&gt;설치 프로그램을 다운로드하시겠습니까?&lt;/p&gt;</translation>
    </message>
    <message>
        <location filename="OnlineUpdater.cpp" line="596"/>
        <source>&lt;p&gt;Do you want to download the updates?&lt;/p&gt;</source>
        <translation>&lt;p&gt;업데이트를 다운로드하시겠습니까?&lt;/p&gt;</translation>
    </message>
    <message>
        <source>&lt;p&gt;Do you want to go to the &lt;a href=&quot;%1&quot;&gt;update page&lt;/a&gt;?&lt;/p&gt;</source>
        <translation type="vanished">&lt;p&gt;&lt;a href=&quot;%1&quot;&gt;업데이트 페이지&lt;/a&gt;로 이동하시겠습니까??&lt;/p&gt;</translation>
    </message>
    <message>
        <location filename="OnlineUpdater.cpp" line="609"/>
        <source>Don&apos;t show this update anymore.</source>
        <translation>이 업데이트를 더 이상 표시하지 않습니다.</translation>
    </message>
    <message>
        <location filename="OnlineUpdater.cpp" line="732"/>
        <source>Downloading updates...</source>
        <translation>업데이트 다운로드 중...</translation>
    </message>
    <message>
        <location filename="OnlineUpdater.cpp" line="758"/>
        <source>invalid parameter</source>
        <translation>잘못된 매개변수</translation>
    </message>
    <message>
        <location filename="OnlineUpdater.cpp" line="759"/>
        <source>failed to download updated information</source>
        <oldsource>failed to download update informations</oldsource>
        <translation>업데이트 정보를 다운로드하지 못했습니다</translation>
    </message>
    <message>
        <location filename="OnlineUpdater.cpp" line="760"/>
        <source>failed to load updated json file</source>
        <oldsource>failed to load update json file</oldsource>
        <translation>업데이트 json 파일을 불러오지 못했습니다</translation>
    </message>
    <message>
        <location filename="OnlineUpdater.cpp" line="761"/>
        <source>failed to download a particular file</source>
        <translation>특정 파일을 다운로드하지 못했습니다</translation>
    </message>
    <message>
        <location filename="OnlineUpdater.cpp" line="762"/>
        <source>failed to scan existing installation</source>
        <translation>기존 설치를 검색하지 못했습니다</translation>
    </message>
    <message>
        <location filename="OnlineUpdater.cpp" line="763"/>
        <source>updated signature is invalid !!!</source>
        <oldsource>update signature is invalid !!!</oldsource>
        <translation>업데이트 서명이 잘못되었습니다 !!!</translation>
    </message>
    <message>
        <location filename="OnlineUpdater.cpp" line="764"/>
        <source>downloaded file is corrupted</source>
        <translation>다운로드한 파일이 손상되었습니다</translation>
    </message>
    <message>
        <location filename="OnlineUpdater.cpp" line="765"/>
        <source>internal error</source>
        <translation>내부 오류</translation>
    </message>
    <message>
        <location filename="OnlineUpdater.cpp" line="766"/>
        <source>unknown error</source>
        <translation>알 수 없는 오류</translation>
    </message>
    <message>
        <location filename="OnlineUpdater.cpp" line="790"/>
        <source>Failed to download updates from server, error %1</source>
        <translation>서버에서 업데이트를 다운로드하지 못했습니다, 오류 %1</translation>
    </message>
    <message>
        <location filename="OnlineUpdater.cpp" line="812"/>
        <source>&lt;p&gt;Updates for Sandboxie-Plus have been downloaded.&lt;/p&gt;&lt;p&gt;Do you want to apply these updates? If any programs are running sandboxed, they will be terminated.&lt;/p&gt;</source>
        <translation>&lt;p&gt;Sandboxie-Plus에 대한 업데이트가 다운로드되었습니다.&lt;/p&gt;&lt;p&gt;이 업데이트를 적용하시겠습니까? 샌드박스로 실행 중인 프로그램이 있으면 프로그램이 종료됩니다.&lt;/p&gt;</translation>
    </message>
    <message>
        <source>Failed to download file from: %1</source>
        <translation type="vanished">파일 다운로드 실패 위치: %1</translation>
    </message>
    <message>
        <location filename="OnlineUpdater.cpp" line="914"/>
        <source>Downloading installer...</source>
        <translation>설치 프로그램을 다운로드하는 중...</translation>
    </message>
    <message>
        <source>Failed to download installer from: %1</source>
        <translation type="vanished">설치 관리자를 다운로드하지 못했습니다: %1</translation>
    </message>
    <message>
        <location filename="OnlineUpdater.cpp" line="957"/>
        <source>&lt;p&gt;A new Sandboxie-Plus installer has been downloaded to the following location:&lt;/p&gt;&lt;p&gt;&lt;a href=&quot;%2&quot;&gt;%1&lt;/a&gt;&lt;/p&gt;&lt;p&gt;Do you want to begin the installation? If any programs are running sandboxed, they will be terminated.&lt;/p&gt;</source>
        <translation>&lt;p&gt;새 Sandboxie-Plus 설치 관리자가 다음 위치에 다운로드되었습니다:&lt;/p&gt;&lt;p&gt;&lt;a href=&quot;%2&quot;&gt;%1&lt;/a&gt;&lt;/p&gt;&lt;p&gt;설치를 시작하시겠습니까? 샌드박스로 실행 중인 프로그램이 있으면 종료됩니다.&lt;/p&gt;</translation>
    </message>
    <message>
        <location filename="OnlineUpdater.cpp" line="1025"/>
        <source>&lt;p&gt;Do you want to go to the &lt;a href=&quot;%1&quot;&gt;info page&lt;/a&gt;?&lt;/p&gt;</source>
        <translation>&lt;p&gt; &lt;a href=&quot;%1&quot;&gt;정보 페이지로 이동하시겠습니까&lt;/a&gt;?&lt;/p&gt;</translation>
    </message>
    <message>
        <location filename="OnlineUpdater.cpp" line="1033"/>
        <source>Don&apos;t show this announcement in the future.</source>
        <translation>앞으로 이 공지사항을 표시하지 않습니다.</translation>
    </message>
    <message>
        <source>&lt;p&gt;There is a new version of Sandboxie-Plus available.&lt;br /&gt;&lt;font color=&apos;red&apos;&gt;New version:&lt;/font&gt; &lt;b&gt;%1&lt;/b&gt;&lt;/p&gt;</source>
        <translation type="vanished">&lt;p&gt;사용할 수 있는 새로운 버전의 Sandboxie-Plus가 있습니다.&lt;br /&gt;&lt;font color=&apos;red&apos;&gt;새 버전:&lt;/font&gt; &lt;b&gt;%1&lt;/b&gt;&lt;/p&gt;</translation>
    </message>
    <message>
        <location filename="OnlineUpdater.cpp" line="578"/>
        <source>&lt;p&gt;There is a new version of Sandboxie-Plus available.&lt;br /&gt;&lt;font color=&apos;red&apos;&gt;&lt;b&gt;New version:&lt;/b&gt;&lt;/font&gt; &lt;b&gt;%1&lt;/b&gt;&lt;/p&gt;</source>
        <translation>&lt;p&gt;사용할 수 있는 새로운 버전의 Sandboxie-Plus가 있습니다.&lt;br /&gt;&lt;font color=&apos;red&apos;&gt;&lt;b&gt;새 버전:&lt;/b&gt;&lt;/font&gt; &lt;b&gt;%1&lt;/b&gt;&lt;/p&gt;</translation>
    </message>
    <message>
        <source>&lt;p&gt;Do you want to download the latest version?&lt;/p&gt;</source>
        <translation type="vanished">&lt;p&gt;최신 버전을 다운로드하시겠습니까?&lt;/p&gt;</translation>
    </message>
    <message>
        <location filename="OnlineUpdater.cpp" line="600"/>
        <source>&lt;p&gt;Do you want to go to the &lt;a href=&quot;%1&quot;&gt;download page&lt;/a&gt;?&lt;/p&gt;</source>
        <translation>&lt;p&gt; &lt;a href=&quot;%1&quot;&gt;다운로드 페이지로 이동하시겠습니까&lt;/a&gt;?&lt;/p&gt;</translation>
    </message>
    <message>
        <source>Don&apos;t show this message anymore.</source>
        <translation type="vanished">이 메시지를 더 이상 표시하지 않습니다.</translation>
    </message>
    <message>
        <location filename="OnlineUpdater.cpp" line="451"/>
        <source>No new updates found, your Sandboxie-Plus is up-to-date.

Note: The update check is often behind the latest GitHub release to ensure that only tested updates are offered.</source>
        <translation>새 업데이트를 찾을 수 없습니다. Sandboxie-Plus가 최신 상태입니다.

참고: 테스트된 업데이트만 제공되도록 최신 GitHub 릴리스보다 업데이트 검사가 늦은 경우가 많습니다.</translation>
    </message>
    <message>
        <source>Downloading new version...</source>
        <translation type="vanished">새 버전을 다운로드하는 중...</translation>
    </message>
    <message>
        <source>Failed to download update from: %1</source>
        <translation type="vanished">업데이트를 다운로드하지 못했습니다: %1</translation>
    </message>
    <message>
        <source>&lt;p&gt;A Sandboxie-Plus update has been downloaded to the following location:&lt;/p&gt;&lt;p&gt;&lt;a href=&quot;%2&quot;&gt;%1&lt;/a&gt;&lt;/p&gt;&lt;p&gt;Do you want to begin the installation? If any programs are running sandboxed, they will be terminated.&lt;/p&gt;</source>
        <translation type="vanished">&lt;p&gt;A Sandboxie-Plus 업데이트가 다음 위치에 다운로드되었습니다:&lt;/p&gt;&lt;p&gt;&lt;a href=&quot;%2&quot;&gt;%1&lt;/a&gt;&lt;/p&gt;&lt;p&gt;설치를 시작하시겠습니까? 샌드박스를 실행 중인 프로그램이 있으면 프로그램이 종료됩니다.&lt;/p&gt;</translation>
    </message>
    <message>
        <source>Checking for certificate...</source>
        <translation type="vanished">인증서를 확인하는 중...</translation>
    </message>
    <message>
        <source>No certificate found on server!</source>
        <translation type="vanished">서버에서 인증서를 찾을 수 없습니다!</translation>
    </message>
    <message>
        <source>There is no updated certificate available.</source>
        <translation type="vanished">업데이트된 인증서가 없습니다.</translation>
    </message>
</context>
<context>
    <name>COptionsWindow</name>
    <message>
        <location filename="Windows/OptionsWindow.cpp" line="448"/>
        <location filename="Windows/OptionsWindow.cpp" line="462"/>
        <location filename="Windows/OptionsAccess.cpp" line="24"/>
        <source>Browse for File</source>
        <translation>파일 찾아보기</translation>
    </message>
    <message>
        <location filename="Windows/OptionsAccess.cpp" line="25"/>
        <source>Browse for Folder</source>
        <translation>폴더 찾아보기</translation>
    </message>
    <message>
        <location filename="Windows/OptionsAccess.cpp" line="312"/>
        <source>Closed</source>
        <translation>닫힘</translation>
    </message>
    <message>
        <location filename="Windows/OptionsAccess.cpp" line="313"/>
        <source>Closed RT</source>
        <translation>RT 닫힘</translation>
    </message>
    <message>
        <location filename="Windows/OptionsAccess.cpp" line="314"/>
        <source>Read Only</source>
        <translation>읽기 전용</translation>
    </message>
    <message>
        <location filename="Windows/OptionsAccess.cpp" line="308"/>
        <source>Normal</source>
        <translation>일반</translation>
    </message>
    <message>
        <location filename="Windows/OptionsAccess.cpp" line="309"/>
        <source>Open</source>
        <translation>열기</translation>
    </message>
    <message>
        <location filename="Windows/OptionsAccess.cpp" line="310"/>
        <source>Open for All</source>
        <translation>모두 열기</translation>
    </message>
    <message>
        <location filename="Windows/OptionsAccess.cpp" line="311"/>
        <source>No Rename</source>
        <translation>이름 바꾸기 안 함</translation>
    </message>
    <message>
        <location filename="Windows/OptionsAccess.cpp" line="315"/>
        <source>Box Only (Write Only)</source>
        <translation>박스 전용 (쓰기 전용)</translation>
    </message>
    <message>
        <location filename="Windows/OptionsAccess.cpp" line="316"/>
        <source>Ignore UIPI</source>
        <translation>UIPI 무시</translation>
    </message>
    <message>
        <location filename="Windows/OptionsAccess.cpp" line="318"/>
        <location filename="Windows/OptionsAccess.cpp" line="335"/>
        <location filename="Windows/OptionsAccess.cpp" line="348"/>
        <source>Unknown</source>
        <translation>알 수 없음</translation>
    </message>
    <message>
        <location filename="Windows/OptionsAccess.cpp" line="325"/>
        <source>Regular Sandboxie behavior - allow read and also copy on write.</source>
        <translation>정기 Sandboxie 동작 - 읽기를 허용하고 쓰기 시 복사를 허용합니다.</translation>
    </message>
    <message>
        <location filename="Windows/OptionsAccess.cpp" line="326"/>
        <source>Allow write-access outside the sandbox.</source>
        <translation>샌드박스 외부에서 쓰기 액세스를 허용합니다.</translation>
    </message>
    <message>
        <location filename="Windows/OptionsAccess.cpp" line="327"/>
        <source>Allow write-access outside the sandbox, also for applications installed inside the sandbox.</source>
        <translation>샌드박스 외부에 쓰기 액세스를 허용하고, 샌드박스 내부에 설치된 응용 프로그램에도 쓰기 액세스를 허용합니다.</translation>
    </message>
    <message>
        <location filename="Windows/OptionsAccess.cpp" line="328"/>
        <source>Don&apos;t rename window classes.</source>
        <translation>창 클래스 이름을 바꾸지 않습니다.</translation>
    </message>
    <message>
        <location filename="Windows/OptionsAccess.cpp" line="329"/>
        <source>Deny access to host location and prevent creation of sandboxed copies.</source>
        <translation>호스트 위치에 대한 액세스를 거부하고 샌드박스 복사본이 생성되지 않도록 합니다.</translation>
    </message>
    <message>
        <location filename="Windows/OptionsAccess.cpp" line="330"/>
        <source>Block access to WinRT class.</source>
        <translation>WinRT 클래스에 대한 액세스를 차단합니다.</translation>
    </message>
    <message>
        <location filename="Windows/OptionsAccess.cpp" line="331"/>
        <source>Allow read-only access only.</source>
        <translation>읽기 전용 액세스만 허용합니다.</translation>
    </message>
    <message>
        <location filename="Windows/OptionsAccess.cpp" line="332"/>
        <source>Hide host files, folders or registry keys from sandboxed processes.</source>
        <translation>샌드박스 프로세스에서 호스트 파일, 폴더 또는 레지스트리 키를 숨깁니다.</translation>
    </message>
    <message>
        <location filename="Windows/OptionsAccess.cpp" line="333"/>
        <source>Ignore UIPI restrictions for processes.</source>
        <translation>프로세스에 대한 UIPI 제한을 무시합니다.</translation>
    </message>
    <message>
        <location filename="Windows/OptionsAccess.cpp" line="342"/>
        <source>File/Folder</source>
        <translation>파일/폴더</translation>
    </message>
    <message>
        <location filename="Windows/OptionsAccess.cpp" line="343"/>
        <source>Registry</source>
        <translation>레지스트리</translation>
    </message>
    <message>
        <location filename="Windows/OptionsAccess.cpp" line="344"/>
        <source>IPC Path</source>
        <translation>IPC 경로</translation>
    </message>
    <message>
        <location filename="Windows/OptionsAccess.cpp" line="345"/>
        <source>Wnd Class</source>
        <translation>창 클래스</translation>
    </message>
    <message>
        <location filename="Windows/OptionsAccess.cpp" line="346"/>
        <source>COM Object</source>
        <translation>COM 개체</translation>
    </message>
    <message>
        <location filename="Windows/OptionsAccess.cpp" line="353"/>
        <source>Select File</source>
        <translation>파일 선택</translation>
    </message>
    <message>
        <location filename="Windows/OptionsAccess.cpp" line="353"/>
        <source>All Files (*.*)</source>
        <translation>모든 파일 (*.*)</translation>
    </message>
    <message>
        <location filename="Windows/OptionsAccess.cpp" line="365"/>
        <location filename="Windows/OptionsForce.cpp" line="242"/>
        <location filename="Windows/OptionsForce.cpp" line="253"/>
        <location filename="Windows/OptionsRecovery.cpp" line="128"/>
        <location filename="Windows/OptionsRecovery.cpp" line="139"/>
        <source>Select Directory</source>
        <translation>디렉터리 선택</translation>
    </message>
    <message>
        <location filename="Windows/OptionsWindow.cpp" line="1076"/>
        <location filename="Windows/OptionsAccess.cpp" line="399"/>
        <location filename="Windows/OptionsAccess.cpp" line="632"/>
        <location filename="Windows/OptionsAdvanced.cpp" line="701"/>
        <location filename="Windows/OptionsAdvanced.cpp" line="776"/>
        <location filename="Windows/OptionsGeneral.cpp" line="585"/>
        <location filename="Windows/OptionsGeneral.cpp" line="681"/>
        <location filename="Windows/OptionsNetwork.cpp" line="461"/>
        <location filename="Windows/OptionsNetwork.cpp" line="554"/>
        <location filename="Windows/OptionsNetwork.cpp" line="667"/>
        <source>All Programs</source>
        <translation>모든 프로그램</translation>
    </message>
    <message>
        <location filename="Windows/OptionsWindow.cpp" line="1074"/>
        <location filename="Windows/OptionsWindow.cpp" line="1092"/>
        <location filename="Windows/OptionsAccess.cpp" line="404"/>
        <location filename="Windows/OptionsAccess.cpp" line="636"/>
        <location filename="Windows/OptionsGeneral.cpp" line="590"/>
        <location filename="Windows/OptionsGeneral.cpp" line="685"/>
        <location filename="Windows/OptionsNetwork.cpp" line="193"/>
        <location filename="Windows/OptionsNetwork.cpp" line="466"/>
        <location filename="Windows/OptionsNetwork.cpp" line="558"/>
        <source>Group: %1</source>
        <translation>그룹: %1</translation>
    </message>
    <message>
        <location filename="Windows/OptionsAccess.cpp" line="537"/>
        <source>COM objects must be specified by their GUID, like: {00000000-0000-0000-0000-000000000000}</source>
        <translation>COM 개체는 다음과 같이 GUID로 지정해야 합니다: {00000000-0000-0000-0000-000000000000}</translation>
    </message>
    <message>
        <location filename="Windows/OptionsAccess.cpp" line="543"/>
        <source>RT interfaces must be specified by their name.</source>
        <translation>RT 인터페이스는 이름으로 지정해야 합니다.</translation>
    </message>
    <message>
        <location filename="Windows/OptionsAccess.cpp" line="557"/>
        <source>Opening all IPC access also opens COM access, do you still want to restrict COM to the sandbox?</source>
        <translation>모든 IPC 액세스를 열면 COM 액세스도 열립니다. 여전히 COM을 샌드박스로 제한하시겠습니까?</translation>
    </message>
    <message>
        <location filename="Windows/OptionsAccess.cpp" line="558"/>
        <source>Don&apos;t ask in future</source>
        <translation>앞으로 묻지 않음</translation>
    </message>
    <message>
        <location filename="Windows/OptionsAccess.cpp" line="567"/>
        <source>&apos;OpenWinClass=program.exe,#&apos; is not supported, use &apos;NoRenameWinClass=program.exe,*&apos; instead</source>
        <translation>&apos;OpenWinClass=program.exe,#&apos;는 지원되지 않으므로 대신 &apos;NoRenameWinClass=program.exe,*&apos;를 사용하십시오</translation>
    </message>
    <message>
        <location filename="Windows/OptionsAccess.cpp" line="611"/>
        <location filename="Windows/OptionsAdvanced.cpp" line="752"/>
        <location filename="Windows/OptionsGeneral.cpp" line="652"/>
        <location filename="Windows/OptionsGrouping.cpp" line="234"/>
        <location filename="Windows/OptionsGrouping.cpp" line="258"/>
        <location filename="Windows/OptionsNetwork.cpp" line="533"/>
        <source>Template values can not be edited.</source>
        <translation>템플릿 값은 편집할 수 없습니다.</translation>
    </message>
    <message>
        <location filename="Windows/OptionsAccess.cpp" line="679"/>
        <source>Template values can not be removed.</source>
        <translation>템플릿 값은 제거할 수 없습니다.</translation>
    </message>
    <message>
        <location filename="Windows/OptionsAdvanced.cpp" line="44"/>
        <source>Enable the use of win32 hooks for selected processes. Note: You need to enable win32k syscall hook support globally first.</source>
        <translation>선택한 프로세스에 대해 win32 후크를 사용할 수 있습니다. 참고: 먼저 win32k syscall 훅 지원을 전체적으로 활성화해야 합니다.</translation>
    </message>
    <message>
        <location filename="Windows/OptionsAdvanced.cpp" line="45"/>
        <source>Enable crash dump creation in the sandbox folder</source>
        <translation>샌드박스 폴더에서 충돌 덤프 생성 실행</translation>
    </message>
    <message>
        <location filename="Windows/OptionsAdvanced.cpp" line="46"/>
        <source>Always use ElevateCreateProcess fix, as sometimes applied by the Program Compatibility Assistant.</source>
        <translation>프로그램 호환성 관리자에서 적용되는 ElevateCreateProcess 수정을 항상 사용하십시오.</translation>
    </message>
    <message>
        <location filename="Windows/OptionsAdvanced.cpp" line="48"/>
        <source>Enable special inconsistent PreferExternalManifest behaviour, as needed for some Edge fixes</source>
        <oldsource>Enable special inconsistent PreferExternalManifest behavioure, as neede for some edge fixes</oldsource>
        <translation>일부 가장자리 수정에 필요한 경우 일관성이 없는 특수 PreferExternalManifest 동작 사용</translation>
    </message>
    <message>
        <location filename="Windows/OptionsAdvanced.cpp" line="49"/>
        <source>Set RpcMgmtSetComTimeout usage for specific processes</source>
        <translation>특정 프로세스에 대한 RpcMgmtSetComTimeout 사용량 설정</translation>
    </message>
    <message>
        <location filename="Windows/OptionsAdvanced.cpp" line="50"/>
        <source>Makes a write open call to a file that won&apos;t be copied fail instead of turning it read-only.</source>
        <translation>복사되지 않을 파일에 대한 쓰기 열기 호출이 읽기 전용으로 전환되지 않도록 합니다.</translation>
    </message>
    <message>
        <location filename="Windows/OptionsAdvanced.cpp" line="53"/>
        <source>Make specified processes think they have admin permissions.</source>
        <oldsource>Make specified processes think thay have admin permissions.</oldsource>
        <translation>지정된 프로세스가 관리자 권한을 가지고 있다고 생각하도록 합니다.</translation>
    </message>
    <message>
        <location filename="Windows/OptionsAdvanced.cpp" line="54"/>
        <source>Force specified processes to wait for a debugger to attach.</source>
        <translation>지정된 프로세스가 디버거가 연결될 때까지 대기하도록 합니다.</translation>
    </message>
    <message>
        <location filename="Windows/OptionsAdvanced.cpp" line="56"/>
        <source>Sandbox file system root</source>
        <translation>샌드박스 파일 시스템 루트</translation>
    </message>
    <message>
        <location filename="Windows/OptionsAdvanced.cpp" line="57"/>
        <source>Sandbox registry root</source>
        <translation>샌드박스 레지스트리 루트</translation>
    </message>
    <message>
        <location filename="Windows/OptionsAdvanced.cpp" line="58"/>
        <source>Sandbox ipc root</source>
        <translation>샌드박스 ipc 루트</translation>
    </message>
    <message>
        <location filename="Windows/OptionsAdvanced.cpp" line="722"/>
        <source>Add special option:</source>
        <translation>특수 옵션 추가:</translation>
    </message>
    <message>
        <location filename="Windows/OptionsAdvanced.cpp" line="873"/>
        <location filename="Windows/OptionsAdvanced.cpp" line="877"/>
        <source>On Start</source>
        <translation>시작 시</translation>
    </message>
    <message>
        <location filename="Windows/OptionsAdvanced.cpp" line="874"/>
        <location filename="Windows/OptionsAdvanced.cpp" line="882"/>
        <location filename="Windows/OptionsAdvanced.cpp" line="886"/>
        <location filename="Windows/OptionsAdvanced.cpp" line="890"/>
        <location filename="Windows/OptionsAdvanced.cpp" line="894"/>
        <source>Run Command</source>
        <translation>명령 실행</translation>
    </message>
    <message>
        <location filename="Windows/OptionsAdvanced.cpp" line="878"/>
        <source>Start Service</source>
        <translation>서비스 시작</translation>
    </message>
    <message>
        <location filename="Windows/OptionsAdvanced.cpp" line="881"/>
        <source>On Init</source>
        <translation>초기화 시</translation>
    </message>
    <message>
        <location filename="Windows/OptionsAdvanced.cpp" line="885"/>
        <source>On File Recovery</source>
        <translation>파일 복구 시</translation>
    </message>
    <message>
        <location filename="Windows/OptionsAdvanced.cpp" line="889"/>
        <source>On Delete Content</source>
        <translation>콘텐츠 삭제 시</translation>
    </message>
    <message>
        <location filename="Windows/OptionsAdvanced.cpp" line="893"/>
        <source>On Terminate</source>
        <translation>종료 시</translation>
    </message>
    <message>
        <location filename="Windows/OptionsAdvanced.cpp" line="996"/>
        <source>Please enter a program file name to allow access to this sandbox</source>
        <translation>이 샌드박스에 액세스를 허용하려면 프로그램 파일 이름을 입력하십시오</translation>
    </message>
    <message>
        <location filename="Windows/OptionsAdvanced.cpp" line="1008"/>
        <source>Please enter a program file name to deny access to this sandbox</source>
        <translation>이 샌드박스에 액세스를 거부하려면 프로그램 파일 이름을 입력하십시오</translation>
    </message>
    <message>
        <source>On Delete</source>
        <translation type="vanished">삭제 시</translation>
    </message>
    <message>
        <location filename="Windows/OptionsAdvanced.cpp" line="903"/>
        <location filename="Windows/OptionsAdvanced.cpp" line="925"/>
        <location filename="Windows/OptionsAdvanced.cpp" line="936"/>
        <location filename="Windows/OptionsAdvanced.cpp" line="947"/>
        <location filename="Windows/OptionsAdvanced.cpp" line="958"/>
        <source>Please enter the command line to be executed</source>
        <translation>실행할 명령줄을 입력하십시오</translation>
    </message>
    <message>
        <source>Please enter a program file name</source>
        <translation type="vanished">프로그램 파일 이름을 입력하십시오</translation>
    </message>
    <message>
        <location filename="Windows/OptionsAdvanced.cpp" line="1090"/>
        <source>Deny</source>
        <translation>거부</translation>
    </message>
    <message>
        <location filename="Windows/OptionsAdvanced.cpp" line="1195"/>
        <source>%1 (%2)</source>
        <translation>%1 (%2)</translation>
    </message>
    <message>
        <location filename="Windows/OptionsForce.cpp" line="111"/>
        <location filename="Windows/OptionsForce.cpp" line="122"/>
        <source>Process</source>
        <translation>처리</translation>
    </message>
    <message>
        <location filename="Windows/OptionsForce.cpp" line="111"/>
        <location filename="Windows/OptionsForce.cpp" line="122"/>
        <source>Folder</source>
        <translation>폴더</translation>
    </message>
    <message>
        <location filename="Windows/OptionsForce.cpp" line="222"/>
        <location filename="Windows/OptionsForce.cpp" line="233"/>
        <source>Select Executable File</source>
        <translation>실행 파일 선택</translation>
    </message>
    <message>
        <location filename="Windows/OptionsForce.cpp" line="222"/>
        <location filename="Windows/OptionsForce.cpp" line="233"/>
        <source>Executable Files (*.exe)</source>
        <translation>실행 파일 (*.exe)</translation>
    </message>
    <message>
        <location filename="Windows/OptionsForce.cpp" line="305"/>
        <source>Forcing the specified entry will most likely break Windows, are you sure you want to proceed?</source>
        <oldsource>Forcing the specified folder will most likely break Windows, are you sure you want to proceed?</oldsource>
        <translation>지정한 폴더를 강제로 사용하면 Windows가 끊어질 가능성이 높습니다. 계속하시겠습니까?</translation>
    </message>
    <message>
        <location filename="Windows/OptionsGeneral.cpp" line="25"/>
        <source>This option requires an active supporter certificate</source>
        <oldsource>This option requires a valid supporter certificate</oldsource>
        <translation>이 옵션을 사용하려면 유효한 후원자 인증서가 필요합니다</translation>
    </message>
    <message>
        <source>Supporter exclusive option</source>
        <translation type="vanished">후원자 전용 옵션</translation>
    </message>
    <message>
        <location filename="Windows/OptionsGeneral.cpp" line="54"/>
        <source>Don&apos;t alter the window title</source>
        <translation>창 제목 변경 안 함</translation>
    </message>
    <message>
        <location filename="Windows/OptionsGeneral.cpp" line="55"/>
        <source>Display [#] indicator only</source>
        <translation>[#] 표시기만 표시</translation>
    </message>
    <message>
        <location filename="Windows/OptionsGeneral.cpp" line="56"/>
        <source>Display box name in title</source>
        <translation>제목에 박스 이름 표시</translation>
    </message>
    <message>
        <location filename="Windows/OptionsGeneral.cpp" line="58"/>
        <source>Border disabled</source>
        <translation>테두리 사용 안 함</translation>
    </message>
    <message>
        <location filename="Windows/OptionsGeneral.cpp" line="59"/>
        <source>Show only when title is in focus</source>
        <translation>제목에 초점이 맞춰진 경우에만 표시</translation>
    </message>
    <message>
        <location filename="Windows/OptionsGeneral.cpp" line="60"/>
        <source>Always show</source>
        <translation>항상 표시</translation>
    </message>
    <message>
        <location filename="Windows/OptionsGeneral.cpp" line="63"/>
        <source>Hardened Sandbox with Data Protection</source>
        <translation>데이터 보호 기능을 갖춘 강화 샌드박스</translation>
    </message>
    <message>
        <location filename="Windows/OptionsGeneral.cpp" line="64"/>
        <source>Security Hardened Sandbox</source>
        <translation>보안 강화 샌드박스</translation>
    </message>
    <message>
        <location filename="Windows/OptionsGeneral.cpp" line="65"/>
        <source>Sandbox with Data Protection</source>
        <translation>데이터 보호 기능을 갖춘 샌드박스</translation>
    </message>
    <message>
        <location filename="Windows/OptionsGeneral.cpp" line="66"/>
        <source>Standard Isolation Sandbox (Default)</source>
        <translation>표준 분리 샌드박스 (기본값)</translation>
    </message>
    <message>
        <location filename="Windows/OptionsGeneral.cpp" line="68"/>
        <source>Application Compartment with Data Protection</source>
        <translation>데이터 보호 기능이 있는 응용 프로그램 구획</translation>
    </message>
    <message>
        <source>Application Compartment (NO Isolation)</source>
        <translation type="vanished">응용 프로그램 칸 (격리 없음)</translation>
    </message>
    <message>
        <location filename="Windows/OptionsGeneral.cpp" line="23"/>
        <source>This option requires an active &lt;b&gt;advanced&lt;/b&gt; supporter certificate</source>
        <translation>이 옵션에는 활성 &lt;b&gt;고급&lt;/b&gt; 후원자 인증서가 필요합니다</translation>
    </message>
    <message>
        <location filename="Windows/OptionsGeneral.cpp" line="69"/>
        <source>Application Compartment</source>
        <translation>응용 프로그램 구획</translation>
    </message>
    <message>
        <location filename="Windows/OptionsGeneral.cpp" line="122"/>
        <source>Custom icon</source>
        <translation>사용자 지정 아이콘</translation>
    </message>
    <message>
        <location filename="Windows/OptionsGeneral.cpp" line="176"/>
        <source>Version 1</source>
        <translation>버전 1</translation>
    </message>
    <message>
        <location filename="Windows/OptionsGeneral.cpp" line="177"/>
        <source>Version 2</source>
        <translation>버전 2</translation>
    </message>
    <message>
        <location filename="Windows/OptionsGeneral.cpp" line="232"/>
        <source>Browse for Program</source>
        <translation>프로그램 찾아보기</translation>
    </message>
    <message>
        <location filename="Windows/OptionsGeneral.cpp" line="294"/>
        <source>Open Box Options</source>
        <translation>박스 열기 옵션</translation>
    </message>
    <message>
        <location filename="Windows/OptionsGeneral.cpp" line="295"/>
        <source>Browse Content</source>
        <translation>내용 찾아보기</translation>
    </message>
    <message>
        <location filename="Windows/OptionsGeneral.cpp" line="296"/>
        <source>Start File Recovery</source>
        <translation>파일 복구 시작</translation>
    </message>
    <message>
        <location filename="Windows/OptionsGeneral.cpp" line="297"/>
        <source>Show Run Dialog</source>
        <translation>실행 대화 상자 표시</translation>
    </message>
    <message>
        <location filename="Windows/OptionsGeneral.cpp" line="325"/>
        <source>Indeterminate</source>
        <translation>불확실한</translation>
    </message>
    <message>
        <location filename="Windows/OptionsGeneral.cpp" line="340"/>
        <source>Backup Image Header</source>
        <translation>이미지 헤더 백업</translation>
    </message>
    <message>
        <location filename="Windows/OptionsGeneral.cpp" line="341"/>
        <source>Restore Image Header</source>
        <translation>이미지 헤더 복원</translation>
    </message>
    <message>
        <location filename="Windows/OptionsGeneral.cpp" line="345"/>
        <source>Change Password</source>
        <translation>암호 변경</translation>
    </message>
    <message>
        <location filename="Windows/OptionsGeneral.cpp" line="557"/>
        <location filename="Windows/OptionsGeneral.cpp" line="657"/>
        <source>Always copy</source>
        <translation>항상 복사</translation>
    </message>
    <message>
        <location filename="Windows/OptionsGeneral.cpp" line="558"/>
        <location filename="Windows/OptionsGeneral.cpp" line="658"/>
        <source>Don&apos;t copy</source>
        <translation>복사 안 함</translation>
    </message>
    <message>
        <location filename="Windows/OptionsGeneral.cpp" line="559"/>
        <location filename="Windows/OptionsGeneral.cpp" line="659"/>
        <source>Copy empty</source>
        <translation>빈 복사</translation>
    </message>
    <message>
        <location filename="Windows/OptionsGeneral.cpp" line="785"/>
        <source>kilobytes (%1)</source>
        <translation>킬로바이트 (%1)</translation>
    </message>
    <message>
        <location filename="Windows/OptionsGeneral.cpp" line="891"/>
        <source>Select color</source>
        <translation>색상 선택</translation>
    </message>
    <message>
        <location filename="Windows/OptionsGeneral.cpp" line="966"/>
        <source>Select Program</source>
        <translation>프로그램 선택</translation>
    </message>
    <message>
        <location filename="Windows/OptionsGeneral.cpp" line="1149"/>
        <source>The image file does not exist</source>
        <translation>이미지 파일이 없습니다</translation>
    </message>
    <message>
        <location filename="Windows/OptionsGeneral.cpp" line="1150"/>
        <source>The password is wrong</source>
        <translation>암호가 잘못되었습니다</translation>
    </message>
    <message>
        <location filename="Windows/OptionsGeneral.cpp" line="1151"/>
        <source>Unexpected error: %1</source>
        <translation>예기치 않은 오류: %1</translation>
    </message>
    <message>
        <location filename="Windows/OptionsGeneral.cpp" line="1180"/>
        <source>Image Password Changed</source>
        <translation>이미지 암호 변경됨</translation>
    </message>
    <message>
        <location filename="Windows/OptionsGeneral.cpp" line="1189"/>
        <source>Backup Image Header for %1</source>
        <translation>%1에 대한 이미지 헤더 백업</translation>
    </message>
    <message>
        <location filename="Windows/OptionsGeneral.cpp" line="1197"/>
        <source>Image Header Backuped</source>
        <translation>이미지 헤더 백업됨</translation>
    </message>
    <message>
        <location filename="Windows/OptionsGeneral.cpp" line="1204"/>
        <source>Restore Image Header for %1</source>
        <translation>%1에 대한 이미지 헤더 복원</translation>
    </message>
    <message>
        <location filename="Windows/OptionsGeneral.cpp" line="1212"/>
        <source>Image Header Restored</source>
        <translation>이미지 헤더 복원됨</translation>
    </message>
    <message>
        <location filename="Windows/OptionsAdvanced.cpp" line="914"/>
        <source>Please enter a service identifier</source>
        <translation>서비스 식별자를 입력하십시오</translation>
    </message>
    <message>
        <location filename="Windows/OptionsGeneral.cpp" line="966"/>
        <source>Executables (*.exe *.cmd)</source>
        <translation>실행 파일 (*.exe *.cmd)</translation>
    </message>
    <message>
        <location filename="Windows/OptionsGeneral.cpp" line="970"/>
        <location filename="Windows/OptionsGeneral.cpp" line="991"/>
        <source>Please enter a menu title</source>
        <translation>메뉴 제목을 입력하십시오</translation>
    </message>
    <message>
        <location filename="Windows/OptionsGeneral.cpp" line="987"/>
        <source>Please enter a command</source>
        <translation>명령을 입력하십시오</translation>
    </message>
    <message>
        <location filename="Windows/OptionsGrouping.cpp" line="141"/>
        <source>Please enter a name for the new group</source>
        <translation>새 그룹의 이름을 입력하십시오</translation>
    </message>
    <message>
        <location filename="Windows/OptionsGrouping.cpp" line="229"/>
        <source>Please select group first.</source>
        <translation>먼저 그룹을 선택하세요.</translation>
    </message>
    <message>
        <location filename="Windows/OptionsNetwork.cpp" line="37"/>
        <location filename="Windows/OptionsNetwork.cpp" line="588"/>
        <source>Any</source>
        <translation>모두</translation>
    </message>
    <message>
        <location filename="Windows/OptionsNetwork.cpp" line="38"/>
        <location filename="Windows/OptionsNetwork.cpp" line="589"/>
        <source>TCP</source>
        <translation>TCP</translation>
    </message>
    <message>
        <location filename="Windows/OptionsNetwork.cpp" line="39"/>
        <location filename="Windows/OptionsNetwork.cpp" line="590"/>
        <source>UDP</source>
        <translation>UDP</translation>
    </message>
    <message>
        <location filename="Windows/OptionsNetwork.cpp" line="40"/>
        <location filename="Windows/OptionsNetwork.cpp" line="591"/>
        <source>ICMP</source>
        <translation>ICMP</translation>
    </message>
    <message>
        <location filename="Windows/OptionsNetwork.cpp" line="52"/>
        <source>Allow access</source>
        <translation>액세스 허용</translation>
    </message>
    <message>
        <location filename="Windows/OptionsNetwork.cpp" line="53"/>
        <source>Block using Windows Filtering Platform</source>
        <translation>Windows 필터링 플랫폼을 사용하여 차단</translation>
    </message>
    <message>
        <location filename="Windows/OptionsNetwork.cpp" line="54"/>
        <source>Block by denying access to Network devices</source>
        <translation>네트워크 장치에 대한 액세스를 거부하여 차단</translation>
    </message>
    <message>
        <location filename="Windows/OptionsAdvanced.cpp" line="1090"/>
        <location filename="Windows/OptionsNetwork.cpp" line="171"/>
        <location filename="Windows/OptionsNetwork.cpp" line="574"/>
        <source>Allow</source>
        <translation>허용</translation>
    </message>
    <message>
        <location filename="Windows/OptionsNetwork.cpp" line="172"/>
        <source>Block (WFP)</source>
        <translation>차단 (WFP)</translation>
    </message>
    <message>
        <location filename="Windows/OptionsNetwork.cpp" line="173"/>
        <source>Block (NDev)</source>
        <translation>차단 (NDev)</translation>
    </message>
    <message>
        <location filename="Windows/OptionsNetwork.cpp" line="278"/>
        <source>A non empty program name is required.</source>
        <translation>비어 있지 않은 프로그램 이름이 필요합니다.</translation>
    </message>
    <message>
        <location filename="Windows/OptionsNetwork.cpp" line="575"/>
        <source>Block</source>
        <translation>차단</translation>
    </message>
    <message>
        <source>Exclusion</source>
        <translation type="vanished">제외</translation>
    </message>
    <message>
        <location filename="Windows/OptionsRecovery.cpp" line="150"/>
        <source>Please enter a file extension to be excluded</source>
        <translation>제외할 파일 확장자를 입력하십시오</translation>
    </message>
    <message>
        <location filename="Windows/OptionsTemplates.cpp" line="56"/>
        <source>All Categories</source>
        <translation>모든 범주</translation>
    </message>
    <message>
        <location filename="Windows/OptionsTemplates.cpp" line="95"/>
        <source>Custom Templates</source>
        <translation>사용자 지정 템플릿</translation>
    </message>
    <message>
        <location filename="Windows/OptionsTemplates.cpp" line="96"/>
        <source>Email Reader</source>
        <translation>이메일 리더</translation>
    </message>
    <message>
        <location filename="Windows/OptionsTemplates.cpp" line="97"/>
        <source>PDF/Print</source>
        <translation>PDF/인쇄</translation>
    </message>
    <message>
        <location filename="Windows/OptionsTemplates.cpp" line="98"/>
        <source>Security/Privacy</source>
        <translation>보안/개인 정보</translation>
    </message>
    <message>
        <location filename="Windows/OptionsTemplates.cpp" line="99"/>
        <source>Desktop Utilities</source>
        <translation>데스크탑 유틸리티</translation>
    </message>
    <message>
        <location filename="Windows/OptionsTemplates.cpp" line="100"/>
        <source>Download Managers</source>
        <translation>다운로드 관리자</translation>
    </message>
    <message>
        <location filename="Windows/OptionsTemplates.cpp" line="101"/>
        <source>Miscellaneous</source>
        <translation>기타</translation>
    </message>
    <message>
        <location filename="Windows/OptionsTemplates.cpp" line="102"/>
        <source>Web Browser</source>
        <translation>웹 브라우저</translation>
    </message>
    <message>
        <location filename="Windows/OptionsTemplates.cpp" line="103"/>
        <source>Media Player</source>
        <translation>미디어 플레이어</translation>
    </message>
    <message>
        <location filename="Windows/OptionsTemplates.cpp" line="104"/>
        <source>Torrent Client</source>
        <translation>Torrent 클라이언트</translation>
    </message>
    <message>
        <location filename="Windows/OptionsTemplates.cpp" line="151"/>
        <source>This template is enabled globally. To configure it, use the global options.</source>
        <translation>이 템플릿은 전체적으로 사용 가능합니다. 구성하려면 전역 옵션을 사용하십시오.</translation>
    </message>
    <message>
        <location filename="Windows/OptionsTemplates.cpp" line="187"/>
        <source>Please enter the template identifier</source>
        <translation>템플릿 식별자를 입력하십시오</translation>
    </message>
    <message>
        <location filename="Windows/OptionsTemplates.cpp" line="195"/>
        <source>Error: %1</source>
        <translation>오류: %1</translation>
    </message>
    <message>
        <location filename="Windows/OptionsTemplates.cpp" line="222"/>
        <source>Do you really want to delete the selected local template(s)?</source>
        <translation>선택한 로컬 템플릿을 삭제하시겠습니까?</translation>
    </message>
    <message>
        <location filename="Windows/OptionsTemplates.cpp" line="228"/>
        <source>Only local templates can be removed!</source>
        <translation>로컬 템플릿만 제거할 수 있습니다!</translation>
    </message>
    <message>
        <location filename="Windows/OptionsTemplates.cpp" line="283"/>
        <source>An alternate location for &apos;%1&apos;
should contain the following file:

%2

The selected location does not contain this file.
Please select a folder which contains this file.</source>
        <translation>&apos;%1&apos;의 대체 위치에는
다음 파일이 포함되어야 합니다:

%2

선택한 위치에 이 파일이 없습니다.
이 파일이 들어 있는 폴더를 선택하십시오.</translation>
    </message>
    <message>
        <source>Do you really want to delete the selected local template?</source>
        <translation type="vanished">선택한 로컬 템플릿을 삭제하시겠습니까?</translation>
    </message>
    <message>
        <location filename="Windows/OptionsWindow.cpp" line="186"/>
        <source>Sandboxie Plus - &apos;%1&apos; Options</source>
        <translation>Sandboxie Plus - &apos;%1&apos; 옵션</translation>
    </message>
    <message>
        <location filename="Windows/OptionsWindow.cpp" line="288"/>
        <source>File Options</source>
        <translation>파일 옵션</translation>
    </message>
    <message>
        <location filename="Windows/OptionsWindow.cpp" line="320"/>
        <source>Grouping</source>
        <translation>그룹</translation>
    </message>
    <message>
        <location filename="Windows/OptionsWindow.cpp" line="527"/>
        <source>Add %1 Template</source>
        <translation>%1 템플릿 추가</translation>
    </message>
    <message>
        <location filename="Windows/OptionsWindow.cpp" line="629"/>
        <source>Search for options</source>
        <translation>옵션 검색</translation>
    </message>
    <message>
        <location filename="Windows/OptionsWindow.cpp" line="767"/>
        <source>Box: %1</source>
        <translation>박스: %1</translation>
    </message>
    <message>
        <location filename="Windows/OptionsWindow.cpp" line="768"/>
        <source>Template: %1</source>
        <translation>템플릿: %1</translation>
    </message>
    <message>
        <location filename="Windows/OptionsWindow.cpp" line="769"/>
        <source>Global: %1</source>
        <translation>전역: %1</translation>
    </message>
    <message>
        <location filename="Windows/OptionsWindow.cpp" line="770"/>
        <source>Default: %1</source>
        <translation>기본값: %1</translation>
    </message>
    <message>
        <location filename="Windows/OptionsWindow.cpp" line="975"/>
        <source>This sandbox has been deleted hence configuration can not be saved.</source>
        <translation>이 샌드박스가 삭제되어 구성을 저장할 수 없습니다.</translation>
    </message>
    <message>
        <location filename="Windows/OptionsWindow.cpp" line="1036"/>
        <source>Some changes haven&apos;t been saved yet, do you really want to close this options window?</source>
        <translation>일부 변경 사항이 아직 저장되지 않았습니다. 이 옵션 창을 닫으시겠습니까?</translation>
    </message>
    <message>
        <location filename="Windows/OptionsWindow.cpp" line="1085"/>
        <source>Enter program:</source>
        <translation>프로그램 입력:</translation>
    </message>
    <message>
        <source>Lingerer</source>
        <translation type="vanished">나머지</translation>
    </message>
    <message>
        <source>Leader</source>
        <translation type="vanished">대표</translation>
    </message>
</context>
<context>
    <name>CPopUpMessage</name>
    <message>
        <location filename="Windows/PopUpWindow.h" line="53"/>
        <source>?</source>
        <translation>?</translation>
    </message>
    <message>
        <location filename="Windows/PopUpWindow.h" line="54"/>
        <source>Visit %1 for a detailed explanation.</source>
        <translation>자세한 설명은 %1을 참조하십시오.</translation>
    </message>
    <message>
        <location filename="Windows/PopUpWindow.h" line="65"/>
        <source>Troubleshooting</source>
        <translation>문제 해결</translation>
    </message>
    <message>
        <location filename="Windows/PopUpWindow.h" line="66"/>
        <source>Start troubleshooting wizard</source>
        <translation>문제 해결 마법사 시작</translation>
    </message>
    <message>
        <location filename="Windows/PopUpWindow.h" line="71"/>
        <source>Dismiss</source>
        <translation>해제</translation>
    </message>
    <message>
        <location filename="Windows/PopUpWindow.h" line="72"/>
        <source>Remove this message from the list</source>
        <translation>목록에서 이 메시지 제거</translation>
    </message>
    <message>
        <location filename="Windows/PopUpWindow.h" line="75"/>
        <source>Hide all such messages</source>
        <translation>해당 메시지 모두 숨기기</translation>
    </message>
    <message>
        <location filename="Windows/PopUpWindow.h" line="89"/>
        <source> (%1)</source>
        <translation> (%1)</translation>
    </message>
</context>
<context>
    <name>CPopUpProgress</name>
    <message>
        <location filename="Windows/PopUpWindow.h" line="386"/>
        <source>Dismiss</source>
        <translation>해제</translation>
    </message>
    <message>
        <location filename="Windows/PopUpWindow.h" line="387"/>
        <source>Remove this progress indicator from the list</source>
        <translation>목록에서 이 진행률 표시기 제거</translation>
    </message>
</context>
<context>
    <name>CPopUpPrompt</name>
    <message>
        <location filename="Windows/PopUpWindow.h" line="128"/>
        <source>Remember for this process</source>
        <translation>이 과정을 기억</translation>
    </message>
    <message>
        <location filename="Windows/PopUpWindow.h" line="138"/>
        <source>Yes</source>
        <translation>예</translation>
    </message>
    <message>
        <location filename="Windows/PopUpWindow.h" line="143"/>
        <source>No</source>
        <translation>아니오</translation>
    </message>
    <message>
        <location filename="Windows/PopUpWindow.h" line="148"/>
        <source>Terminate</source>
        <translation>종료</translation>
    </message>
    <message>
        <location filename="Windows/PopUpWindow.h" line="169"/>
        <source>Yes and add to allowed programs</source>
        <translation>예, 허용된 프로그램에 추가</translation>
    </message>
    <message>
        <location filename="Windows/PopUpWindow.h" line="204"/>
        <source>Requesting process terminated</source>
        <translation>요청 프로세스가 종료되었습니다</translation>
    </message>
    <message>
        <location filename="Windows/PopUpWindow.h" line="209"/>
        <source>Request will time out in %1 sec</source>
        <translation>요청이 %1초 후에 시간 초과됩니다</translation>
    </message>
    <message>
        <location filename="Windows/PopUpWindow.h" line="211"/>
        <source>Request timed out</source>
        <translation>요청이 시간 초과되었습니다</translation>
    </message>
</context>
<context>
    <name>CPopUpRecovery</name>
    <message>
        <location filename="Windows/PopUpWindow.h" line="265"/>
        <source>Recover to:</source>
        <translation>복구 대상:</translation>
    </message>
    <message>
        <location filename="Windows/PopUpWindow.h" line="270"/>
        <source>Browse</source>
        <translation>찾아보기</translation>
    </message>
    <message>
        <location filename="Windows/PopUpWindow.h" line="271"/>
        <source>Clear folder list</source>
        <translation>폴더 목록 지우기</translation>
    </message>
    <message>
        <location filename="Windows/PopUpWindow.h" line="279"/>
        <source>Recover</source>
        <translation>복구</translation>
    </message>
    <message>
        <location filename="Windows/PopUpWindow.h" line="280"/>
        <source>Recover the file to original location</source>
        <translation>파일을 원래 위치로 복구</translation>
    </message>
    <message>
        <location filename="Windows/PopUpWindow.h" line="283"/>
        <source>Recover &amp;&amp; Explore</source>
        <translation>복구 및 탐색</translation>
    </message>
    <message>
        <location filename="Windows/PopUpWindow.h" line="284"/>
        <source>Recover &amp;&amp; Open/Run</source>
        <translation>복구 및 열기/실행</translation>
    </message>
    <message>
        <location filename="Windows/PopUpWindow.h" line="286"/>
        <source>Open file recovery for this box</source>
        <translation>이 박스에 대한 파일 복구 열기</translation>
    </message>
    <message>
        <location filename="Windows/PopUpWindow.h" line="294"/>
        <source>Dismiss</source>
        <translation>해제</translation>
    </message>
    <message>
        <location filename="Windows/PopUpWindow.h" line="295"/>
        <source>Don&apos;t recover this file right now</source>
        <translation>이 파일을 지금 복구하지 않음</translation>
    </message>
    <message>
        <location filename="Windows/PopUpWindow.h" line="298"/>
        <source>Dismiss all from this box</source>
        <translation>이 박스에서 모두 삭제</translation>
    </message>
    <message>
        <location filename="Windows/PopUpWindow.h" line="299"/>
        <source>Disable quick recovery until the box restarts</source>
        <translation>박스를 다시 시작할 때까지 빠른 복구 사용 안 함</translation>
    </message>
    <message>
        <location filename="Windows/PopUpWindow.h" line="323"/>
        <source>Select Directory</source>
        <translation>디렉터리 선택</translation>
    </message>
</context>
<context>
    <name>CPopUpWindow</name>
    <message>
        <location filename="Windows/PopUpWindow.cpp" line="24"/>
        <source>Sandboxie-Plus Notifications</source>
        <translation>Sandboxie-Plus 알림</translation>
    </message>
    <message>
        <source>PID %1</source>
        <translation type="vanished">PID %1</translation>
    </message>
    <message>
        <location filename="Windows/PopUpWindow.cpp" line="208"/>
        <source>Do you want to allow the print spooler to write outside the sandbox for %1 (%2)?</source>
        <translation>%1 (%2) 동안 인쇄 스풀러가 샌드박스 외부에 쓰도록 허용하시겠습니까?</translation>
    </message>
    <message>
        <location filename="Windows/PopUpWindow.cpp" line="316"/>
        <source>Do you want to allow %4 (%5) to copy a %1 large file into sandbox: %2?
File name: %3</source>
        <translation>%4 (%5)가 %1 대용량 파일을 샌드박스: %2에 복사하도록 허용하시겠습니까?
파일 이름: %3</translation>
    </message>
    <message>
        <location filename="Windows/PopUpWindow.cpp" line="322"/>
        <source>Do you want to allow %1 (%2) access to the internet?
Full path: %3</source>
        <translation>%1 (%2)의 인터넷 액세스를 허용하시겠습니까?
전체 경로: %3</translation>
    </message>
    <message>
        <location filename="Windows/PopUpWindow.cpp" line="381"/>
        <source>%1 is eligible for quick recovery from %2.
The file was written by: %3</source>
        <translation>%1은 %2에서 빠르게 복구할 수 있습니다.
파일 작성자: %3</translation>
    </message>
    <message>
        <location filename="Windows/PopUpWindow.cpp" line="383"/>
        <source>an UNKNOWN process.</source>
        <translation>알 수 없는 프로세스.</translation>
    </message>
    <message>
        <location filename="Windows/PopUpWindow.cpp" line="383"/>
        <source>%1 (%2)</source>
        <translation>%1 (%2)</translation>
    </message>
    <message>
        <location filename="Windows/PopUpWindow.cpp" line="467"/>
        <location filename="Windows/PopUpWindow.cpp" line="468"/>
        <source>UNKNOWN</source>
        <translation>알 수 없음</translation>
    </message>
    <message>
        <location filename="Windows/PopUpWindow.cpp" line="474"/>
        <source>Migrating a large file %1 into the sandbox %2, %3 left.
Full path: %4</source>
        <translation>큰 파일 %1을 샌드박스 %2로 마이그레이션하는 중, %3 남았습니다.
전체 경로: %4</translation>
    </message>
</context>
<context>
    <name>CRecoveryLogWnd</name>
    <message>
        <location filename="SandManRecovery.cpp" line="310"/>
        <source>Sandboxie-Plus - Recovery Log</source>
        <translation>Sandboxie-Plus - 복구 로그</translation>
    </message>
    <message>
        <location filename="SandManRecovery.cpp" line="321"/>
        <source>Time|Box Name|File Path</source>
        <translation>시간|박스 이름|파일 경로</translation>
    </message>
    <message>
        <location filename="SandManRecovery.cpp" line="323"/>
        <source>Cleanup Recovery Log</source>
        <translation>복구 로그 정리</translation>
    </message>
    <message>
        <location filename="SandManRecovery.cpp" line="333"/>
        <source>The following files were recently recovered and moved out of a sandbox.</source>
        <oldsource>the following files were recently recovered and moved out of a sandbox.</oldsource>
        <translation>다음 파일은 최근에 복구되어 샌드박스 밖으로 이동되었습니다.</translation>
    </message>
</context>
<context>
    <name>CRecoveryWindow</name>
    <message>
        <location filename="Windows/RecoveryWindow.cpp" line="46"/>
        <source>%1 - File Recovery</source>
        <translation>%1 - 파일 복구</translation>
    </message>
    <message>
        <location filename="Windows/RecoveryWindow.cpp" line="70"/>
        <source>File Name</source>
        <translation>파일 이름</translation>
    </message>
    <message>
        <location filename="Windows/RecoveryWindow.cpp" line="71"/>
        <source>File Size</source>
        <translation>파일 크기</translation>
    </message>
    <message>
        <location filename="Windows/RecoveryWindow.cpp" line="72"/>
        <source>Full Path</source>
        <translation>전체 경로</translation>
    </message>
    <message>
        <location filename="Windows/RecoveryWindow.cpp" line="106"/>
        <source>Remember target selection</source>
        <translation>대상 선택 기억</translation>
    </message>
    <message>
        <location filename="Windows/RecoveryWindow.cpp" line="112"/>
        <source>Delete everything, including all snapshots</source>
        <translation>모든 스냅샷을 포함한 모든 항목 삭제</translation>
    </message>
    <message>
        <location filename="Windows/RecoveryWindow.cpp" line="138"/>
        <source>Original location</source>
        <translation>원래 위치</translation>
    </message>
    <message>
        <location filename="Windows/RecoveryWindow.cpp" line="139"/>
        <source>Browse for location</source>
        <translation>위치 찾아보기</translation>
    </message>
    <message>
        <location filename="Windows/RecoveryWindow.cpp" line="140"/>
        <source>Clear folder list</source>
        <translation>폴더 목록 지우기</translation>
    </message>
    <message>
        <location filename="Windows/RecoveryWindow.cpp" line="180"/>
        <location filename="Windows/RecoveryWindow.cpp" line="201"/>
        <location filename="Windows/RecoveryWindow.cpp" line="552"/>
        <source>Select Directory</source>
        <translation>디렉터리 선택</translation>
    </message>
    <message>
        <location filename="Windows/RecoveryWindow.cpp" line="248"/>
        <source>Do you really want to delete %1 selected files?</source>
        <translation>%1개의 선택한 파일을 삭제하시겠습니까?</translation>
    </message>
    <message>
        <location filename="Windows/RecoveryWindow.cpp" line="276"/>
        <source>Close until all programs stop in this box</source>
        <translation>이 박스에서 모든 프로그램을 중지할 때까지 닫기</translation>
    </message>
    <message>
        <location filename="Windows/RecoveryWindow.cpp" line="277"/>
        <source>Close and Disable Immediate Recovery for this box</source>
        <translation>이 박스를 닫고 즉시 복구 사용 안 함</translation>
    </message>
    <message>
        <location filename="Windows/RecoveryWindow.cpp" line="297"/>
        <source>There are %1 new files available to recover.</source>
        <translation>복구할 수 있는 새 파일 %1개가 있습니다.</translation>
    </message>
    <message>
        <location filename="Windows/RecoveryWindow.cpp" line="582"/>
        <source>Recovering File(s)...</source>
        <translation>파일 복구 중...</translation>
    </message>
    <message>
        <location filename="Windows/RecoveryWindow.cpp" line="588"/>
        <source>There are %1 files and %2 folders in the sandbox, occupying %3 of disk space.</source>
        <translation>샌드박스에는 %3의 디스크 공간을 차지하는 %1개의 파일과 %2개의 폴더가 있습니다.</translation>
    </message>
</context>
<context>
    <name>CRunPage</name>
    <message>
        <location filename="Wizards/BoxAssistant.cpp" line="590"/>
        <source>Troubleshooting ...</source>
        <translation>문제 해결...</translation>
    </message>
    <message>
        <location filename="Wizards/BoxAssistant.cpp" line="613"/>
        <source>This troubleshooting procedure could not be initialized. You can click on next to submit an issue report.</source>
        <translation>이 문제 해결 절차를 초기화할 수 없습니다. 다음을 클릭하여 이슈 보고서를 제출할 수 있습니다.</translation>
    </message>
    <message>
        <location filename="Wizards/BoxAssistant.cpp" line="725"/>
        <source>Something failed internally this troubleshooting procedure can not continue. You can click on next to submit an issue report.</source>
        <oldsource>Somethign failed internally this troubleshooting procedure can not continue. You can click on next to submit an issue report.</oldsource>
        <translation>내부적으로 일부 오류가 발생했습니다. 이 문제 해결 절차를 계속할 수 없습니다. 다음을 클릭하여 이슈 보고서를 제출할 수 있습니다.</translation>
    </message>
    <message>
        <location filename="Wizards/BoxAssistant.cpp" line="726"/>
        <source>

Error: </source>
        <translation>

오류: </translation>
    </message>
</context>
<context>
    <name>CSBUpdate</name>
    <message>
        <location filename="Wizards/SetupWizard.cpp" line="570"/>
        <source>Configure &lt;b&gt;Sandboxie-Plus&lt;/b&gt; updater</source>
        <translation>&lt;b&gt;Sandboxie-Plus&lt;/b&gt; 업데이트 프로그램 구성</translation>
    </message>
    <message>
        <location filename="Wizards/SetupWizard.cpp" line="571"/>
        <source>Like with any other security product, it&apos;s important to keep your Sandboxie-Plus up to date.</source>
        <oldsource>Like with any other security product it&apos;s important to keep your Sandboxie-Plus up to date.</oldsource>
        <translation>다른 보안 제품과 마찬가지로 Sandboxie-Plus를 최신 상태로 유지하는 것이 중요합니다.</translation>
    </message>
    <message>
        <location filename="Wizards/SetupWizard.cpp" line="579"/>
        <source>Regularly check for all updates to Sandboxie-Plus and optional components</source>
        <oldsource>Regularly Check for all updates to Sandboxie-Plus and optional components</oldsource>
        <translation>Sandboxie-Plus 및 선택적 구성 요소에 대한 모든 업데이트를 정기적으로 확인합니다</translation>
    </message>
    <message>
        <location filename="Wizards/SetupWizard.cpp" line="580"/>
        <source>Let Sandboxie regularly check for latest updates.</source>
        <oldsource>Let sandboxie regularly check for latest updates.</oldsource>
        <translation>sandboxie가 정기적으로 최신 업데이트를 확인하도록 합니다.</translation>
    </message>
    <message>
        <location filename="Wizards/SetupWizard.cpp" line="590"/>
        <source>Check for new Sandboxie-Plus versions:</source>
        <translation>새 Sandboxie-Plus 버전 확인:</translation>
    </message>
    <message>
        <location filename="Wizards/SetupWizard.cpp" line="591"/>
        <source>Check for new Sandboxie-Plus builds.</source>
        <translation>새 Sandboxie-Plus 빌드를 확인합니다.</translation>
    </message>
    <message>
        <location filename="Wizards/SetupWizard.cpp" line="597"/>
        <source>Select in which update channel to look for new Sandboxie-Plus builds:</source>
        <oldsource>Sellect in which update channel to look for new Sandboxie-Plus builds:</oldsource>
        <translation>새 Sandboxie-Plus 빌드를 찾을 업데이트 채널 선택:</translation>
    </message>
    <message>
        <location filename="Wizards/SetupWizard.cpp" line="606"/>
        <source>In the Stable Channel</source>
        <translation>안정된 채널</translation>
    </message>
    <message>
        <location filename="Wizards/SetupWizard.cpp" line="607"/>
        <source>The stable channel contains the latest stable GitHub releases.</source>
        <translation>안정적인 채널에는 최신 안정적인 GitHub 릴리스가 포함되어 있습니다.</translation>
    </message>
    <message>
        <location filename="Wizards/SetupWizard.cpp" line="611"/>
        <source>In the Preview Channel - with newest experimental changes</source>
        <translation>미리보기 채널 - 최신 실험 변경 사항 포함</translation>
    </message>
    <message>
        <location filename="Wizards/SetupWizard.cpp" line="612"/>
        <source>The preview channel contains the latest GitHub pre-releases.</source>
        <translation>미리보기 채널에는 최신 GitHub 사전 릴리스가 포함되어 있습니다.</translation>
    </message>
    <message>
        <location filename="Wizards/SetupWizard.cpp" line="616"/>
        <source>In the Insider Channel - exclusive features</source>
        <translation>내부자 채널 - 독점 기능</translation>
    </message>
    <message>
        <location filename="Wizards/SetupWizard.cpp" line="617"/>
        <source>The Insider channel offers early access to new features and bugfixes that will eventually be released to the public, as well as all relevant improvements from the stable channel. 
Unlike the preview channel, it does not include untested, potentially breaking, or experimental changes that may not be ready for wider use.</source>
        <translation>내부자 채널은 최종적으로 대중에게 공개될 새로운 기능과 버그 수정에 대한 조기 액세스와 안정적인 채널의 모든 관련 개선 사항을 제공합니다.
미리 보기 채널과 달리 테스트되지 않았거나 손상되었거나 광범위하게 사용할 준비가 되지 않았을 수 있는 실험 변경 사항은 포함되지 않습니다.</translation>
    </message>
    <message>
        <location filename="Wizards/SetupWizard.cpp" line="622"/>
        <source>More about the &lt;a href=&quot;https://sandboxie-plus.com/go.php?to=sbie-insider&quot;&gt;Insider Channel&lt;/a&gt;</source>
        <translation>&lt;a href=&quot;https://sandboxie-plus.com/go.php?to=sbie-insider&quot;&gt;내부자 채널&lt;/a&gt;에 대해 자세히 알아보기</translation>
    </message>
    <message>
        <location filename="Wizards/SetupWizard.cpp" line="631"/>
        <source>Keep Compatibility Templates up to date and apply hotfixes</source>
        <oldsource>Keep Compatybility Templates up to date and apply hotfixes</oldsource>
        <translation>호환성 템플릿을 최신 상태로 유지하고 핫픽스 적용</translation>
    </message>
    <message>
        <location filename="Wizards/SetupWizard.cpp" line="632"/>
        <source>Check for latest compatibility templates and hotfixes.</source>
        <oldsource>Check for latest compatybility tempaltes and hotfixes.</oldsource>
        <translation>최신 호환성 템플릿 및 핫픽스를 확인합니다.</translation>
    </message>
    <message>
        <location filename="Wizards/SetupWizard.cpp" line="636"/>
        <source>Get the latest Scripts for the Troubleshooting Wizard</source>
        <translation>문제 해결 마법사에 대한 최신 스크립트 가져오기</translation>
    </message>
    <message>
        <location filename="Wizards/SetupWizard.cpp" line="637"/>
        <source>Check for latest troubleshooting scripts for the troubleshooting wizard.</source>
        <oldsource>Check for latest troubleshooting scripts for the troubleshooting wizars.</oldsource>
        <translation>문제 해결 마법사의 최신 문제 해결 스크립트를 확인합니다.</translation>
    </message>
    <message>
        <location filename="Wizards/SetupWizard.cpp" line="641"/>
        <source>Keep the list of optional Add-on components up to date</source>
        <translation>선택적 추가 기능 구성 요소 목록을 최신 상태로 유지</translation>
    </message>
    <message>
        <location filename="Wizards/SetupWizard.cpp" line="642"/>
        <source>Check for latest available add-ons.</source>
        <oldsource>Check for latest avaialble addons.</oldsource>
        <translation>사용 가능한 최신 추가 기능을 확인합니다.</translation>
    </message>
    <message>
        <location filename="Wizards/SetupWizard.cpp" line="651"/>
        <source>Sandboxie-Plus applies strict application restrictions, which can lead to compatibility issues. Stay updated with Sandboxie-Plus, including compatibility templates and troubleshooting, to ensure smooth operation amid Windows updates and application changes.</source>
        <translation>Sandboxie-Plus는 엄격한 응용 프로그램을 적용하므로 호환성 문제가 발생할 수 있습니다. 호환성 템플릿 및 문제 해결을 포함하여 Sandboxie-Plus로 계속 업데이트하여 윈도우즈 업데이트 및 애플리케이션 변경 중에도 원활한 운영을 보장합니다.</translation>
    </message>
    <message>
        <location filename="Wizards/SetupWizard.cpp" line="657"/>
        <source>Access to the latest compatibility templates and the online troubleshooting database requires a valid &lt;a href=&quot;https://sandboxie-plus.com/go.php?to=sbie-cert&quot;&gt;supporter certificate&lt;/a&gt;.</source>
        <translation>최신 호환성 템플릿 및 온라인 문제 해결 데이터베이스에 액세스하려면 유효한 &lt;a href=&quot;https://sandboxie-plus.com/go.php?to=sbie-cert&quot;&gt;후원자 인증서&lt;/a&gt;가 필요합니다.</translation>
    </message>
</context>
<context>
    <name>CSandBox</name>
    <message>
        <location filename="SandMan.cpp" line="4334"/>
        <source>Waiting for folder: %1</source>
        <translation>폴더 대기 중: %1</translation>
    </message>
    <message>
        <location filename="SandMan.cpp" line="4335"/>
        <source>Deleting folder: %1</source>
        <translation>폴더 삭제 중: %1</translation>
    </message>
    <message>
        <location filename="SandMan.cpp" line="4336"/>
        <source>Merging folders: %1 &amp;gt;&amp;gt; %2</source>
        <translation>폴더 병합: %1 &amp;gt;&amp;gt; %2</translation>
    </message>
    <message>
        <location filename="SandMan.cpp" line="4337"/>
        <source>Finishing Snapshot Merge...</source>
        <translation>스냅샷 병합을 완료하는 중...</translation>
    </message>
</context>
<context>
    <name>CSandBoxPlus</name>
    <message>
        <location filename="SbiePlusAPI.cpp" line="757"/>
        <source>Disabled</source>
        <translation>사용 안 함</translation>
    </message>
    <message>
        <location filename="SbiePlusAPI.cpp" line="768"/>
        <source>OPEN Root Access</source>
        <translation>루트 액세스 열기</translation>
    </message>
    <message>
        <location filename="SbiePlusAPI.cpp" line="770"/>
        <source>Application Compartment</source>
        <translation>응용 프로그램 구획</translation>
    </message>
    <message>
        <location filename="SbiePlusAPI.cpp" line="772"/>
        <source>NOT SECURE</source>
        <translation>안전하지 않음</translation>
    </message>
    <message>
        <location filename="SbiePlusAPI.cpp" line="774"/>
        <source>Reduced Isolation</source>
        <translation>격리 감소</translation>
    </message>
    <message>
        <location filename="SbiePlusAPI.cpp" line="776"/>
        <source>Enhanced Isolation</source>
        <translation>격리 강화</translation>
    </message>
    <message>
        <location filename="SbiePlusAPI.cpp" line="779"/>
        <source>Privacy Enhanced</source>
        <translation>개인 정보 강화</translation>
    </message>
    <message>
        <source>API Log</source>
        <translation type="vanished">API 로그</translation>
    </message>
    <message>
        <location filename="SbiePlusAPI.cpp" line="783"/>
        <source>No INet (with Exceptions)</source>
        <translation>INET 없음 (예외 포함)</translation>
    </message>
    <message>
        <location filename="SbiePlusAPI.cpp" line="785"/>
        <source>No INet</source>
        <translation>INet 없음</translation>
    </message>
    <message>
        <location filename="SbiePlusAPI.cpp" line="788"/>
        <source>Net Share</source>
        <translation>Net 공유</translation>
    </message>
    <message>
        <location filename="SbiePlusAPI.cpp" line="790"/>
        <source>No Admin</source>
        <translation>관리자 없음</translation>
    </message>
    <message>
        <location filename="SbiePlusAPI.cpp" line="793"/>
        <source>Auto Delete</source>
        <translation>자동 삭제</translation>
    </message>
    <message>
        <location filename="SbiePlusAPI.cpp" line="796"/>
        <source>Normal</source>
        <translation>일반</translation>
    </message>
</context>
<context>
    <name>CSandMan</name>
    <message>
        <location filename="SandMan.cpp" line="192"/>
        <location filename="SandMan.cpp" line="2321"/>
        <source>Sandboxie-Plus v%1</source>
        <translation>Sandboxie-Plus v%1</translation>
    </message>
    <message>
        <location filename="SandMan.cpp" line="4188"/>
        <source>Reset Columns</source>
        <translation>열 초기화</translation>
    </message>
    <message>
        <location filename="SandMan.cpp" line="4189"/>
        <source>Copy Cell</source>
        <translation>셀 복사</translation>
    </message>
    <message>
        <location filename="SandMan.cpp" line="4190"/>
        <source>Copy Row</source>
        <translation>행 복사</translation>
    </message>
    <message>
        <location filename="SandMan.cpp" line="4191"/>
        <source>Copy Panel</source>
        <translation>패널 복사</translation>
    </message>
    <message>
        <location filename="SandMan.cpp" line="1240"/>
        <source>Time|Message</source>
        <translation>시간|메시지</translation>
    </message>
    <message>
        <location filename="SandMan.cpp" line="1249"/>
        <source>Sbie Messages</source>
        <translation>Sbie 메시지</translation>
    </message>
    <message>
        <location filename="SandMan.cpp" line="1261"/>
        <source>Trace Log</source>
        <translation>추적 로그</translation>
    </message>
    <message>
        <location filename="SandManTray.cpp" line="45"/>
        <source>Show/Hide</source>
        <translation>표시/숨김</translation>
    </message>
    <message>
        <location filename="SandMan.cpp" line="607"/>
        <location filename="SandMan.cpp" line="609"/>
        <location filename="SandMan.cpp" line="658"/>
        <location filename="SandMan.cpp" line="660"/>
        <source>Pause Forcing Programs</source>
        <translation>프로그램 강제 일시 중지</translation>
    </message>
    <message>
        <location filename="SandMan.cpp" line="506"/>
        <location filename="SandMan.cpp" line="726"/>
        <source>&amp;Sandbox</source>
        <translation>샌드박스(&amp;S)</translation>
    </message>
    <message>
        <location filename="SandMan.cpp" line="507"/>
        <location filename="SandMan.cpp" line="997"/>
        <location filename="SandMan.cpp" line="998"/>
        <source>Create New Box</source>
        <translation>새 박스 만들기</translation>
    </message>
    <message>
        <location filename="SandMan.cpp" line="508"/>
        <source>Create Box Group</source>
        <translation>박스 그룹 만들기</translation>
    </message>
    <message>
        <location filename="SandMan.cpp" line="513"/>
        <location filename="SandMan.cpp" line="656"/>
        <source>Terminate All Processes</source>
        <translation>모든 프로세스 종료</translation>
    </message>
    <message>
        <location filename="SandMan.cpp" line="613"/>
        <source>Disable File Recovery</source>
        <translation>파일 복구 사용 안 함</translation>
    </message>
    <message>
        <location filename="SandMan.cpp" line="432"/>
        <source>&amp;Maintenance</source>
        <translation>유지 관리(&amp;M)</translation>
    </message>
    <message>
        <location filename="SandMan.cpp" line="433"/>
        <source>Connect</source>
        <translation>연결</translation>
    </message>
    <message>
        <location filename="SandMan.cpp" line="434"/>
        <source>Disconnect</source>
        <translation>연결 끊기</translation>
    </message>
    <message>
        <location filename="SandMan.cpp" line="436"/>
        <source>Stop All</source>
        <translation>모두 중지</translation>
    </message>
    <message>
        <location filename="SandMan.cpp" line="437"/>
        <source>&amp;Advanced</source>
        <translation>고급(&amp;A)</translation>
    </message>
    <message>
        <location filename="SandMan.cpp" line="438"/>
        <source>Install Driver</source>
        <translation>드라이버 설치</translation>
    </message>
    <message>
        <location filename="SandMan.cpp" line="439"/>
        <source>Start Driver</source>
        <translation>드라이버 시작</translation>
    </message>
    <message>
        <location filename="SandMan.cpp" line="440"/>
        <source>Stop Driver</source>
        <translation>드라이버 중지</translation>
    </message>
    <message>
        <location filename="SandMan.cpp" line="441"/>
        <source>Uninstall Driver</source>
        <translation>드라이버 제거</translation>
    </message>
    <message>
        <location filename="SandMan.cpp" line="443"/>
        <source>Install Service</source>
        <translation>서비스 설치</translation>
    </message>
    <message>
        <location filename="SandMan.cpp" line="444"/>
        <source>Start Service</source>
        <translation>서비스 시작</translation>
    </message>
    <message>
        <location filename="SandMan.cpp" line="445"/>
        <source>Stop Service</source>
        <translation>서비스 중지</translation>
    </message>
    <message>
        <location filename="SandMan.cpp" line="446"/>
        <source>Uninstall Service</source>
        <translation>서비스 제거</translation>
    </message>
    <message>
        <location filename="SandMan.cpp" line="463"/>
        <source>Setup Wizard</source>
        <translation>설정 마법사</translation>
    </message>
    <message>
        <location filename="SandMan.cpp" line="466"/>
        <source>Uninstall All</source>
        <translation>모두 제거</translation>
    </message>
    <message>
        <location filename="SandMan.cpp" line="541"/>
        <location filename="SandMan.cpp" line="696"/>
        <source>Exit</source>
        <translation>종료</translation>
    </message>
    <message>
        <location filename="SandMan.cpp" line="544"/>
        <location filename="SandMan.cpp" line="698"/>
        <source>&amp;View</source>
        <translation>보기(&amp;V)</translation>
    </message>
    <message>
        <location filename="SandMan.cpp" line="472"/>
        <source>Simple View</source>
        <translation>단순 보기</translation>
    </message>
    <message>
        <location filename="SandMan.cpp" line="473"/>
        <source>Advanced View</source>
        <translation>고급 보기</translation>
    </message>
    <message>
        <location filename="SandMan.cpp" line="478"/>
        <source>Always on Top</source>
        <translation>항상 맨 위에</translation>
    </message>
    <message>
        <location filename="SandMan.cpp" line="551"/>
        <source>Show Hidden Boxes</source>
        <translation>숨겨진 박스 표시</translation>
    </message>
    <message>
        <location filename="SandMan.cpp" line="553"/>
        <source>Show All Sessions</source>
        <translation>모든 세션 표시</translation>
    </message>
    <message>
        <location filename="SandMan.cpp" line="570"/>
        <source>Refresh View</source>
        <translation>보기 새로 고침</translation>
    </message>
    <message>
        <location filename="SandMan.cpp" line="576"/>
        <source>Clean Up</source>
        <translation>정리</translation>
    </message>
    <message>
        <location filename="SandMan.cpp" line="577"/>
        <source>Cleanup Processes</source>
        <translation>프로세스 정리</translation>
    </message>
    <message>
        <location filename="SandMan.cpp" line="579"/>
        <source>Cleanup Message Log</source>
        <translation>메시지 로그 정리</translation>
    </message>
    <message>
        <location filename="SandMan.cpp" line="580"/>
        <source>Cleanup Trace Log</source>
        <translation>추적 로그 정리</translation>
    </message>
    <message>
        <location filename="SandMan.cpp" line="581"/>
        <source>Cleanup Recovery Log</source>
        <translation>복구 로그 정리</translation>
    </message>
    <message>
        <location filename="SandMan.cpp" line="583"/>
        <source>Keep terminated</source>
        <translation>종료된 상태로 유지</translation>
    </message>
    <message>
        <location filename="SandMan.cpp" line="603"/>
        <source>&amp;Options</source>
        <translation>옵션(&amp;O)</translation>
    </message>
    <message>
        <location filename="SandMan.cpp" line="604"/>
        <location filename="SandMan.cpp" line="748"/>
        <source>Global Settings</source>
        <translation>전역 설정</translation>
    </message>
    <message>
        <location filename="SandMan.cpp" line="638"/>
        <location filename="SandMan.cpp" line="758"/>
        <source>Reset all hidden messages</source>
        <translation>숨겨진 모든 메시지 재설정</translation>
    </message>
    <message>
        <location filename="SandMan.cpp" line="639"/>
        <location filename="SandMan.cpp" line="759"/>
        <source>Reset all GUI options</source>
        <translation>모든 GUI 옵션 재설정</translation>
    </message>
    <message>
        <source>Edit ini file</source>
        <translation type="vanished">ini 파일 편집</translation>
    </message>
    <message>
        <source>Reload ini file</source>
        <translation type="vanished">ini 파일 다시 불러오기</translation>
    </message>
    <message>
        <location filename="SandMan.cpp" line="596"/>
        <source>Trace Logging</source>
        <translation>추적 로깅</translation>
    </message>
    <message>
        <location filename="SandMan.cpp" line="484"/>
        <source>&amp;Help</source>
        <translation>도움말(&amp;H)</translation>
    </message>
    <message>
        <source>Support Sandboxie-Plus with Donations</source>
        <oldsource>Support Sandboxie-Plus with a Donation</oldsource>
        <translation type="vanished">Sandboxie-Plus를 기부금으로 지원</translation>
    </message>
    <message>
        <location filename="SandMan.cpp" line="494"/>
        <source>Visit Support Forum</source>
        <translation>지원 포럼 방문</translation>
    </message>
    <message>
        <location filename="SandMan.cpp" line="493"/>
        <source>Online Documentation</source>
        <translation>온라인 문서</translation>
    </message>
    <message>
        <location filename="SandMan.cpp" line="496"/>
        <source>Check for Updates</source>
        <translation>업데이트 확인</translation>
    </message>
    <message>
        <location filename="SandMan.cpp" line="498"/>
        <source>About the Qt Framework</source>
        <translation>Qt Framework 정보</translation>
    </message>
    <message>
        <location filename="SandMan.cpp" line="499"/>
        <location filename="SandMan.cpp" line="4272"/>
        <source>About Sandboxie-Plus</source>
        <translation>Sandboxie-Plus 정보</translation>
    </message>
    <message>
        <location filename="SandMan.cpp" line="731"/>
        <source>Create New Sandbox</source>
        <translation>새 샌드박스 만들기</translation>
    </message>
    <message>
        <location filename="SandMan.cpp" line="732"/>
        <source>Create New Group</source>
        <translation>새 그룹 만들기</translation>
    </message>
    <message>
        <location filename="SandMan.cpp" line="836"/>
        <location filename="SandMan.cpp" line="985"/>
        <location filename="SandMan.cpp" line="986"/>
        <source>Cleanup</source>
        <translation>정리</translation>
    </message>
    <message>
        <source>&lt;a href=&quot;sbie://update/package&quot; style=&quot;color: red;&quot;&gt;There is a new build of Sandboxie-Plus available&lt;/a&gt;</source>
        <translation type="vanished">&lt;a href=&quot;sbie://update/package&quot; style=&quot;color: red;&quot;&gt;사용할 수 있는 새로운 Sandboxie-Plus 빌드가 있습니다&lt;/a&gt;</translation>
    </message>
    <message>
        <source>Click to install update</source>
        <translation type="vanished">업데이트를 설치하려면 클릭하십시오</translation>
    </message>
    <message>
        <location filename="SandMan.cpp" line="1086"/>
        <source>&lt;a href=&quot;https://sandboxie-plus.com/go.php?to=patreon&quot;&gt;Support Sandboxie-Plus on Patreon&lt;/a&gt;</source>
        <translation>&lt;a href=&quot;https://sandboxie-plus.com/go.php?to=patreon&quot;&gt;Patreon에서 Sandboxie-Plus 지원&lt;/a&gt;</translation>
    </message>
    <message>
        <location filename="SandMan.cpp" line="1087"/>
        <source>Click to open web browser</source>
        <translation>웹 브라우저를 열려면 클릭하십시오</translation>
    </message>
    <message>
        <location filename="SandMan.cpp" line="1271"/>
        <source>Time|Box Name|File Path</source>
        <translation>시간|박스 이름|파일 경로</translation>
    </message>
    <message>
        <location filename="SandMan.cpp" line="600"/>
        <location filename="SandMan.cpp" line="709"/>
        <location filename="SandMan.cpp" line="1281"/>
        <source>Recovery Log</source>
        <translation>복구 로그</translation>
    </message>
    <message>
        <source>&lt;a href=&quot;sbie://update/installer&quot; style=&quot;color: red;&quot;&gt;There is a new Sandboxie-Plus release ready&lt;/a&gt;</source>
        <translation type="vanished">&lt;a href=&quot;sbie://update/installer&quot; style=&quot;color: red;&quot;&gt;새 Sandboxie-Plus 릴리스가 준비되었습니다&lt;/a&gt;</translation>
    </message>
    <message>
        <location filename="SandMan.cpp" line="1070"/>
        <source>Click to run installer</source>
        <translation>설치 프로그램을 실행하려면 클릭</translation>
    </message>
    <message>
        <source>&lt;a href=&quot;sbie://update/apply&quot; style=&quot;color: red;&quot;&gt;There is a new Sandboxie-Plus update ready&lt;/a&gt;</source>
        <translation type="vanished">&lt;a href=&quot;sbie://update/apply&quot; style=&quot;color: red;&quot;&gt;새 Sandboxie-Plus 업데이트가 준비되었습니다&lt;/a&gt;</translation>
    </message>
    <message>
        <location filename="SandMan.cpp" line="1074"/>
        <source>Click to apply update</source>
        <translation>업데이트를 적용하려면 클릭</translation>
    </message>
    <message>
        <location filename="SandMan.cpp" line="1342"/>
        <source>Do you want to close Sandboxie Manager?</source>
        <translation>샌드박스 관리자를 닫으시겠습니까?</translation>
    </message>
    <message>
        <location filename="SandMan.cpp" line="1359"/>
        <source>Sandboxie-Plus was running in portable mode, now it has to clean up the created services. This will prompt for administrative privileges.

Do you want to do the clean up?</source>
        <translation>Sandboxie-Plus는 휴대용 모드로 실행 중이었고 이제 생성된 서비스를 정리해야 합니다. 관리자 권한을 입력하라는 메시지가 표시됩니다.

정리하시겠습니까?</translation>
    </message>
    <message>
        <location filename="SandMan.cpp" line="1360"/>
        <location filename="SandMan.cpp" line="1862"/>
        <location filename="SandMan.cpp" line="2357"/>
        <location filename="SandMan.cpp" line="3242"/>
        <location filename="SandMan.cpp" line="3684"/>
        <location filename="SandMan.cpp" line="3700"/>
        <source>Don&apos;t show this message again.</source>
        <translation>이 메시지를 다시 표시하지 않습니다.</translation>
    </message>
    <message>
        <location filename="SandMan.cpp" line="1552"/>
        <source>This box provides &lt;a href=&quot;sbie://docs/security-mode&quot;&gt;enhanced security isolation&lt;/a&gt;, it is suitable to test untrusted software.</source>
        <oldsource>This box provides enhanced security isolation, it is suitable to test untrusted software.</oldsource>
        <translation>이 박스는 향상된 보안 격리 기능을 제공하며 신뢰할 수 없는 소프트웨어를 테스트하는 데 적합합니다.</translation>
    </message>
    <message>
        <location filename="SandMan.cpp" line="1556"/>
        <source>This box provides standard isolation, it is suitable to run your software to enhance security.</source>
        <translation>이 박스는 표준 격리를 제공하며, 보안을 강화하기 위해 소프트웨어를 실행하는 데 적합합니다.</translation>
    </message>
    <message>
        <location filename="SandMan.cpp" line="1560"/>
        <source>This box does not enforce isolation, it is intended to be used as an &lt;a href=&quot;sbie://docs/compartment-mode&quot;&gt;application compartment&lt;/a&gt; for software virtualization only.</source>
        <oldsource>This box does not enforce isolation, it is intended to be used as an application compartment for software virtualization only.</oldsource>
        <translation>이 박스는 분리를 강제하지 않으며 소프트웨어 가상화 전용 &lt;a href=&quot;sbie://docs/compartment-mode&quot;&gt;응용프로그램 구획&lt;/a&gt;으로 사용됩니다.</translation>
    </message>
    <message>
        <location filename="SandMan.cpp" line="1568"/>
        <source>&lt;br /&gt;&lt;br /&gt;This box &lt;a href=&quot;sbie://docs/privacy-mode&quot;&gt;prevents access to all user data&lt;/a&gt; locations, except explicitly granted in the Resource Access options.</source>
        <oldsource>

This box &lt;a href=&quot;sbie://docs/privacy-mode&quot;&gt;prevents access to all user data&lt;/a&gt; locations, except explicitly granted in the Resource Access options.</oldsource>
        <translation>&lt;br /&gt;&lt;br /&gt;이 박스는 리소스 액세스 옵션에 명시적으로 부여된 경우를 제외하고 &lt;a href=&quot;sbie://docs/privacy-mode&quot;&gt;모든 사용자 데이터 위치에 대한 액세스&lt;/a&gt;를 금지합니다.</translation>
    </message>
    <message>
        <location filename="SandMan.cpp" line="1672"/>
        <source>Unknown operation &apos;%1&apos; requested via command line</source>
        <translation>명령줄에서 알 수 없는 작업 &apos;%1&apos;이(가) 요청되었습니다</translation>
    </message>
    <message>
        <location filename="SandManTray.cpp" line="106"/>
        <source>Dismiss Update Notification</source>
        <translation>업데이트 알림 해제</translation>
    </message>
    <message>
        <location filename="SandManTray.cpp" line="182"/>
        <source> - Driver/Service NOT Running!</source>
        <translation> - 드라이버/서비스가 실행되고 있지 않습니다!</translation>
    </message>
    <message>
        <location filename="SandManTray.cpp" line="184"/>
        <source> - Deleting Sandbox Content</source>
        <translation> - 샌드박스 내용 삭제</translation>
    </message>
    <message>
        <location filename="SandMan.cpp" line="2063"/>
        <source>Executing OnBoxDelete: %1</source>
        <translation>OnBoxDelete 실행 중: %1</translation>
    </message>
    <message>
        <location filename="SandMan.cpp" line="2088"/>
        <source>Auto Deleting %1 Content</source>
        <translation>%1 내용 자동 삭제</translation>
    </message>
    <message>
        <location filename="SandMan.cpp" line="2297"/>
        <source>Auto deleting content of %1</source>
        <translation>%1의 내용을 자동 삭제하는 중</translation>
    </message>
    <message>
        <location filename="SandMan.cpp" line="2333"/>
        <source>%1 Directory: %2</source>
        <translation>%1 디렉터리: %2</translation>
    </message>
    <message>
        <location filename="SandMan.cpp" line="2333"/>
        <source>Application</source>
        <translation>응용프로그램</translation>
    </message>
    <message>
        <location filename="SandMan.cpp" line="2333"/>
        <source>Installation</source>
        <translation>설치</translation>
    </message>
    <message>
        <location filename="SandMan.cpp" line="2335"/>
        <source>Current Config: %1</source>
        <translation>현재 구성: %1</translation>
    </message>
    <message>
        <location filename="SandMan.cpp" line="2468"/>
        <source>Your Windows build %1 exceeds the current support capabilities of your Sandboxie version, resulting in the disabling of token-based security isolation. Consequently, all applications will operate in application compartment mode without secure isolation.<byte value="xd"/>
Please check if there is an update for sandboxie.</source>
        <translation>Windows 빌드 %1이(가) Sandboxie 버전의 현재 지원 기능을 초과하여 토큰 기반 보안 격리가 해제됩니다. 따라서 모든 응용 프로그램이 보안 격리 없이 응용 프로그램 구획 모드로 작동합니다.
Sandboxie에 대한 업데이트가 있는지 확인 부탁드립니다.</translation>
    </message>
    <message>
        <location filename="SandMan.cpp" line="2477"/>
        <source>Don&apos;t show this message again for the current build.</source>
        <translation>현재 빌드에 대해 이 메시지를 다시 표시하지 않습니다.</translation>
    </message>
    <message>
        <location filename="SandMan.cpp" line="2484"/>
        <source>Your Windows build %1 exceeds the current known support capabilities of your Sandboxie version, Sandboxie will attempt to use the last-known offsets which may cause system instability.</source>
        <translation>Windows 빌드 %1이 현재 알려진 Sandboxie 버전의 지원 기능을 초과합니다. Sandboxie는 시스템 불안정을 유발할 수 있는 마지막으로 알려진 오프셋을 사용하려고 합니다.</translation>
    </message>
    <message>
        <location filename="SandMan.cpp" line="2920"/>
        <source>The selected feature requires an &lt;b&gt;advanced&lt;/b&gt; supporter certificate.</source>
        <translation>선택한 기능에는 &lt;b&gt;고급&lt;/b&gt; 지원자 인증서가 필요합니다.</translation>
    </message>
    <message>
        <location filename="SandMan.cpp" line="2932"/>
        <source>The selected feature set is only available to project supporters.&lt;br /&gt;&lt;a href=&quot;https://sandboxie-plus.com/go.php?to=sbie-get-cert&quot;&gt;Become a project supporter&lt;/a&gt;, and receive a &lt;a href=&quot;https://sandboxie-plus.com/go.php?to=sbie-cert&quot;&gt;supporter certificate&lt;/a&gt;</source>
        <translation>선택한 기능 세트는 프로젝트 후원자만 사용할 수 있습니다.&lt;br /&gt;&lt;a href=&quot;https://sandboxie-plus.com/go.php?to=sbie-get-cert&quot;&gt;프로젝트 후원자 되기&lt;/a&gt;, 및 &lt;a href=&quot;https://sandboxie-plus.com/go.php?to=sbie-cert&quot;&gt;후원자 인증서 받기&lt;/a&gt;</translation>
    </message>
    <message>
        <location filename="SandMan.cpp" line="2970"/>
        <source>The certificate you are attempting to use has been blocked, meaning it has been invalidated for cause. Any attempt to use it constitutes a breach of its terms of use!</source>
        <translation>사용하려는 인증서가 차단되었습니다. 이는 해당 인증서가 원인으로 인해 무효화되었음을 의미합니다. 이 인증서를 사용하려는 시도는 사용 약관 위반에 해당합니다!</translation>
    </message>
    <message>
        <location filename="SandMan.cpp" line="3161"/>
        <location filename="SandMan.cpp" line="3177"/>
        <source>Don&apos;t ask in future</source>
        <translation>앞으로 묻지 않기</translation>
    </message>
    <message>
        <location filename="SandMan.cpp" line="3176"/>
        <source>Do you want to terminate all processes in encrypted sandboxes, and unmount them?</source>
        <translation>암호화된 샌드박스의 모든 프로세스를 종료하고 마운트 해제하시겠습니까?</translation>
    </message>
    <message>
        <location filename="SandMan.cpp" line="3378"/>
        <location filename="SandMan.cpp" line="3380"/>
        <location filename="SandMan.cpp" line="3959"/>
        <source>Sandboxie-Plus - Error</source>
        <translation>Sandboxie-Plus - 오류</translation>
    </message>
    <message>
        <location filename="SandMan.cpp" line="3378"/>
        <source>Failed to stop all Sandboxie components</source>
        <translation>모든 Sandboxie 구성 요소를 중지하지 못했습니다</translation>
    </message>
    <message>
        <location filename="SandMan.cpp" line="3380"/>
        <source>Failed to start required Sandboxie components</source>
        <translation>필수 Sandboxie 구성 요소를 시작하지 못했습니다</translation>
    </message>
    <message>
        <source>Do you want to check if there is a new version of Sandboxie-Plus?</source>
        <translation type="vanished">새 버전의 Sandboxie-Plus가 있는지 확인하시겠습니까?</translation>
    </message>
    <message>
        <location filename="SandMan.cpp" line="172"/>
        <source>WARNING: Sandboxie-Plus.ini in %1 cannot be written to, settings will not be saved.</source>
        <translation>경고: %1의 Sandboxie-Plus.ini에 쓸 수 없습니다. 설정이 저장되지 않습니다.</translation>
    </message>
    <message>
        <location filename="SandMan.cpp" line="826"/>
        <source>New-Box Menu</source>
        <translation>새 박스 메뉴</translation>
    </message>
    <message>
        <location filename="SandMan.cpp" line="844"/>
        <source>Edit-ini Menu</source>
        <translation>ini 메뉴 편집</translation>
    </message>
    <message>
        <location filename="SandMan.cpp" line="893"/>
        <source>Toolbar Items</source>
        <translation>도구 모음 항목</translation>
    </message>
    <message>
        <location filename="SandMan.cpp" line="895"/>
        <source>Reset Toolbar</source>
        <translation>도구 모음 재설정</translation>
    </message>
    <message>
        <location filename="SandMan.cpp" line="1069"/>
        <source>&lt;a href=&quot;sbie://update/installer&quot; style=&quot;color: red;&quot;&gt;There is a new Sandboxie-Plus release %1 ready&lt;/a&gt;</source>
        <translation>&lt;a href=&quot;sbie://update/installer&quot; style=&quot;color: red;&quot;&gt;새 Sandboxie-Plus 릴리스 %1이(가) 준비되었습니다&lt;/a&gt;</translation>
    </message>
    <message>
        <location filename="SandMan.cpp" line="1073"/>
        <source>&lt;a href=&quot;sbie://update/apply&quot; style=&quot;color: red;&quot;&gt;There is a new Sandboxie-Plus update %1 ready&lt;/a&gt;</source>
        <translation>&lt;a href=&quot;sbie://update/apply&quot; style=&quot;color: red;&quot;&gt;새 Sandboxie-Plus 업데이트 %1이(가) 준비되었습니다&lt;/a&gt;</translation>
    </message>
    <message>
        <location filename="SandMan.cpp" line="1077"/>
        <source>&lt;a href=&quot;sbie://update/check&quot; style=&quot;color: red;&quot;&gt;There is a new Sandboxie-Plus update v%1 available&lt;/a&gt;</source>
        <translation>&lt;a href=&quot;sbie://update/check&quot; style=&quot;color: red;&quot;&gt;사용 가능한 새 Sandboxie-Plus 업데이트 v%1이 있습니다&lt;/a&gt;</translation>
    </message>
    <message>
        <location filename="SandMan.cpp" line="1860"/>
        <source>Some compatibility templates (%1) are missing, probably deleted, do you want to remove them from all boxes?</source>
        <translation>일부 호환성 템플릿(%1)이(가) 없거나 삭제되었을 수 있습니다. 모든 박스에서 제거하시겠습니까?</translation>
    </message>
    <message>
        <location filename="SandMan.cpp" line="1887"/>
        <source>Cleaned up removed templates...</source>
        <translation>제거된 템플릿을 정리했습니다...</translation>
    </message>
    <message>
        <location filename="SandMan.cpp" line="2354"/>
        <source>Sandboxie-Plus was started in portable mode, do you want to put the Sandbox folder into its parent directory?
Yes will choose: %1
No will choose: %2</source>
        <translation>Sandboxie-Plus가 휴대용 모드로 시작되었습니다. 샌드박스 폴더를 상위 디렉터리에 넣으시겠습니까?
예 선택: %1
아니요 선택: %2</translation>
    </message>
    <message>
        <location filename="SandMan.cpp" line="2431"/>
        <source>Default sandbox not found; creating: %1</source>
        <translation>기본 샌드박스를 찾을 수 없습니다. 생성: %1</translation>
    </message>
    <message>
        <source>Do you want the setup wizard to be omited?</source>
        <translation type="vanished">설치 마법사를 생략하시겠습니까?</translation>
    </message>
    <message>
        <location filename="SandMan.cpp" line="2505"/>
        <source>   -   NOT connected</source>
        <translation>   -   연결되지 않음</translation>
    </message>
    <message>
        <source>PID %1: </source>
        <translation type="vanished">PID %1: </translation>
    </message>
    <message>
        <source>%1 (%2): </source>
        <translation type="vanished">%1 (%2): </translation>
    </message>
    <message>
        <location filename="SandMan.cpp" line="2935"/>
        <source>The selected feature set is only available to project supporters. Processes started in a box with this feature set enabled without a supporter certificate will be terminated after 5 minutes.&lt;br /&gt;&lt;a href=&quot;https://sandboxie-plus.com/go.php?to=sbie-get-cert&quot;&gt;Become a project supporter&lt;/a&gt;, and receive a &lt;a href=&quot;https://sandboxie-plus.com/go.php?to=sbie-cert&quot;&gt;supporter certificate&lt;/a&gt;</source>
        <translation>선택한 기능 세트는 프로젝트 후원자만 사용할 수 있습니다. 후원자 인증서 없이 이 기능 세트가 활성화된 박스에서 시작된 프로세스는 5분 후에 종료됩니다.&lt;br /&gt;&lt;a href=&quot;https://sandboxie-plus.com/go.php?to=sbie-get-cert&quot;&gt;프로젝트 후원자가 되어&lt;/a&gt;, &lt;a href=&quot;https://sandboxie-plus.com/go.php?to=sbie-cert&quot;&gt;후원 인증서&lt;/a&gt;를 받습니다</translation>
    </message>
    <message>
        <location filename="SandManRecovery.cpp" line="206"/>
        <source>Recovering file %1 to %2</source>
        <translation>%1 파일을 %2로 복구하는 중</translation>
    </message>
    <message>
        <location filename="SandManRecovery.cpp" line="218"/>
        <source>The file %1 already exists, do you want to overwrite it?</source>
        <translation>%1 파일이 이미 있습니다. 덮어쓰시겠습니까?</translation>
    </message>
    <message>
        <location filename="SandManRecovery.cpp" line="183"/>
        <location filename="SandManRecovery.cpp" line="219"/>
        <source>Do this for all files!</source>
        <translation>모든 파일에 대해 이 작업을 수행하십시오!</translation>
    </message>
    <message>
        <location filename="SandManRecovery.cpp" line="109"/>
        <location filename="SandManRecovery.cpp" line="163"/>
        <source>Checking file %1</source>
        <translation>%1 파일을 확인하는 중</translation>
    </message>
    <message>
        <location filename="SandManRecovery.cpp" line="117"/>
        <source>The file %1 failed a security check!

%2</source>
        <translation>%1 파일이 보안 검사에 실패했습니다!

%2</translation>
    </message>
    <message>
        <location filename="SandManRecovery.cpp" line="125"/>
        <source>All files passed the checks</source>
        <translation>모든 파일이 검사를 통과했습니다</translation>
    </message>
    <message>
        <location filename="SandManRecovery.cpp" line="182"/>
        <source>The file %1 failed a security check, do you want to recover it anyway?

%2</source>
        <oldsource>The file %1 failed a security check, do you want to recover it anyways?

%2</oldsource>
        <translation>%1 파일이 보안 검사에 실패했습니다. 그래도 복구하시겠습니까?

%2</translation>
    </message>
    <message>
        <location filename="SandManRecovery.cpp" line="247"/>
        <source>Failed to recover some files: 
</source>
        <translation>일부 파일을 복구하지 못했습니다: 
</translation>
    </message>
    <message>
        <location filename="SandMan.cpp" line="3113"/>
        <source>Only Administrators can change the config.</source>
        <translation>관리자만 구성을 변경할 수 있습니다.</translation>
    </message>
    <message>
        <location filename="SandMan.cpp" line="3123"/>
        <source>Please enter the configuration password.</source>
        <translation>구성 암호를 입력하십시오.</translation>
    </message>
    <message>
        <location filename="SandMan.cpp" line="3131"/>
        <source>Login Failed: %1</source>
        <translation>로그인 실패: %1</translation>
    </message>
    <message>
        <location filename="SandMan.cpp" line="3160"/>
        <source>Do you want to terminate all processes in all sandboxes?</source>
        <translation>모든 sandboxes의 모든 프로세스를 종료하시겠습니까?</translation>
    </message>
    <message>
        <source>Terminate all without asking</source>
        <translation type="vanished">묻지 않고 모두 종료</translation>
    </message>
    <message>
        <location filename="SandMan.cpp" line="3241"/>
        <source>Sandboxie-Plus was started in portable mode and it needs to create necessary services. This will prompt for administrative privileges.</source>
        <translation>Sandboxie-Plus는 휴대용 모드로 시작되었으며 필요한 서비스를 만들어야 합니다. 관리 권한을 묻는 메시지가 나타납니다.</translation>
    </message>
    <message>
        <location filename="SandMan.cpp" line="3275"/>
        <source>CAUTION: Another agent (probably SbieCtrl.exe) is already managing this Sandboxie session, please close it first and reconnect to take over.</source>
        <translation>주의: 다른 에이전트 (아마도 SbieCtrl.exe)가 이미 이 Sandboxie 세션을 관리하고 있습니다. 먼저 이 세션을 닫은 후 다시 연결하여 작업을 수행하십시오.</translation>
    </message>
    <message>
        <location filename="SandMan.cpp" line="3407"/>
        <source>Executing maintenance operation, please wait...</source>
        <translation>유지 보수 작업을 실행하는 중입니다. 잠시 기다려 주십시오...</translation>
    </message>
    <message>
        <location filename="SandMan.cpp" line="3597"/>
        <source>Do you also want to reset hidden message boxes (yes), or only all log messages (no)?</source>
        <translation>숨겨진 메시지 박스 (예)를 재설정하시겠습니까, 아니면 모든 로그 메시지 (아니오)만 재설정하시겠습니까?</translation>
    </message>
    <message>
        <location filename="SandMan.cpp" line="3698"/>
        <source>The changes will be applied automatically whenever the file gets saved.</source>
        <translation>파일이 저장될 때마다 변경 내용이 자동으로 적용됩니다.</translation>
    </message>
    <message>
        <location filename="SandMan.cpp" line="3699"/>
        <source>The changes will be applied automatically as soon as the editor is closed.</source>
        <translation>편집기가 닫히는 즉시 변경 내용이 자동으로 적용됩니다.</translation>
    </message>
    <message>
        <location filename="SandMan.cpp" line="3889"/>
        <source>Error Status: 0x%1 (%2)</source>
        <translation>오류 상태: 0x%1(%2)</translation>
    </message>
    <message>
        <location filename="SandMan.cpp" line="3890"/>
        <source>Unknown</source>
        <translation>알 수 없음</translation>
    </message>
    <message>
        <location filename="SandMan.cpp" line="3910"/>
        <source>A sandbox must be emptied before it can be deleted.</source>
        <translation>샌드박스를 삭제하려면 먼저 비워야 합니다.</translation>
    </message>
    <message>
        <location filename="SandMan.cpp" line="3915"/>
        <source>Failed to copy box data files</source>
        <translation>박스 데이터 파일을 복사하지 못했습니다</translation>
    </message>
    <message>
        <location filename="SandMan.cpp" line="3920"/>
        <source>Failed to remove old box data files</source>
        <translation>이전 박스 데이터 파일을 제거하지 못했습니다</translation>
    </message>
    <message>
        <location filename="SandMan.cpp" line="3937"/>
        <source>Unknown Error Status: 0x%1</source>
        <translation>알 수 없는 오류 상태: 0x%1</translation>
    </message>
    <message>
        <location filename="SandMan.cpp" line="4028"/>
        <source>Do you want to open %1 in a sandboxed or unsandboxed Web browser?</source>
        <translation>샌드박스한 웹 브라우저 또는 샌드박스 안 한 웹 브라우저에서 %1을(를) 여시겠습니까?</translation>
    </message>
    <message>
        <location filename="SandMan.cpp" line="4032"/>
        <source>Sandboxed</source>
        <translation>샌드박스함</translation>
    </message>
    <message>
        <location filename="SandMan.cpp" line="4033"/>
        <source>Unsandboxed</source>
        <translation>샌드박스 안 함</translation>
    </message>
    <message>
        <location filename="SandMan.cpp" line="4192"/>
        <source>Case Sensitive</source>
        <translation>대소문자 구분</translation>
    </message>
    <message>
        <location filename="SandMan.cpp" line="4193"/>
        <source>RegExp</source>
        <translation>정규식</translation>
    </message>
    <message>
        <location filename="SandMan.cpp" line="4194"/>
        <source>Highlight</source>
        <translation>강조</translation>
    </message>
    <message>
        <location filename="SandMan.cpp" line="4195"/>
        <source>Close</source>
        <translation>닫기</translation>
    </message>
    <message>
        <location filename="SandMan.cpp" line="4196"/>
        <source>&amp;Find ...</source>
        <translation>찾기(&amp;F)...</translation>
    </message>
    <message>
        <location filename="SandMan.cpp" line="4197"/>
        <source>All columns</source>
        <translation>모든 열</translation>
    </message>
    <message>
        <location filename="SandMan.cpp" line="4245"/>
        <source>&lt;h3&gt;About Sandboxie-Plus&lt;/h3&gt;&lt;p&gt;Version %1&lt;/p&gt;&lt;p&gt;Copyright (c) 2020-2024 by DavidXanatos&lt;/p&gt;</source>
        <oldsource>&lt;h3&gt;About Sandboxie-Plus&lt;/h3&gt;&lt;p&gt;Version %1&lt;/p&gt;&lt;p&gt;Copyright (c) 2020-2023 by DavidXanatos&lt;/p&gt;</oldsource>
        <translation>&lt;h3&gt;Sandboxie-Plus 정보 - 한국어: VenusGirl&lt;/h3&gt;&lt;p&gt;버전 %1&lt;/p&gt;&lt;p&gt;Copyright (c) 2020-2024 by DavidXanatos&lt;/p&gt;</translation>
    </message>
    <message>
        <location filename="SandMan.cpp" line="4253"/>
        <source>This copy of Sandboxie+ is certified for: %1</source>
        <translation>Sandboxie+의 이 사본은 다음에 대해 인증되었습니다: %1</translation>
    </message>
    <message>
        <location filename="SandMan.cpp" line="4255"/>
        <source>Sandboxie+ is free for personal and non-commercial use.</source>
        <translation>Sandboxie+는 개인 및 비상업적인 사용에 대해 무료입니다.</translation>
    </message>
    <message>
        <location filename="SandMan.cpp" line="4258"/>
        <source>Sandboxie-Plus is an open source continuation of Sandboxie.&lt;br /&gt;Visit &lt;a href=&quot;https://sandboxie-plus.com&quot;&gt;sandboxie-plus.com&lt;/a&gt; for more information.&lt;br /&gt;&lt;br /&gt;%3&lt;br /&gt;&lt;br /&gt;Driver version: %1&lt;br /&gt;Features: %2&lt;br /&gt;&lt;br /&gt;Icons from &lt;a href=&quot;https://icons8.com&quot;&gt;icons8.com&lt;/a&gt;</source>
        <translation>Sandboxie-Plus는 Sandboxie의 오픈 소스 연속입니다.&lt;br /&gt;더 많은 정보는 &lt;a href=&quot;https://sandboxie-plus.com&quot;&gt;sandboxie-plus.com&lt;/a&gt;를 방문하세요.&lt;br /&gt;&lt;br /&gt;%3&lt;br /&gt;&lt;br /&gt;드라이버 버전: %1&lt;br /&gt;기능: %2&lt;br /&gt;&lt;br /&gt;아이콘 제공은 &lt;a href=&quot;https://icons8.com&quot;&gt;icons8.com&lt;/a&gt;</translation>
    </message>
    <message>
        <location filename="SandMan.cpp" line="3892"/>
        <source>Administrator rights are required for this operation.</source>
        <translation>이 작업을 수행하려면 관리자 권한이 필요합니다.</translation>
    </message>
    <message>
        <location filename="SandMan.cpp" line="474"/>
        <source>Vintage View (like SbieCtrl)</source>
        <translation>빈티지 보기 (SbieCtrl 처럼)</translation>
    </message>
    <message>
        <location filename="SandMan.cpp" line="491"/>
        <source>Contribute to Sandboxie-Plus</source>
        <translation>Sandboxie-Plus에 기여</translation>
    </message>
    <message>
        <location filename="SandMan.cpp" line="509"/>
        <source>Import Box</source>
        <translation>박스 가져오기</translation>
    </message>
    <message>
        <location filename="SandMan.cpp" line="512"/>
        <location filename="SandMan.cpp" line="655"/>
        <source>Run Sandboxed</source>
        <translation>샌드박스에서 실행</translation>
    </message>
    <message>
        <location filename="SandMan.cpp" line="616"/>
        <source>Disable Message Popup</source>
        <translation>메시지 팝업 사용 안 함</translation>
    </message>
    <message>
        <location filename="SandMan.cpp" line="516"/>
        <location filename="SandMan.cpp" line="670"/>
        <source>Is Window Sandboxed?</source>
        <oldsource>Is Window Sandboxed</oldsource>
        <translation>샌드박스 창이 있습니까?</translation>
    </message>
    <message>
        <location filename="SandMan.cpp" line="190"/>
        <location filename="SandMan.cpp" line="2319"/>
        <source>Sandboxie-Plus Insider [%1]</source>
        <translation>Sandboxie-Plus 내부자 [%1]</translation>
    </message>
    <message>
        <location filename="SandMan.cpp" line="451"/>
        <source>Virtual Disks</source>
        <translation>가상 디스크</translation>
    </message>
    <message>
        <location filename="SandMan.cpp" line="492"/>
        <source>Troubleshooting Wizard</source>
        <translation>문제 해결 마법사</translation>
    </message>
    <message>
        <location filename="SandMan.cpp" line="514"/>
        <location filename="SandMan.cpp" line="657"/>
        <source>Lock All Encrypted Boxes</source>
        <translation>암호화된 모든 박스 잠금</translation>
    </message>
    <message>
        <location filename="SandMan.cpp" line="540"/>
        <location filename="SandMan.cpp" line="695"/>
        <source>Restart As Admin</source>
        <translation>관리자 권한으로 다시 시작</translation>
    </message>
    <message>
        <location filename="SandMan.cpp" line="562"/>
        <source>Show File Panel</source>
        <translation>파일 패널 표시</translation>
    </message>
    <message>
        <location filename="SandMan.cpp" line="626"/>
        <location filename="SandMan.cpp" line="766"/>
        <location filename="SandMan.cpp" line="1013"/>
        <location filename="SandMan.cpp" line="1014"/>
        <source>Edit Sandboxie.ini</source>
        <translation>Sandboxie.ini 편집</translation>
    </message>
    <message>
        <location filename="SandMan.cpp" line="629"/>
        <source>Edit Templates.ini</source>
        <translation>Templates.ini 편집</translation>
    </message>
    <message>
        <location filename="SandMan.cpp" line="631"/>
        <source>Edit Sandboxie-Plus.ini</source>
        <translation>Sandboxie-Plus.ini 편집</translation>
    </message>
    <message>
        <location filename="SandMan.cpp" line="635"/>
        <location filename="SandMan.cpp" line="769"/>
        <source>Reload configuration</source>
        <translation>구성 다시 불러오기</translation>
    </message>
    <message>
        <location filename="SandMan.cpp" line="654"/>
        <source>&amp;File</source>
        <translation>파일(&amp;F)</translation>
    </message>
    <message>
        <location filename="SandMan.cpp" line="671"/>
        <source>Resource Access Monitor</source>
        <translation>리소스 액세스 모니터</translation>
    </message>
    <message>
        <location filename="SandMan.cpp" line="704"/>
        <source>Programs</source>
        <translation>프로그램</translation>
    </message>
    <message>
        <location filename="SandMan.cpp" line="705"/>
        <source>Files and Folders</source>
        <translation>파일 및 폴더</translation>
    </message>
    <message>
        <location filename="SandMan.cpp" line="733"/>
        <source>Import Sandbox</source>
        <translation>박스 가져오기</translation>
    </message>
    <message>
        <location filename="SandMan.cpp" line="736"/>
        <source>Set Container Folder</source>
        <translation>컨테이너 폴더 설정</translation>
    </message>
    <message>
        <location filename="SandMan.cpp" line="739"/>
        <source>Set Layout and Groups</source>
        <translation>레이아웃 및 그룹 설정</translation>
    </message>
    <message>
        <location filename="SandMan.cpp" line="741"/>
        <source>Reveal Hidden Boxes</source>
        <translation>숨겨진 박스 표시</translation>
    </message>
    <message>
        <location filename="SandMan.cpp" line="747"/>
        <source>&amp;Configure</source>
        <translation>구성(&amp;C)</translation>
    </message>
    <message>
        <location filename="SandMan.cpp" line="751"/>
        <source>Program Alerts</source>
        <translation>프로그램 경고</translation>
    </message>
    <message>
        <location filename="SandMan.cpp" line="753"/>
        <source>Windows Shell Integration</source>
        <translation>Windows 셸 통합</translation>
    </message>
    <message>
        <location filename="SandMan.cpp" line="755"/>
        <source>Software Compatibility</source>
        <translation>소프트웨어 호환성</translation>
    </message>
    <message>
        <location filename="SandMan.cpp" line="764"/>
        <source>Lock Configuration</source>
        <translation>구성 잠금</translation>
    </message>
    <message>
        <location filename="SandMan.cpp" line="783"/>
        <source>Sandbox %1</source>
        <translation>샌드박스 %1</translation>
    </message>
    <message>
        <source>&lt;a href=&quot;sbie://update/package&quot; style=&quot;color: red;&quot;&gt;There is a new build of Sandboxie-Plus ready&lt;/a&gt;</source>
        <translation type="vanished">&lt;a href=&quot;sbie://update/package&quot; style=&quot;color: red;&quot;&gt;Sandboxie-Plus의 새로운 빌드가 준비되었습니다.&lt;/a&gt;</translation>
    </message>
    <message>
        <source>&lt;a href=&quot;sbie://update/check&quot; style=&quot;color: red;&quot;&gt;There is a new build of Sandboxie-Plus available&lt;/a&gt;</source>
        <translation type="vanished">&lt;a href=&quot;sbie://update/check&quot; style=&quot;color: red;&quot;&gt;사용할 수 있는 새로운 Sandboxie-Plus 빌드가 있습니다&lt;/a&gt;</translation>
    </message>
    <message>
        <location filename="SandMan.cpp" line="1078"/>
        <source>Click to download update</source>
        <translation>업데이트를 다운로드하려면 클릭</translation>
    </message>
    <message>
        <location filename="SandMan.cpp" line="1563"/>
        <source>This box will be &lt;a href=&quot;sbie://docs/boxencryption&quot;&gt;encrypted&lt;/a&gt; and &lt;a href=&quot;sbie://docs/black-box&quot;&gt;access to sandboxed processes will be guarded&lt;/a&gt;.</source>
        <translation>이 박스는 &lt;a href=&quot;sbie://docs/boxencryption&quot;&gt;암호화&lt;/a&gt;되어&lt;a href=&quot;sbie://docs/black-box&quot;&gt; 샌드박스 프로세스에 대한 액세스가 보호됩니다&lt;/a&gt;.</translation>
    </message>
    <message>
        <location filename="SandMan.cpp" line="1802"/>
        <source>No Force Process</source>
        <translation>강제 프로세스 없음</translation>
    </message>
    <message>
        <location filename="SandMan.cpp" line="1944"/>
        <source>USB sandbox not found; creating: %1</source>
        <translation>USB 샌드박스를 찾을 수 없습니다: 만들기: %1</translation>
    </message>
    <message>
        <location filename="SandMan.cpp" line="2165"/>
        <source>Removed Shortcut: %1</source>
        <translation>바로 가기 제거: %1</translation>
    </message>
    <message>
        <location filename="SandMan.cpp" line="2254"/>
        <source>Updated Shortcut to: %1</source>
        <translation>업데이트된 바로 가기: %1</translation>
    </message>
    <message>
        <location filename="SandMan.cpp" line="2256"/>
        <source>Added Shortcut to: %1</source>
        <translation>바로 가기 추가: %1</translation>
    </message>
    <message>
        <location filename="SandMan.cpp" line="2283"/>
        <source>Executing OnBoxTerminate: %1</source>
        <translation>OnBoxTerminate 실행 중: %1</translation>
    </message>
    <message>
        <location filename="SandMan.cpp" line="2309"/>
        <source>Auto removing sandbox %1</source>
        <translation>샌드박스 %1 자동 제거 중</translation>
    </message>
    <message>
        <location filename="SandMan.cpp" line="2334"/>
        <source>Sandboxie-Plus Version: %1 (%2)</source>
        <translation>Sandboxie-Plus 버전: %1 (%2)</translation>
    </message>
    <message>
        <location filename="SandMan.cpp" line="2336"/>
        <source>Data Directory: %1</source>
        <translation>데이터 디렉터리: %1</translation>
    </message>
    <message>
        <location filename="SandMan.cpp" line="2400"/>
        <source> for Personal use</source>
        <translation> 개인 사용</translation>
    </message>
    <message>
        <location filename="SandMan.cpp" line="2402"/>
        <source>   -   for Non-Commercial use ONLY</source>
        <translation>   -   비상업적 용도로만 사용</translation>
    </message>
    <message>
        <location filename="SandMan.cpp" line="2495"/>
        <source>Do you want the setup wizard to be omitted?</source>
        <translation>설치 마법사를 생략하시겠습니까?</translation>
    </message>
    <message>
        <location filename="SandMan.cpp" line="2741"/>
        <location filename="SandMan.cpp" line="2745"/>
        <location filename="SandMan.cpp" line="2747"/>
        <source> (%1)</source>
        <translation> (%1)</translation>
    </message>
    <message>
        <location filename="SandMan.cpp" line="2834"/>
        <source>The box %1 is configured to use features exclusively available to project supporters.</source>
        <translation>%1 박스는 프로젝트 후원자들만 사용할 수 있는 기능을 사용하도록 구성되어 있습니다.</translation>
    </message>
    <message>
        <location filename="SandMan.cpp" line="2839"/>
        <source>The box %1 is configured to use features which require an &lt;b&gt;advanced&lt;/b&gt; supporter certificate.</source>
        <translation>%1 박스는 &lt;b&gt;고급&lt;/b&gt; 지원자 인증서가 필요한 기능을 사용하도록 구성되어 있습니다.</translation>
    </message>
    <message>
        <location filename="SandMan.cpp" line="2841"/>
        <location filename="SandMan.cpp" line="2922"/>
        <source>&lt;br /&gt;&lt;a href=&quot;https://sandboxie-plus.com/go.php?to=sbie-upgrade-cert&quot;&gt;Upgrade your Certificate&lt;/a&gt; to unlock advanced features.</source>
        <translation>&lt;br /&gt;&lt;a href=&quot;https://sandboxie-plus.com/go.php?to=sbie-upgrade-cert&quot;&gt;인증서를 업그레이드&lt;/a&gt; 하여 고급 기능의 잠금을 해제합니다.</translation>
    </message>
    <message>
        <location filename="SandMan.cpp" line="2852"/>
        <source>The program %1 started in box %2 will be terminated in 5 minutes because the box was configured to use features exclusively available to project supporters.</source>
        <translation>%2 박스에서 시작한 프로그램 %1은 프로젝트 후원자가 독점적으로 사용할 수 있는 기능을 사용하도록 구성되었기 때문에 5분 후에 종료됩니다.</translation>
    </message>
    <message>
        <location filename="SandMan.cpp" line="2854"/>
        <source>The box %1 is configured to use features exclusively available to project supporters, these presets will be ignored.</source>
        <translation>%1 박스는 프로젝트 후원자가 독점적으로 사용할 수 있는 기능을 사용하도록 구성되었으며, 이러한 사전 설정은 무시됩니다.</translation>
    </message>
    <message>
        <location filename="SandMan.cpp" line="2835"/>
        <location filename="SandMan.cpp" line="2843"/>
        <location filename="SandMan.cpp" line="2855"/>
        <location filename="SandMan.cpp" line="2924"/>
        <source>&lt;br /&gt;&lt;a href=&quot;https://sandboxie-plus.com/go.php?to=sbie-get-cert&quot;&gt;Become a project supporter&lt;/a&gt;, and receive a &lt;a href=&quot;https://sandboxie-plus.com/go.php?to=sbie-cert&quot;&gt;supporter certificate&lt;/a&gt;</source>
        <translation>&lt;br /&gt;&lt;a href=&quot;https://sandboxie-plus.com/go.php?to=sbie-get-cert&quot;&gt;프로젝트 후원자가 되어&lt;/a&gt;, &lt;a href=&quot;https://sandboxie-plus.com/go.php?to=sbie-cert&quot;&gt;후원자 인증서&lt;/a&gt;를 받습니다</translation>
    </message>
    <message>
        <location filename="SandMan.cpp" line="2982"/>
        <source>The Certificate Signature is invalid!</source>
        <translation>인증서 서명이 잘못되었습니다!</translation>
    </message>
    <message>
        <location filename="SandMan.cpp" line="2983"/>
        <source>The Certificate is not suitable for this product.</source>
        <translation>인증서가 이 제품에 적합하지 않습니다.</translation>
    </message>
    <message>
        <location filename="SandMan.cpp" line="2984"/>
        <source>The Certificate is node locked.</source>
        <translation>인증서가 노드 잠금 상태입니다.</translation>
    </message>
    <message>
        <location filename="SandMan.cpp" line="2988"/>
        <source>The support certificate is not valid.
Error: %1</source>
        <translation>지원 인증서가 잘못되었습니다.
오류: %1</translation>
    </message>
    <message>
        <location filename="SandMan.cpp" line="3061"/>
        <source>The evaluation period has expired!!!</source>
        <oldsource>The evaluation periode has expired!!!</oldsource>
        <translation>평가 기간이 만료되었습니다!!!</translation>
    </message>
    <message>
        <source>Select file name</source>
        <translation type="vanished">파일 이름 선택</translation>
    </message>
    <message>
        <source>7-zip Archive (*.7z)</source>
        <translation type="vanished">7-zip 압축파일 (*.7z)</translation>
    </message>
    <message>
        <source>This name is already in use, please select an alternative box name</source>
        <oldsource>This Name is already in use, please select an alternative box name</oldsource>
        <translation type="vanished">이 이름은 이미 사용 중입니다. 다른 박스 이름을 선택하십시오</translation>
    </message>
    <message>
        <source>Importing: %1</source>
        <translation type="vanished">가져오기: %1</translation>
    </message>
    <message>
        <location filename="SandMan.cpp" line="3202"/>
        <source>Please enter the duration, in seconds, for disabling Forced Programs rules.</source>
        <translation>강제 프로그램 규칙을 비활성화하는 기간을 초로 입력하십시오.</translation>
    </message>
    <message>
        <location filename="SandMan.cpp" line="3217"/>
        <source>No Recovery</source>
        <translation>복구 안 함</translation>
    </message>
    <message>
        <location filename="SandMan.cpp" line="3223"/>
        <source>No Messages</source>
        <translation>메시지 없음</translation>
    </message>
    <message>
        <location filename="SandMan.cpp" line="3279"/>
        <source>&lt;b&gt;ERROR:&lt;/b&gt; The Sandboxie-Plus Manager (SandMan.exe) does not have a valid signature (SandMan.exe.sig). Please download a trusted release from the &lt;a href=&quot;https://sandboxie-plus.com/go.php?to=sbie-get&quot;&gt;official Download page&lt;/a&gt;.</source>
        <translation>&lt;b&gt;오류:&lt;/b&gt; Sandboxie-Plus Manager(SandMan.exe)에 유효한 서명(SandMan.exe.sig)이 없습니다. &lt;a href=&quot;https://sandboxie-plus.com/go.php?to=sbie-get&quot;&gt;공식 다운로드 페이지&lt;/a&gt;에서 신뢰할 수 있는 릴리스를 다운로드하십시오.</translation>
    </message>
    <message>
        <location filename="SandMan.cpp" line="3382"/>
        <source>Maintenance operation failed (%1)</source>
        <translation>유지 관리 작업에 실패했습니다 (%1)</translation>
    </message>
    <message>
        <location filename="SandMan.cpp" line="3387"/>
        <source>Maintenance operation completed</source>
        <translation>유지 보수 작업이 완료되었습니다</translation>
    </message>
    <message>
        <location filename="SandMan.cpp" line="3528"/>
        <source>In the Plus UI, this functionality has been integrated into the main sandbox list view.</source>
        <translation>Plus UI에서 이 기능은 기본 샌드박스 목록 보기에 통합되었습니다.</translation>
    </message>
    <message>
        <location filename="SandMan.cpp" line="3529"/>
        <source>Using the box/group context menu, you can move boxes and groups to other groups. You can also use drag and drop to move the items around. Alternatively, you can also use the arrow keys while holding ALT down to move items up and down within their group.&lt;br /&gt;You can create new boxes and groups from the Sandbox menu.</source>
        <translation>박스/그룹의 상황에 맞는 메뉴를 사용하여 박스와 그룹을 다른 그룹으로 이동할 수 있습니다. 끌어서 놓기를 사용하여 항목을 이동할 수도 있습니다. 또는 ALT를 누른 상태에서 화살표 키를 사용하여 그룹 내에서 항목을 위아래로 이동할 수도 있습니다.&lt;br /&gt;.샌드박스 메뉴에서 새 박스 및 그룹을 생성할 수 있습니다.</translation>
    </message>
    <message>
        <location filename="SandMan.cpp" line="3682"/>
        <source>You are about to edit the Templates.ini, this is generally not recommended.
This file is part of Sandboxie and all change done to it will be reverted next time Sandboxie is updated.</source>
        <oldsource>You are about to edit the Templates.ini, thsi is generally not recommeded.
This file is part of Sandboxie and all changed done to it will be reverted next time Sandboxie is updated.</oldsource>
        <translation>Templates.ini를 편집하려고 하는데 일반적으로 권장되지 않습니다.
이 파일은 Sandboxie의 일부이며 다음에 Sandboxie가 업데이트될 때 변경된 모든 내용이 되돌아갑니다.</translation>
    </message>
    <message>
        <location filename="SandMan.cpp" line="3762"/>
        <source>Sandboxie config has been reloaded</source>
        <translation>Sandboxie 구성을 다시 불러왔습니다</translation>
    </message>
    <message>
        <location filename="SandMan.cpp" line="3893"/>
        <source>Failed to execute: %1</source>
        <translation>실행하지 못했습니다: %1</translation>
    </message>
    <message>
        <location filename="SandMan.cpp" line="3894"/>
        <source>Failed to connect to the driver</source>
        <translation>드라이버에 연결하지 못했습니다</translation>
    </message>
    <message>
        <location filename="SandMan.cpp" line="3895"/>
        <source>Failed to communicate with Sandboxie Service: %1</source>
        <translation>Sandboxie Service와 통신하지 못했습니다: %1</translation>
    </message>
    <message>
        <location filename="SandMan.cpp" line="3896"/>
        <source>An incompatible Sandboxie %1 was found. Compatible versions: %2</source>
        <translation>호환되지 않는 Sandboxie %1이(가) 발견되었습니다. 호환 버전: %2</translation>
    </message>
    <message>
        <location filename="SandMan.cpp" line="3897"/>
        <source>Can&apos;t find Sandboxie installation path.</source>
        <translation>Sandboxie 설치 경로를 찾을 수 없습니다.</translation>
    </message>
    <message>
        <location filename="SandMan.cpp" line="3898"/>
        <source>Failed to copy configuration from sandbox %1: %2</source>
        <translation>%1에서 구성을 복사하지 못했습니다: %2</translation>
    </message>
    <message>
        <location filename="SandMan.cpp" line="3899"/>
        <source>A sandbox of the name %1 already exists</source>
        <translation>%1 이름의 샌드박스가 이미 있습니다</translation>
    </message>
    <message>
        <location filename="SandMan.cpp" line="3900"/>
        <source>Failed to delete sandbox %1: %2</source>
        <translation>샌드박스 %1을(를) 삭제하지 못했습니다: %2</translation>
    </message>
    <message>
        <location filename="SandMan.cpp" line="3901"/>
        <source>The sandbox name can not be longer than 32 characters.</source>
        <translation>샌드박스 이름은 32자를 초과할 수 없습니다.</translation>
    </message>
    <message>
        <location filename="SandMan.cpp" line="3902"/>
        <source>The sandbox name can not be a device name.</source>
        <translation>샌드박스 이름은 장치 이름이 될 수 없습니다.</translation>
    </message>
    <message>
        <location filename="SandMan.cpp" line="3903"/>
        <source>The sandbox name can contain only letters, digits and underscores which are displayed as spaces.</source>
        <translation>샌드박스 이름에는 공백으로 표시되는 문자, 숫자 및 밑줄만 포함될 수 있습니다.</translation>
    </message>
    <message>
        <location filename="SandMan.cpp" line="3904"/>
        <source>Failed to terminate all processes</source>
        <translation>모든 프로세스를 종료하지 못했습니다</translation>
    </message>
    <message>
        <location filename="SandMan.cpp" line="3905"/>
        <source>Delete protection is enabled for the sandbox</source>
        <translation>샌드박스에 대해 삭제 보호가 활성화되었습니다</translation>
    </message>
    <message>
        <location filename="SandMan.cpp" line="3906"/>
        <source>All sandbox processes must be stopped before the box content can be deleted</source>
        <translation>박스 내용을 삭제하려면 먼저 모든 샌드박스 프로세스를 중지해야 합니다</translation>
    </message>
    <message>
        <location filename="SandMan.cpp" line="3907"/>
        <source>Error deleting sandbox folder: %1</source>
        <translation>샌드박스 폴더 삭제 중 오류 발생: %1</translation>
    </message>
    <message>
        <location filename="SandMan.cpp" line="3908"/>
        <source>All processes in a sandbox must be stopped before it can be renamed.</source>
        <oldsource>A all processes in a sandbox must be stopped before it can be renamed.</oldsource>
        <translation>샌드박스의 모든 프로세스를 중지해야 이름을 바꿀 수 있습니다.</translation>
    </message>
    <message>
        <location filename="SandMan.cpp" line="3911"/>
        <source>Failed to move directory &apos;%1&apos; to &apos;%2&apos;</source>
        <translation>&apos;%1&apos; 디렉터리를 &apos;%2&apos;로 이동하지 못했습니다</translation>
    </message>
    <message>
        <location filename="SandMan.cpp" line="3912"/>
        <source>Failed to move box image &apos;%1&apos; to &apos;%2&apos;</source>
        <translation>박스 이미지 &apos;%1&apos;을(를) &apos;%2&apos;(으)로 이동하지 못했습니다</translation>
    </message>
    <message>
        <location filename="SandMan.cpp" line="3913"/>
        <source>This Snapshot operation can not be performed while processes are still running in the box.</source>
        <translation>프로세스가 박스에서 실행 중인 동안에는 이 스냅샷 작업을 수행할 수 없습니다.</translation>
    </message>
    <message>
        <location filename="SandMan.cpp" line="3914"/>
        <source>Failed to create directory for new snapshot</source>
        <translation>새 스냅샷에 대한 디렉터리를 생성하지 못했습니다</translation>
    </message>
    <message>
        <location filename="SandMan.cpp" line="3916"/>
        <source>Snapshot not found</source>
        <translation>스냅샷을 찾을 수 없음</translation>
    </message>
    <message>
        <location filename="SandMan.cpp" line="3917"/>
        <source>Error merging snapshot directories &apos;%1&apos; with &apos;%2&apos;, the snapshot has not been fully merged.</source>
        <translation>&apos;%1&apos; 스냅샷 디렉터리를 &apos;%2&apos;과(와) 병합하는 동안 오류가 발생했습니다. 스냅샷이 완전히 병합되지 않았습니다.</translation>
    </message>
    <message>
        <location filename="SandMan.cpp" line="3918"/>
        <source>Failed to remove old snapshot directory &apos;%1&apos;</source>
        <translation>이전 스냅샷 디렉터리 &apos;%1&apos;을(를) 제거하지 못했습니다</translation>
    </message>
    <message>
        <location filename="SandMan.cpp" line="3919"/>
        <source>Can&apos;t remove a snapshot that is shared by multiple later snapshots</source>
        <translation>이후 여러 스냅샷이 공유하는 스냅샷을 제거할 수 없습니다</translation>
    </message>
    <message>
        <location filename="SandMan.cpp" line="3921"/>
        <source>You are not authorized to update configuration in section &apos;%1&apos;</source>
        <translation>&apos;%1&apos; 섹션의 구성을 업데이트할 수 있는 권한이 없습니다</translation>
    </message>
    <message>
        <location filename="SandMan.cpp" line="3922"/>
        <source>Failed to set configuration setting %1 in section %2: %3</source>
        <translation>%2 섹션에서 구성 설정 %1을 설정하지 못했습니다: %3</translation>
    </message>
    <message>
        <location filename="SandMan.cpp" line="3923"/>
        <source>Can not create snapshot of an empty sandbox</source>
        <translation>빈 샌드박스의 스냅샷을 생성할 수 없습니다</translation>
    </message>
    <message>
        <location filename="SandMan.cpp" line="3924"/>
        <source>A sandbox with that name already exists</source>
        <translation>같은 이름의 샌드박스가 이미 있습니다</translation>
    </message>
    <message>
        <location filename="SandMan.cpp" line="3925"/>
        <source>The config password must not be longer than 64 characters</source>
        <translation>구성 암호는 64자를 초과할 수 없습니다</translation>
    </message>
    <message>
        <location filename="SandMan.cpp" line="3926"/>
        <source>The operation was canceled by the user</source>
        <translation>사용자가 작업을 취소했습니다</translation>
    </message>
    <message>
        <location filename="SandMan.cpp" line="3927"/>
        <source>The content of an unmounted sandbox can not be deleted</source>
        <oldsource>The content of an un mounted sandbox can not be deleted</oldsource>
        <translation>마운트 해제된 샌드박스의 내용을 삭제할 수 없습니다</translation>
    </message>
    <message>
        <location filename="SandMan.cpp" line="3929"/>
        <source>%1</source>
        <translation>%1</translation>
    </message>
    <message>
        <location filename="SandMan.cpp" line="3931"/>
        <source>Import/Export not available, 7z.dll could not be loaded</source>
        <translation>가져오기/내보내기 기능을 사용할 수 없습니다, 7z.dll을 불러올 수 없습니다</translation>
    </message>
    <message>
        <location filename="SandMan.cpp" line="3932"/>
        <source>Failed to create the box archive</source>
        <translation>박스 압축파일을 만들지 못했습니다</translation>
    </message>
    <message>
        <location filename="SandMan.cpp" line="3933"/>
        <source>Failed to open the 7z archive</source>
        <translation>7z 압축파일을 열지 못했습니다</translation>
    </message>
    <message>
        <location filename="SandMan.cpp" line="3934"/>
        <source>Failed to unpack the box archive</source>
        <translation>박스 압축파일의 압축을 풀지 못했습니다</translation>
    </message>
    <message>
        <location filename="SandMan.cpp" line="3935"/>
        <source>The selected 7z file is NOT a box archive</source>
        <translation>선택한 7z 파일이 박스 압축파일이 아닙니다</translation>
    </message>
    <message>
        <location filename="SandMan.cpp" line="3961"/>
        <source>Operation failed for %1 item(s).</source>
        <translation>%1 항목에 대한 작업에 실패했습니다.</translation>
    </message>
    <message>
        <source>Do you want to open %1 in a sandboxed (yes) or unsandboxed (no) Web browser?</source>
        <translation type="vanished">샌드박스에서 (예) 또는 샌드박스가 없는 (아니오) 웹 브라우저에서 %1을 여시겠습니까?</translation>
    </message>
    <message>
        <location filename="SandMan.cpp" line="4029"/>
        <source>Remember choice for later.</source>
        <translation>나중을 위해 선택을 기억합니다.</translation>
    </message>
    <message>
        <location filename="SandMan.cpp" line="3066"/>
        <source>The supporter certificate is not valid for this build, please get an updated certificate</source>
        <translation>후원자 인증서가 이 빌드에 유효하지 않습니다. 업데이트된 인증서를 받으십시오</translation>
    </message>
    <message>
        <location filename="SandMan.cpp" line="3069"/>
        <source>The supporter certificate has expired%1, please get an updated certificate</source>
        <oldsource>The supporter certificate is expired %1 days ago, please get an updated certificate</oldsource>
        <translation>후원자 인증서가 %1일 전에 만료되었습니다. 업데이트된 인증서를 받으십시오</translation>
    </message>
    <message>
        <location filename="SandMan.cpp" line="3070"/>
        <source>, but it remains valid for the current build</source>
        <translation>, 하지만 현재 빌드에 대해서는 유효합니다</translation>
    </message>
    <message>
        <location filename="SandMan.cpp" line="3072"/>
        <source>The supporter certificate will expire in %1 days, please get an updated certificate</source>
        <translation>후원자 인증서가 %1일 후에 만료됩니다. 업데이트된 인증서를 받으십시오</translation>
    </message>
    <message>
        <location filename="SbieFindWnd.cpp" line="88"/>
        <source>The selected window is running as part of program %1 in sandbox %2</source>
        <translation>선택한 창이 샌드박스 %2에서 %1 프로그램의 일부로 실행되고 있습니다</translation>
    </message>
    <message>
        <location filename="SbieFindWnd.cpp" line="95"/>
        <source>The selected window is not running as part of any sandboxed program.</source>
        <translation>선택한 창이 샌드박스 프로그램의 일부로 실행되고 있지 않습니다.</translation>
    </message>
    <message>
        <location filename="SbieFindWnd.cpp" line="134"/>
        <source>Drag the Finder Tool over a window to select it, then release the mouse to check if the window is sandboxed.</source>
        <translation>창 위로 검색기 도구를 끌어 선택한 다음 마우스를 놓아 창이 샌드박스 상태인지 확인합니다.</translation>
    </message>
    <message>
        <location filename="SbieFindWnd.cpp" line="204"/>
        <source>Sandboxie-Plus - Window Finder</source>
        <translation>Sandboxie-Plus - 창 검색기</translation>
    </message>
    <message>
        <location filename="main.cpp" line="164"/>
        <source>Sandboxie Manager can not be run sandboxed!</source>
        <translation>Sandboxie 관리자는 샌드박스에서 실행을 할 수 없습니다!</translation>
    </message>
</context>
<context>
    <name>CSbieModel</name>
    <message>
        <location filename="Models/SbieModel.cpp" line="160"/>
        <source>Box Group</source>
        <translation>박스 그룹</translation>
    </message>
    <message>
        <location filename="Models/SbieModel.cpp" line="347"/>
        <source>Empty</source>
        <translation>비어 있음</translation>
    </message>
    <message>
        <location filename="Models/SbieModel.cpp" line="591"/>
        <source>Name</source>
        <translation>이름</translation>
    </message>
    <message>
        <location filename="Models/SbieModel.cpp" line="592"/>
        <source>Process ID</source>
        <translation>프로세스 ID</translation>
    </message>
    <message>
        <location filename="Models/SbieModel.cpp" line="593"/>
        <source>Status</source>
        <translation>상태</translation>
    </message>
    <message>
        <location filename="Models/SbieModel.cpp" line="594"/>
        <source>Title</source>
        <translation>제목</translation>
    </message>
    <message>
        <location filename="Models/SbieModel.cpp" line="595"/>
        <source>Info</source>
        <translation>정보</translation>
    </message>
    <message>
        <location filename="Models/SbieModel.cpp" line="599"/>
        <source>Path / Command Line</source>
        <translation>명령 줄</translation>
    </message>
</context>
<context>
    <name>CSbieObject</name>
    <message>
        <location filename="Engine/SbieObject.cpp" line="204"/>
        <source>Run &amp;Un-Sandboxed</source>
        <translation>샌드박스 없이 실행(&amp;U)</translation>
    </message>
</context>
<context>
    <name>CSbieProcess</name>
    <message>
        <location filename="SbieProcess.cpp" line="58"/>
        <source>Sbie RpcSs</source>
        <translation>Sbie RpcSs</translation>
    </message>
    <message>
        <location filename="SbieProcess.cpp" line="59"/>
        <source>Sbie DcomLaunch</source>
        <translation>Sbie DcomLaunch</translation>
    </message>
    <message>
        <location filename="SbieProcess.cpp" line="60"/>
        <source>Sbie Crypto</source>
        <translation>Sbie Crypto</translation>
    </message>
    <message>
        <location filename="SbieProcess.cpp" line="61"/>
        <source>Sbie WuauServ</source>
        <translation>Sbie WuauServ</translation>
    </message>
    <message>
        <location filename="SbieProcess.cpp" line="62"/>
        <source>Sbie BITS</source>
        <translation>Sbie BITS</translation>
    </message>
    <message>
        <location filename="SbieProcess.cpp" line="63"/>
        <source>Sbie Svc</source>
        <translation>Sbie Svc</translation>
    </message>
    <message>
        <location filename="SbieProcess.cpp" line="64"/>
        <source>MSI Installer</source>
        <translation>MSI 설치 프로그램</translation>
    </message>
    <message>
        <location filename="SbieProcess.cpp" line="65"/>
        <source>Trusted Installer</source>
        <translation>신뢰할 수 있는 설치 프로그램</translation>
    </message>
    <message>
        <location filename="SbieProcess.cpp" line="66"/>
        <source>Windows Update</source>
        <translation>Windows 업데이트</translation>
    </message>
    <message>
        <location filename="SbieProcess.cpp" line="67"/>
        <source>Windows Explorer</source>
        <translation>Windows 탐색기</translation>
    </message>
    <message>
        <location filename="SbieProcess.cpp" line="68"/>
        <source>Internet Explorer</source>
        <translation>Internet Explorer</translation>
    </message>
    <message>
        <location filename="SbieProcess.cpp" line="69"/>
        <source>Firefox</source>
        <translation>Firefox</translation>
    </message>
    <message>
        <location filename="SbieProcess.cpp" line="70"/>
        <source>Windows Media Player</source>
        <translation>Windows Media Player</translation>
    </message>
    <message>
        <location filename="SbieProcess.cpp" line="71"/>
        <source>Winamp</source>
        <translation>Winamp</translation>
    </message>
    <message>
        <location filename="SbieProcess.cpp" line="72"/>
        <source>KMPlayer</source>
        <translation>KMPlayer</translation>
    </message>
    <message>
        <location filename="SbieProcess.cpp" line="73"/>
        <source>Windows Live Mail</source>
        <translation>Windows Live Mail</translation>
    </message>
    <message>
        <location filename="SbieProcess.cpp" line="74"/>
        <source>Service Model Reg</source>
        <translation>Service Model Reg</translation>
    </message>
    <message>
        <location filename="SbieProcess.cpp" line="75"/>
        <source>RunDll32</source>
        <translation>RunDll32</translation>
    </message>
    <message>
        <location filename="SbieProcess.cpp" line="76"/>
        <location filename="SbieProcess.cpp" line="77"/>
        <source>DllHost</source>
        <translation>DllHost</translation>
    </message>
    <message>
        <location filename="SbieProcess.cpp" line="78"/>
        <source>Windows Ink Services</source>
        <translation>Windows Ink Services</translation>
    </message>
    <message>
        <location filename="SbieProcess.cpp" line="79"/>
        <source>Chromium Based</source>
        <translation>Chromium 기반</translation>
    </message>
    <message>
        <location filename="SbieProcess.cpp" line="80"/>
        <source>Google Updater</source>
        <translation>Google 업데이터</translation>
    </message>
    <message>
        <location filename="SbieProcess.cpp" line="81"/>
        <source>Acrobat Reader</source>
        <translation>Acrobat Reader</translation>
    </message>
    <message>
        <location filename="SbieProcess.cpp" line="82"/>
        <source>MS Outlook</source>
        <translation>MS Outlook</translation>
    </message>
    <message>
        <location filename="SbieProcess.cpp" line="83"/>
        <source>MS Excel</source>
        <translation>MS Excel</translation>
    </message>
    <message>
        <location filename="SbieProcess.cpp" line="84"/>
        <source>Flash Player</source>
        <translation>Flash Player</translation>
    </message>
    <message>
        <location filename="SbieProcess.cpp" line="85"/>
        <source>Firefox Plugin Container</source>
        <translation>Firefox 플러그인 컨테이너</translation>
    </message>
    <message>
        <location filename="SbieProcess.cpp" line="86"/>
        <source>Generic Web Browser</source>
        <translation>일반 웹 브라우저</translation>
    </message>
    <message>
        <location filename="SbieProcess.cpp" line="87"/>
        <source>Generic Mail Client</source>
        <translation>일반 메일 클라이언트</translation>
    </message>
    <message>
        <location filename="SbieProcess.cpp" line="88"/>
        <source>Thunderbird</source>
        <translation>Thunderbird</translation>
    </message>
    <message>
        <location filename="SbieProcess.cpp" line="98"/>
        <source>Terminated</source>
        <translation>종료</translation>
    </message>
    <message>
        <location filename="SbieProcess.cpp" line="100"/>
        <source>Suspended</source>
        <translation>중지됨</translation>
    </message>
    <message>
        <location filename="SbieProcess.cpp" line="104"/>
        <source>Forced </source>
        <translation>강제 </translation>
    </message>
    <message>
        <location filename="SbieProcess.cpp" line="102"/>
        <source>Running</source>
        <translation>실행</translation>
    </message>
    <message>
        <location filename="SbieProcess.cpp" line="108"/>
        <source> Elevated</source>
        <translation> 권한 상승</translation>
    </message>
    <message>
        <location filename="SbieProcess.cpp" line="110"/>
        <source> as System</source>
        <translation> 시스템으로</translation>
    </message>
    <message>
        <location filename="SbieProcess.cpp" line="113"/>
        <source> in session %1</source>
        <translation> 세션 %1에서</translation>
    </message>
    <message>
        <location filename="SbieProcess.cpp" line="119"/>
        <source> (%1)</source>
        <translation> (%1)</translation>
    </message>
</context>
<context>
    <name>CSbieTemplatesEx</name>
    <message>
        <location filename="SbiePlusAPI.cpp" line="1190"/>
        <source>Failed to initialize COM</source>
        <translation>COM 초기화 실패</translation>
    </message>
    <message>
        <location filename="SbiePlusAPI.cpp" line="1196"/>
        <source>Failed to create update session</source>
        <translation>업데이트 세션을 생성하지 못했습니다</translation>
    </message>
    <message>
        <location filename="SbiePlusAPI.cpp" line="1202"/>
        <source>Failed to create update searcher</source>
        <translation>업데이트 검색기를 만들지 못했습니다</translation>
    </message>
    <message>
        <location filename="SbiePlusAPI.cpp" line="1208"/>
        <source>Failed to set search options</source>
        <translation>검색 옵션을 설정하지 못했습니다</translation>
    </message>
    <message>
        <location filename="SbiePlusAPI.cpp" line="1216"/>
        <source>Failed to enumerate installed Windows updates</source>
        <oldsource>Failed to search for updates</oldsource>
        <translation>설치된 Windows 업데이트를 열거하지 못했습니다</translation>
    </message>
    <message>
        <location filename="SbiePlusAPI.cpp" line="1222"/>
        <source>Failed to retrieve update list from search result</source>
        <translation>검색 결과에서 업데이트 목록을 검색하지 못했습니다</translation>
    </message>
    <message>
        <location filename="SbiePlusAPI.cpp" line="1229"/>
        <source>Failed to get update count</source>
        <translation>업데이트 수를 가져오지 못했습니다</translation>
    </message>
</context>
<context>
    <name>CSbieView</name>
    <message>
        <location filename="Views/SbieView.cpp" line="154"/>
        <location filename="Views/SbieView.cpp" line="288"/>
        <source>Create New Box</source>
        <translation>새 박스 만들기</translation>
    </message>
    <message>
        <location filename="Views/SbieView.cpp" line="410"/>
        <source>Remove Group</source>
        <translation>그룹 제거</translation>
    </message>
    <message>
        <location filename="Views/SbieView.cpp" line="165"/>
        <location filename="Views/SbieView.cpp" line="299"/>
        <source>Run</source>
        <translation>실행</translation>
    </message>
    <message>
        <location filename="Views/SbieView.cpp" line="170"/>
        <source>Run Program</source>
        <translation>프로그램 실행</translation>
    </message>
    <message>
        <location filename="Views/SbieView.cpp" line="171"/>
        <source>Run from Start Menu</source>
        <translation>시작 메뉴에서 실행</translation>
    </message>
    <message>
        <location filename="Views/SbieView.cpp" line="182"/>
        <source>Default Web Browser</source>
        <translation>기본 웹 브라우저</translation>
    </message>
    <message>
        <location filename="Views/SbieView.cpp" line="183"/>
        <source>Default eMail Client</source>
        <translation>기본 이메일 클라이언트</translation>
    </message>
    <message>
        <location filename="Views/SbieView.cpp" line="185"/>
        <source>Windows Explorer</source>
        <translation>Windows 탐색기</translation>
    </message>
    <message>
        <location filename="Views/SbieView.cpp" line="186"/>
        <source>Registry Editor</source>
        <translation>레지스트리 편집기</translation>
    </message>
    <message>
        <location filename="Views/SbieView.cpp" line="187"/>
        <source>Programs and Features</source>
        <translation>프로그램 및 기능</translation>
    </message>
    <message>
        <location filename="Views/SbieView.cpp" line="198"/>
        <source>Terminate All Programs</source>
        <translation>모든 프로그램 종료</translation>
    </message>
    <message>
        <location filename="Views/SbieView.cpp" line="105"/>
        <location filename="Views/SbieView.cpp" line="204"/>
        <location filename="Views/SbieView.cpp" line="266"/>
        <location filename="Views/SbieView.cpp" line="350"/>
        <location filename="Views/SbieView.cpp" line="389"/>
        <source>Create Shortcut</source>
        <translation>바로 가기 만들기</translation>
    </message>
    <message>
        <location filename="Views/SbieView.cpp" line="206"/>
        <location filename="Views/SbieView.cpp" line="334"/>
        <source>Explore Content</source>
        <translation>내용 탐색</translation>
    </message>
    <message>
        <location filename="Views/SbieView.cpp" line="208"/>
        <location filename="Views/SbieView.cpp" line="341"/>
        <source>Snapshots Manager</source>
        <translation>스냅샷 관리자</translation>
    </message>
    <message>
        <location filename="Views/SbieView.cpp" line="211"/>
        <source>Recover Files</source>
        <translation>파일 복구</translation>
    </message>
    <message>
        <location filename="Views/SbieView.cpp" line="212"/>
        <location filename="Views/SbieView.cpp" line="333"/>
        <source>Delete Content</source>
        <translation>내용 삭제</translation>
    </message>
    <message>
        <location filename="Views/SbieView.cpp" line="219"/>
        <source>Sandbox Presets</source>
        <translation>샌드박스 사전 설정</translation>
    </message>
    <message>
        <location filename="Views/SbieView.cpp" line="221"/>
        <source>Ask for UAC Elevation</source>
        <translation>UAC 상승 요청</translation>
    </message>
    <message>
        <location filename="Views/SbieView.cpp" line="222"/>
        <source>Drop Admin Rights</source>
        <translation>관리자 권한 삭제</translation>
    </message>
    <message>
        <location filename="Views/SbieView.cpp" line="223"/>
        <source>Emulate Admin Rights</source>
        <translation>관리자 권한 에뮬레이트</translation>
    </message>
    <message>
        <location filename="Views/SbieView.cpp" line="231"/>
        <source>Block Internet Access</source>
        <translation>인터넷 액세스 차단</translation>
    </message>
    <message>
        <location filename="Views/SbieView.cpp" line="233"/>
        <source>Allow Network Shares</source>
        <translation>네트워크 공유 허용</translation>
    </message>
    <message>
        <location filename="Views/SbieView.cpp" line="214"/>
        <source>Sandbox Options</source>
        <translation>샌드박스 옵션</translation>
    </message>
    <message>
        <location filename="Views/SbieView.cpp" line="181"/>
        <source>Standard Applications</source>
        <translation>표준 응용 프로그램</translation>
    </message>
    <message>
        <location filename="Views/SbieView.cpp" line="201"/>
        <source>Browse Files</source>
        <translation>파일 찾아보기</translation>
    </message>
    <message>
        <location filename="Views/SbieView.cpp" line="242"/>
        <location filename="Views/SbieView.cpp" line="339"/>
        <source>Sandbox Tools</source>
        <translation>샌드박스 도구</translation>
    </message>
    <message>
        <location filename="Views/SbieView.cpp" line="243"/>
        <source>Duplicate Box Config</source>
        <translation>중복 박스 구성</translation>
    </message>
    <message>
        <location filename="Views/SbieView.cpp" line="247"/>
        <location filename="Views/SbieView.cpp" line="353"/>
        <source>Rename Sandbox</source>
        <translation>샌드박스 이름 바꾸기</translation>
    </message>
    <message>
        <location filename="Views/SbieView.cpp" line="248"/>
        <location filename="Views/SbieView.cpp" line="354"/>
        <source>Move Sandbox</source>
        <translation>샌드박스 이동</translation>
    </message>
    <message>
        <location filename="Views/SbieView.cpp" line="259"/>
        <location filename="Views/SbieView.cpp" line="365"/>
        <source>Remove Sandbox</source>
        <translation>샌드박스 제거</translation>
    </message>
    <message>
        <location filename="Views/SbieView.cpp" line="264"/>
        <location filename="Views/SbieView.cpp" line="387"/>
        <source>Terminate</source>
        <translation>종료</translation>
    </message>
    <message>
        <location filename="Views/SbieView.cpp" line="267"/>
        <source>Preset</source>
        <translation>사전 설정</translation>
    </message>
    <message>
        <location filename="Views/SbieView.cpp" line="103"/>
        <location filename="Views/SbieView.cpp" line="268"/>
        <source>Pin to Run Menu</source>
        <translation>실행할 메뉴 고정</translation>
    </message>
    <message>
        <location filename="Views/SbieView.cpp" line="270"/>
        <source>Block and Terminate</source>
        <translation>차단 및 종료</translation>
    </message>
    <message>
        <location filename="Views/SbieView.cpp" line="274"/>
        <source>Allow internet access</source>
        <translation>인터넷 액세스 허용</translation>
    </message>
    <message>
        <location filename="Views/SbieView.cpp" line="276"/>
        <source>Force into this sandbox</source>
        <translation>이 샌드박스에 강제 적용</translation>
    </message>
    <message>
        <location filename="Views/SbieView.cpp" line="278"/>
        <source>Set Linger Process</source>
        <translation>링거 프로세스 설정</translation>
    </message>
    <message>
        <location filename="Views/SbieView.cpp" line="280"/>
        <source>Set Leader Process</source>
        <translation>지시자 프로세스 설정</translation>
    </message>
    <message>
        <location filename="Views/SbieView.cpp" line="549"/>
        <source>    File root: %1
</source>
        <translation>    파일 루트: %1
</translation>
    </message>
    <message>
        <location filename="Views/SbieView.cpp" line="550"/>
        <source>    Registry root: %1
</source>
        <translation>    레지스트리 루트: %1
</translation>
    </message>
    <message>
        <location filename="Views/SbieView.cpp" line="551"/>
        <source>    IPC root: %1
</source>
        <translation>    IPC 루트: %1
</translation>
    </message>
    <message>
        <location filename="Views/SbieView.cpp" line="555"/>
        <source>Options:
    </source>
        <translation>옵션:
    </translation>
    </message>
    <message>
        <location filename="Views/SbieView.cpp" line="781"/>
        <source>[None]</source>
        <translation>[없음]</translation>
    </message>
    <message>
        <location filename="Views/SbieView.cpp" line="1116"/>
        <source>Please enter a new group name</source>
        <translation>새 그룹 이름을 입력하십시오</translation>
    </message>
    <message>
        <location filename="Views/SbieView.cpp" line="890"/>
        <source>Do you really want to remove the selected group(s)?</source>
        <translation>선택한 그룹을 제거하시겠습니까?</translation>
    </message>
    <message>
        <location filename="Views/SbieView.cpp" line="155"/>
        <location filename="Views/SbieView.cpp" line="289"/>
        <source>Create Box Group</source>
        <translation>박스 그룹 만들기</translation>
    </message>
    <message>
        <location filename="Views/SbieView.cpp" line="408"/>
        <source>Rename Group</source>
        <translation>그룹 이름 바꾸기</translation>
    </message>
    <message>
        <location filename="Views/SbieView.cpp" line="161"/>
        <location filename="Views/SbieView.cpp" line="295"/>
        <source>Stop Operations</source>
        <translation>작업 중지</translation>
    </message>
    <message>
        <location filename="Views/SbieView.cpp" line="190"/>
        <source>Command Prompt</source>
        <translation>명령 프롬프트</translation>
    </message>
    <message>
        <source>Boxed Tools</source>
        <translation type="vanished">박스형 도구</translation>
    </message>
    <message>
        <location filename="Views/SbieView.cpp" line="191"/>
        <source>Command Prompt (as Admin)</source>
        <translation>명령 프롬프트 (관리자)</translation>
    </message>
    <message>
        <location filename="Views/SbieView.cpp" line="195"/>
        <source>Command Prompt (32-bit)</source>
        <translation>명령 프롬프트 (32비트)</translation>
    </message>
    <message>
        <location filename="Views/SbieView.cpp" line="180"/>
        <source>Execute Autorun Entries</source>
        <translation>자동 실행 항목 실행</translation>
    </message>
    <message>
        <location filename="Views/SbieView.cpp" line="340"/>
        <source>Browse Content</source>
        <translation>내용 찾아보기</translation>
    </message>
    <message>
        <location filename="Views/SbieView.cpp" line="200"/>
        <source>Box Content</source>
        <translation>박스 내용</translation>
    </message>
    <message>
        <location filename="Views/SbieView.cpp" line="207"/>
        <source>Open Registry</source>
        <translation>레지스트리 열기</translation>
    </message>
    <message>
        <location filename="Views/SbieView.cpp" line="203"/>
        <location filename="Views/SbieView.cpp" line="349"/>
        <source>Refresh Info</source>
        <translation>정보 새로 고침</translation>
    </message>
    <message>
        <location filename="Views/SbieView.cpp" line="174"/>
        <location filename="Views/SbieView.cpp" line="310"/>
        <source>(Host) Start Menu</source>
        <translation>(호스트) 시작 메뉴</translation>
    </message>
    <message>
        <source>More Tools</source>
        <translation type="vanished">추가 도구</translation>
    </message>
    <message>
        <location filename="Views/SbieView.cpp" line="237"/>
        <source>Immediate Recovery</source>
        <translation>즉시 복구</translation>
    </message>
    <message>
        <location filename="Views/SbieView.cpp" line="239"/>
        <source>Disable Force Rules</source>
        <translation>강제 규칙 사용 안 함</translation>
    </message>
    <message>
        <location filename="Views/SbieView.cpp" line="244"/>
        <source>Export Box</source>
        <translation>박스 내보내기</translation>
    </message>
    <message>
        <location filename="Views/SbieView.cpp" line="249"/>
        <location filename="Views/SbieView.cpp" line="355"/>
        <source>Move Up</source>
        <translation>위로 이동</translation>
    </message>
    <message>
        <location filename="Views/SbieView.cpp" line="254"/>
        <location filename="Views/SbieView.cpp" line="360"/>
        <source>Move Down</source>
        <translation>아래로 이동</translation>
    </message>
    <message>
        <source>Run Sandboxed</source>
        <translation type="vanished">샌드박스에서 실행</translation>
    </message>
    <message>
        <location filename="Views/SbieView.cpp" line="304"/>
        <source>Run Web Browser</source>
        <translation>웹 브라우저 실행</translation>
    </message>
    <message>
        <location filename="Views/SbieView.cpp" line="305"/>
        <source>Run eMail Reader</source>
        <translation>이메일 리더 실행</translation>
    </message>
    <message>
        <location filename="Views/SbieView.cpp" line="306"/>
        <source>Run Any Program</source>
        <translation>모든 프로그램 실행</translation>
    </message>
    <message>
        <location filename="Views/SbieView.cpp" line="307"/>
        <source>Run From Start Menu</source>
        <translation>시작 메뉴에서 실행</translation>
    </message>
    <message>
        <location filename="Views/SbieView.cpp" line="315"/>
        <source>Run Windows Explorer</source>
        <translation>Windows 탐색기 실행</translation>
    </message>
    <message>
        <location filename="Views/SbieView.cpp" line="329"/>
        <source>Terminate Programs</source>
        <translation>프로그램 종료</translation>
    </message>
    <message>
        <location filename="Views/SbieView.cpp" line="332"/>
        <source>Quick Recover</source>
        <translation>빠른 복구</translation>
    </message>
    <message>
        <location filename="Views/SbieView.cpp" line="337"/>
        <source>Sandbox Settings</source>
        <translation>샌드박스 설정</translation>
    </message>
    <message>
        <location filename="Views/SbieView.cpp" line="344"/>
        <source>Duplicate Sandbox Config</source>
        <translation>샌드박스 구성 복제</translation>
    </message>
    <message>
        <location filename="Views/SbieView.cpp" line="345"/>
        <source>Export Sandbox</source>
        <translation>샌드박스 내보내기</translation>
    </message>
    <message>
        <location filename="Views/SbieView.cpp" line="409"/>
        <source>Move Group</source>
        <translation>그룹 이동</translation>
    </message>
    <message>
        <location filename="Views/SbieView.cpp" line="553"/>
        <source>    Disk root: %1
</source>
        <translation>    디스트 루트: %1
</translation>
    </message>
    <message>
        <location filename="Views/SbieView.cpp" line="880"/>
        <source>Please enter a new name for the Group.</source>
        <translation>그룹의 새 이름을 입력하십시오.</translation>
    </message>
    <message>
        <location filename="Views/SbieView.cpp" line="927"/>
        <source>Move entries by (negative values move up, positive values move down):</source>
        <translation>항목 이동 기준 (음수 값은 위로 이동, 양수 값은 아래로 이동):</translation>
    </message>
    <message>
        <location filename="Views/SbieView.cpp" line="975"/>
        <source>A group can not be its own parent.</source>
        <translation>그룹은 자신의 상위 그룹이 될 수 없습니다.</translation>
    </message>
    <message>
        <location filename="Views/SbieView.cpp" line="1057"/>
        <source>Failed to open archive, wrong password?</source>
        <translation>압축파일을 열지 못했습니다. 암호가 잘못되었습니까?</translation>
    </message>
    <message>
        <location filename="Views/SbieView.cpp" line="1066"/>
        <source>Failed to open archive (%1)!</source>
        <translation>압축파일 (%1)를 열지 못했습니다!</translation>
    </message>
    <message>
        <location filename="Views/SbieView.cpp" line="1080"/>
        <source>This name is already in use, please select an alternative box name</source>
        <translation>이 이름은 이미 사용 중입니다. 다른 박스 이름을 선택하십시오</translation>
    </message>
    <message>
        <location filename="Views/SbieView.cpp" line="1102"/>
        <source>Importing: %1</source>
        <translation>가져오기: %1</translation>
    </message>
    <message>
        <location filename="Views/SbieView.cpp" line="1142"/>
        <source>The Sandbox name and Box Group name cannot use the &apos;,()&apos; symbol.</source>
        <translation>샌드박스 이름 및 박스 그룹 이름에는 &apos;,(&apos;) 기호를 사용할 수 없습니다.</translation>
    </message>
    <message>
        <location filename="Views/SbieView.cpp" line="1147"/>
        <source>This name is already used for a Box Group.</source>
        <translation>이 이름은 이미 박스 그룹에 사용되고 있습니다.</translation>
    </message>
    <message>
        <location filename="Views/SbieView.cpp" line="1152"/>
        <source>This name is already used for a Sandbox.</source>
        <translation>이 이름은 샌드박스에 이미 사용되고 있습니다.</translation>
    </message>
    <message>
        <location filename="Views/SbieView.cpp" line="1202"/>
        <location filename="Views/SbieView.cpp" line="1272"/>
        <location filename="Views/SbieView.cpp" line="1561"/>
        <source>Don&apos;t show this message again.</source>
        <translation>이 메시지를 다시 표시하지 않습니다.</translation>
    </message>
    <message>
        <location filename="Views/SbieView.cpp" line="1263"/>
        <location filename="Views/SbieView.cpp" line="1283"/>
        <location filename="Views/SbieView.cpp" line="1739"/>
        <source>This Sandbox is empty.</source>
        <translation>샌드박스가 비어 있습니다.</translation>
    </message>
    <message>
        <location filename="Views/SbieView.cpp" line="1290"/>
        <source>WARNING: The opened registry editor is not sandboxed, please be careful and only do changes to the pre-selected sandbox locations.</source>
        <translation>경고: 열려 있는 레지스트리 편집기는 샌드박스가 아닙니다. 미리 선택한 샌드박스 위치만 변경하십시오.</translation>
    </message>
    <message>
        <location filename="Views/SbieView.cpp" line="1291"/>
        <source>Don&apos;t show this warning in future</source>
        <translation>앞으로 이 경고를 표시하지 않음</translation>
    </message>
    <message>
        <location filename="Views/SbieView.cpp" line="1347"/>
        <source>Please enter a new name for the duplicated Sandbox.</source>
        <translation>복제된 샌드박스의 새 이름을 입력하십시오.</translation>
    </message>
    <message>
        <location filename="Views/SbieView.cpp" line="1347"/>
        <source>%1 Copy</source>
        <translation>%1 복사</translation>
    </message>
    <message>
        <location filename="Views/SbieView.cpp" line="1040"/>
        <location filename="Views/SbieView.cpp" line="1402"/>
        <source>Select file name</source>
        <translation>파일 이름 선택</translation>
    </message>
    <message>
        <location filename="Views/SbieView.cpp" line="156"/>
        <location filename="Views/SbieView.cpp" line="290"/>
        <source>Import Box</source>
        <translation>박스 가져오기</translation>
    </message>
    <message>
        <location filename="Views/SbieView.cpp" line="209"/>
        <location filename="Views/SbieView.cpp" line="330"/>
        <source>Mount Box Image</source>
        <translation>마운트 박스 이미지</translation>
    </message>
    <message>
        <location filename="Views/SbieView.cpp" line="210"/>
        <location filename="Views/SbieView.cpp" line="331"/>
        <source>Unmount Box Image</source>
        <translation>박스 이미지 마운트 해제</translation>
    </message>
    <message>
        <location filename="Views/SbieView.cpp" line="282"/>
        <source>Suspend</source>
        <translation>일시중지</translation>
    </message>
    <message>
        <location filename="Views/SbieView.cpp" line="283"/>
        <source>Resume</source>
        <translation>재개</translation>
    </message>
    <message>
        <location filename="Views/SbieView.cpp" line="1040"/>
        <location filename="Views/SbieView.cpp" line="1402"/>
        <source>7-zip Archive (*.7z)</source>
        <translation>7-zip 압축파일 (*.7z)</translation>
    </message>
    <message>
        <location filename="Views/SbieView.cpp" line="1408"/>
        <source>Exporting: %1</source>
        <translation>내보내기: %1</translation>
    </message>
    <message>
        <location filename="Views/SbieView.cpp" line="1415"/>
        <source>Please enter a new name for the Sandbox.</source>
        <translation>샌드박스의 새 이름을 입력하십시오.</translation>
    </message>
    <message>
        <location filename="Views/SbieView.cpp" line="1450"/>
        <source>Do you really want to remove the selected sandbox(es)?&lt;br /&gt;&lt;br /&gt;Warning: The box content will also be deleted!</source>
        <oldsource>Do you really want to remove the selected sandbox(es)?</oldsource>
        <translation>선택한 샌드박스를 제거하시겠습니까?&lt;br /&gt;&lt;br /&gt;경고: 박스 내용도 삭제됩니다!</translation>
    </message>
    <message>
        <location filename="Views/SbieView.cpp" line="1501"/>
        <source>This Sandbox is already empty.</source>
        <translation>이 샌드박스는 이미 비어 있습니다.</translation>
    </message>
    <message>
        <location filename="Views/SbieView.cpp" line="1513"/>
        <location filename="Views/SbieView.cpp" line="1518"/>
        <source>Do you want to delete the content of the selected sandbox?</source>
        <translation>선택한 샌드박스의 내용을 삭제하시겠습니까?</translation>
    </message>
    <message>
        <location filename="Views/SbieView.cpp" line="1514"/>
        <location filename="Views/SbieView.cpp" line="1527"/>
        <source>Also delete all Snapshots</source>
        <translation>또한 모든 스냅샷 삭제</translation>
    </message>
    <message>
        <location filename="Views/SbieView.cpp" line="1526"/>
        <source>Do you really want to delete the content of all selected sandboxes?</source>
        <translation>선택한 모든 샌드박스의 내용을 삭제하시겠습니까?</translation>
    </message>
    <message>
        <location filename="Views/SbieView.cpp" line="1543"/>
        <source>Do you want to terminate all processes in the selected sandbox(es)?</source>
        <translation>선택한 샌드박스의 모든 프로세스를 종료하시겠습니까?</translation>
    </message>
    <message>
        <location filename="Views/SbieView.cpp" line="1544"/>
        <location filename="Views/SbieView.cpp" line="1640"/>
        <source>Terminate without asking</source>
        <translation>묻지 않고 종료</translation>
    </message>
    <message>
        <location filename="Views/SbieView.cpp" line="1559"/>
        <source>The Sandboxie Start Menu will now be displayed. Select an application from the menu, and Sandboxie will create a new shortcut icon on your real desktop, which you can use to invoke the selected application under the supervision of Sandboxie.</source>
        <oldsource>The Sandboxie Start Menu will now be displayed. Select an application from the menu, and Sandboxie will create a newshortcut icon on your real desktop, which you can use to invoke the selected application under the supervision of Sandboxie.</oldsource>
        <translation>이제 샌드박스 시작 메뉴가 표시됩니다. 메뉴에서 응용프로그램을 선택하면 Sandboxie가 실제 바탕 화면에 새 바로 가기 아이콘을 만듭니다. 이 아이콘을 사용하면 Sandboxie의 감독 하에 선택한 응용프로그램을 호출할 수 있습니다.</translation>
    </message>
    <message>
        <location filename="Views/SbieView.cpp" line="1614"/>
        <location filename="Views/SbieView.cpp" line="1668"/>
        <source>Create Shortcut to sandbox %1</source>
        <translation>샌드박스 %1 바로 가기 만들기</translation>
    </message>
    <message>
        <location filename="Views/SbieView.cpp" line="1639"/>
        <source>Do you want to terminate %1?</source>
        <oldsource>Do you want to %1 %2?</oldsource>
        <translation>%1을 종료하시겠습니까?</translation>
    </message>
    <message>
        <location filename="Views/SbieView.cpp" line="1639"/>
        <source>the selected processes</source>
        <translation>선택된 과정</translation>
    </message>
    <message>
        <location filename="Views/SbieView.cpp" line="1698"/>
        <source>This box does not have Internet restrictions in place, do you want to enable them?</source>
        <translation>이 박스에는 인터넷 제한이 없습니다. 인터넷 제한을 사용하시겠습니까?</translation>
    </message>
    <message>
        <location filename="Views/SbieView.cpp" line="1782"/>
        <source>This sandbox is disabled, do you want to enable it?</source>
        <translation>이 샌드박스를 사용할 수 없습니다. 사용하시겠습니까?</translation>
    </message>
</context>
<context>
    <name>CScriptManager</name>
    <message>
        <location filename="Engine/ScriptManager.cpp" line="85"/>
        <source>Fatal error, failed to load troubleshooting instructions!</source>
        <translation>치명적인 오류입니다. 문제 해결 지침을 로드하지 못했습니다!</translation>
    </message>
    <message>
        <location filename="Engine/ScriptManager.cpp" line="158"/>
        <source>Error, troubleshooting instructions duplicated %1 (%2 &lt;-&gt; %3)!</source>
        <translation>오류, 문제 해결 지침이 %1 (%2 &lt;-&gt; %3) 중복되었습니다!</translation>
    </message>
    <message>
        <location filename="Engine/ScriptManager.cpp" line="244"/>
        <source>Downloaded troubleshooting instructions are corrupted!</source>
        <translation>다운로드한 문제 해결 지침이 손상되었습니다!</translation>
    </message>
</context>
<context>
    <name>CSelectBoxWindow</name>
    <message>
        <location filename="Windows/SelectBoxWindow.cpp" line="184"/>
        <source>Sandboxie-Plus - Run Sandboxed</source>
        <translation>Sandboxie-Plus - 샌드박스에서 실행</translation>
    </message>
    <message>
        <location filename="Windows/SelectBoxWindow.cpp" line="225"/>
        <source>Are you sure you want to run the program outside the sandbox?</source>
        <translation>샌드박스 외부에서 프로그램을 실행하시겠습니까?</translation>
    </message>
    <message>
        <location filename="Windows/SelectBoxWindow.cpp" line="240"/>
        <source>Please select a sandbox.</source>
        <translation>샌드박스를 선택하십시오.</translation>
    </message>
</context>
<context>
    <name>CSettingsWindow</name>
    <message>
        <location filename="Windows/SettingsWindow.cpp" line="109"/>
        <source>Sandboxie Plus - Global Settings</source>
        <oldsource>Sandboxie Plus - Settings</oldsource>
        <translation>Sandboxie Plus - 전역 설정</translation>
    </message>
    <message>
        <source>Advanced Config</source>
        <translation type="vanished">고급 구성</translation>
    </message>
    <message>
        <source>Sandbox Config</source>
        <translation type="vanished">샌드박스 구성</translation>
    </message>
    <message>
        <source>Config Protection</source>
        <translation type="vanished">구성 보호</translation>
    </message>
    <message>
        <location filename="Windows/SettingsWindow.cpp" line="206"/>
        <source>Auto Detection</source>
        <translation>자동 탐지</translation>
    </message>
    <message>
        <location filename="Windows/SettingsWindow.cpp" line="207"/>
        <source>No Translation</source>
        <translation>번역 안 함</translation>
    </message>
    <message>
        <location filename="Windows/SettingsWindow.cpp" line="226"/>
        <location filename="Windows/SettingsWindow.cpp" line="230"/>
        <source>Don&apos;t integrate links</source>
        <translation>링크 통합 안 함</translation>
    </message>
    <message>
        <location filename="Windows/SettingsWindow.cpp" line="227"/>
        <location filename="Windows/SettingsWindow.cpp" line="231"/>
        <source>As sub group</source>
        <translation>하위 그룹으로</translation>
    </message>
    <message>
        <location filename="Windows/SettingsWindow.cpp" line="228"/>
        <location filename="Windows/SettingsWindow.cpp" line="232"/>
        <source>Fully integrate</source>
        <translation>완전 통합</translation>
    </message>
    <message>
        <location filename="Windows/SettingsWindow.cpp" line="234"/>
        <source>Don&apos;t show any icon</source>
        <oldsource>Don&apos;t integrate links</oldsource>
        <translation>아무 아이콘도 표시하지 않음</translation>
    </message>
    <message>
        <location filename="Windows/SettingsWindow.cpp" line="235"/>
        <source>Show Plus icon</source>
        <translation>플러스 아이콘 표시</translation>
    </message>
    <message>
        <location filename="Windows/SettingsWindow.cpp" line="236"/>
        <source>Show Classic icon</source>
        <translation>클래식 아이콘 표시</translation>
    </message>
    <message>
        <location filename="Windows/SettingsWindow.cpp" line="238"/>
        <source>All Boxes</source>
        <translation>모든 박스</translation>
    </message>
    <message>
        <location filename="Windows/SettingsWindow.cpp" line="239"/>
        <source>Active + Pinned</source>
        <translation>활성 + 고정</translation>
    </message>
    <message>
        <location filename="Windows/SettingsWindow.cpp" line="240"/>
        <source>Pinned Only</source>
        <translation>고정만</translation>
    </message>
    <message>
        <location filename="Windows/SettingsWindow.cpp" line="242"/>
        <source>Close to Tray</source>
        <translation>트레이로 닫기</translation>
    </message>
    <message>
        <location filename="Windows/SettingsWindow.cpp" line="243"/>
        <source>Prompt before Close</source>
        <translation>닫기 전 프롬프트</translation>
    </message>
    <message>
        <location filename="Windows/SettingsWindow.cpp" line="244"/>
        <source>Close</source>
        <translation>닫기</translation>
    </message>
    <message>
        <location filename="Windows/SettingsWindow.cpp" line="246"/>
        <source>None</source>
        <translation>없음</translation>
    </message>
    <message>
        <location filename="Windows/SettingsWindow.cpp" line="247"/>
        <source>Native</source>
        <translation>원본</translation>
    </message>
    <message>
        <location filename="Windows/SettingsWindow.cpp" line="248"/>
        <source>Qt</source>
        <translation>Qt</translation>
    </message>
    <message>
        <location filename="Windows/SettingsWindow.cpp" line="250"/>
        <source>Every Day</source>
        <translation>매일</translation>
    </message>
    <message>
        <location filename="Windows/SettingsWindow.cpp" line="251"/>
        <source>Every Week</source>
        <translation>매주</translation>
    </message>
    <message>
        <location filename="Windows/SettingsWindow.cpp" line="252"/>
        <source>Every 2 Weeks</source>
        <translation>2주마다</translation>
    </message>
    <message>
        <location filename="Windows/SettingsWindow.cpp" line="253"/>
        <source>Every 30 days</source>
        <translation>30일마다</translation>
    </message>
    <message>
        <location filename="Windows/SettingsWindow.cpp" line="255"/>
        <source>Ignore</source>
        <translation>무시</translation>
    </message>
    <message>
        <location filename="Windows/SettingsWindow.cpp" line="267"/>
        <source>%1</source>
        <oldsource>%1 %</oldsource>
        <translation>%1</translation>
    </message>
    <message>
        <location filename="Windows/SettingsWindow.cpp" line="472"/>
        <source>Add %1 Template</source>
        <translation>%1 템플릿 추가</translation>
    </message>
    <message>
        <location filename="Windows/SettingsWindow.cpp" line="541"/>
        <source>Select font</source>
        <translation>글꼴 선택</translation>
    </message>
    <message>
        <location filename="Windows/SettingsWindow.cpp" line="543"/>
        <source>Reset font</source>
        <translation>글꼴 재설정</translation>
    </message>
    <message>
        <location filename="Windows/SettingsWindow.cpp" line="594"/>
        <source>Search for settings</source>
        <translation>설정 검색</translation>
    </message>
    <message>
        <location filename="Windows/SettingsWindow.cpp" line="603"/>
        <source>%0, %1 pt</source>
        <translation>%0, %1 pt</translation>
    </message>
    <message>
        <location filename="Windows/SettingsWindow.cpp" line="705"/>
        <source>Please enter message</source>
        <translation>메시지를 입력하십시오</translation>
    </message>
    <message>
        <location filename="Windows/SettingsWindow.cpp" line="824"/>
        <location filename="Windows/SettingsWindow.cpp" line="825"/>
        <location filename="Windows/SettingsWindow.cpp" line="835"/>
        <source>Run &amp;Sandboxed</source>
        <translation>샌드박스에서 실행(&amp;S)</translation>
    </message>
    <message>
        <location filename="Windows/SettingsWindow.cpp" line="1133"/>
        <source>kilobytes (%1)</source>
        <translation>킬로바이트 (%1)</translation>
    </message>
    <message>
        <location filename="Windows/SettingsWindow.cpp" line="1215"/>
        <source>Volume not attached</source>
        <translation>볼륨이 연결되지 않음</translation>
    </message>
    <message>
        <location filename="Windows/SettingsWindow.cpp" line="1236"/>
        <source>This supporter certificate has expired, please &lt;a href=&quot;https://sandboxie-plus.com/go.php?to=sbie-renew-cert&quot;&gt;get an updated certificate&lt;/a&gt;.</source>
        <translation>이 후원자 인증서가 만료되었습니다. &lt;a href=&quot;https://sandboxie-plus.com/go.php?to=sbie-renew-cert&quot;&gt;업데이트된 인증서&lt;/a&gt;를 받으십시오.</translation>
    </message>
    <message>
        <location filename="Windows/SettingsWindow.cpp" line="1241"/>
        <source>&lt;br /&gt;&lt;font color=&apos;red&apos;&gt;For the current build Plus features remain enabled&lt;/font&gt;, but you no longer have access to Sandboxie-Live services, including compatibility updates and the troubleshooting database.</source>
        <translation>&lt;br /&gt;&lt;font color=&apos;red&apos;&gt;현재 빌드 Plus 기능은 활성화된 상태로 유지&lt;/font&gt;되지만 호환성 업데이트 및 문제 해결 데이터베이스를 포함한 샌드박스 라이브 서비스에 더 이상 액세스할 수 없습니다.</translation>
    </message>
    <message>
        <location filename="Windows/SettingsWindow.cpp" line="1249"/>
        <source>This supporter certificate will &lt;font color=&apos;red&apos;&gt;expire in %1 days&lt;/font&gt;, please &lt;a href=&quot;https://sandboxie-plus.com/go.php?to=sbie-renew-cert&quot;&gt;get an updated certificate&lt;/a&gt;.</source>
        <translation>이 후원자 인증서는 &lt;font color=&apos;red&apos;&gt;%1일 후에 만료&lt;/font&gt;됩니다. &lt;a href=&quot;https://sandboxie-plus.com/go.php?to=sbie-renew-cert&quot;&gt;업데이트된 인증서&lt;/a&gt;를 받으십시오.</translation>
    </message>
    <message>
        <location filename="Windows/SettingsWindow.cpp" line="1291"/>
        <source>Retrieving certificate...</source>
        <translation>인증서 검색 중...</translation>
    </message>
    <message>
        <source>Retreiving certificate...</source>
        <translation type="vanished">인증서를 가져오는 중...</translation>
    </message>
    <message>
        <location filename="Windows/SettingsWindow.cpp" line="1335"/>
        <source>Contributor</source>
        <translation>기여자</translation>
    </message>
    <message>
        <location filename="Windows/SettingsWindow.cpp" line="1337"/>
        <source>Eternal</source>
        <translation>영구</translation>
    </message>
    <message>
        <location filename="Windows/SettingsWindow.cpp" line="1339"/>
        <source>Business</source>
        <translation>비지니스</translation>
    </message>
    <message>
        <location filename="Windows/SettingsWindow.cpp" line="1341"/>
        <source>Personal</source>
        <translation>개인</translation>
    </message>
    <message>
        <location filename="Windows/SettingsWindow.cpp" line="1343"/>
        <source>Great Patreon</source>
        <translation>Great Patreon</translation>
    </message>
    <message>
        <location filename="Windows/SettingsWindow.cpp" line="1345"/>
        <source>Patreon</source>
        <translation>Patreon</translation>
    </message>
    <message>
        <location filename="Windows/SettingsWindow.cpp" line="1347"/>
        <source>Family</source>
        <translation>패밀리</translation>
    </message>
    <message>
        <location filename="Windows/SettingsWindow.cpp" line="1349"/>
        <source>Home</source>
        <translation>홈</translation>
    </message>
    <message>
        <source>Subscription</source>
        <translation type="vanished">기부</translation>
    </message>
    <message>
        <location filename="Windows/SettingsWindow.cpp" line="1351"/>
        <source>Evaluation</source>
        <translation>평가</translation>
    </message>
    <message>
        <location filename="Windows/SettingsWindow.cpp" line="1353"/>
        <source>Type %1</source>
        <translation>유형 %1</translation>
    </message>
    <message>
        <source>Standard</source>
        <translation type="vanished">표준</translation>
    </message>
    <message>
        <location filename="Windows/SettingsWindow.cpp" line="1381"/>
        <source>Advanced</source>
        <translation>고급</translation>
    </message>
    <message>
        <location filename="Windows/SettingsWindow.cpp" line="1383"/>
        <source>Max Level</source>
        <translation>최대 수준</translation>
    </message>
    <message>
        <location filename="Windows/SettingsWindow.cpp" line="1385"/>
        <source>Level %1</source>
        <translation>수준 %1</translation>
    </message>
    <message>
        <location filename="Windows/SettingsWindow.cpp" line="1410"/>
        <source>Supporter certificate required for access</source>
        <translation>접근에 필요한 후원자 인증서</translation>
    </message>
    <message>
        <location filename="Windows/SettingsWindow.cpp" line="1427"/>
        <source>Supporter certificate required for automation</source>
        <translation>자동화에 필요한 후원자 인증서</translation>
    </message>
    <message>
        <location filename="Windows/SettingsWindow.cpp" line="1835"/>
        <source>This certificate is unfortunately not valid for the current build, you need to get a new certificate or downgrade to an earlier build.</source>
        <translation>이 인증서는 현재 빌드에 유효하지 않습니다. 새 인증서를 가져오거나 이전 빌드로 다운그레이드해야 합니다.</translation>
    </message>
    <message>
        <location filename="Windows/SettingsWindow.cpp" line="1837"/>
        <source>Although this certificate has expired, for the currently installed version plus features remain enabled. However, you will no longer have access to Sandboxie-Live services, including compatibility updates and the online troubleshooting database.</source>
        <translation>이 인증서는 만료되었지만 현재 설치된 버전 및 기능에 대해서는 사용 가능한 상태로 유지됩니다. 그러나 호환성 업데이트 및 온라인 문제 해결 데이터베이스를 포함한  Sandboxie-Live 서비스에 더 이상 액세스할 수 없습니다.</translation>
    </message>
    <message>
        <location filename="Windows/SettingsWindow.cpp" line="1839"/>
        <source>This certificate has unfortunately expired, you need to get a new certificate.</source>
        <translation>이 인증서는 만료되었습니다. 새 인증서를 받아야 합니다.</translation>
    </message>
    <message>
        <location filename="Engine/BoxObject.cpp" line="91"/>
        <location filename="Windows/SettingsWindow.cpp" line="856"/>
        <source>Sandboxed Web Browser</source>
        <translation>샌드박스 웹 브라우저</translation>
    </message>
    <message>
        <location filename="Windows/SettingsWindow.cpp" line="256"/>
        <location filename="Windows/SettingsWindow.cpp" line="261"/>
        <source>Notify</source>
        <translation>알림</translation>
    </message>
    <message>
        <location filename="Windows/SettingsWindow.cpp" line="257"/>
        <location filename="Windows/SettingsWindow.cpp" line="262"/>
        <source>Download &amp; Notify</source>
        <translation>다운로드하고 알림</translation>
    </message>
    <message>
        <location filename="Windows/SettingsWindow.cpp" line="258"/>
        <location filename="Windows/SettingsWindow.cpp" line="263"/>
        <source>Download &amp; Install</source>
        <translation>다운로드하고 설치</translation>
    </message>
    <message>
        <location filename="Windows/SettingsWindow.cpp" line="366"/>
        <source>Browse for Program</source>
        <translation>프로그램 찾아보기</translation>
    </message>
    <message>
        <location filename="Windows/SettingsWindow.cpp" line="737"/>
        <source>Select Program</source>
        <translation>프로그램 선택</translation>
    </message>
    <message>
        <location filename="Windows/SettingsWindow.cpp" line="737"/>
        <source>Executables (*.exe *.cmd)</source>
        <translation>실행 파일 (*.exe *.cmd)</translation>
    </message>
    <message>
        <location filename="Windows/SettingsWindow.cpp" line="741"/>
        <location filename="Windows/SettingsWindow.cpp" line="757"/>
        <source>Please enter a menu title</source>
        <translation>메뉴 제목을 입력하십시오</translation>
    </message>
    <message>
        <location filename="Windows/SettingsWindow.cpp" line="753"/>
        <source>Please enter a command</source>
        <translation>명령을 입력하십시오</translation>
    </message>
    <message>
        <source>This supporter certificate has expired, please &lt;a href=&quot;sbie://update/cert&quot;&gt;get an updated certificate&lt;/a&gt;.</source>
        <translation type="vanished">이 후원자 인증서가 만료되었습니다, &lt;a href=&quot;sbie://update/cert&quot;&gt;에서 업데이트된 인증서를 받으십시오&lt;/a&gt;.</translation>
    </message>
    <message>
        <location filename="Windows/SettingsWindow.cpp" line="1239"/>
        <source>&lt;br /&gt;&lt;font color=&apos;red&apos;&gt;Plus features will be disabled in %1 days.&lt;/font&gt;</source>
        <translation>&lt;br /&gt;&lt;font color=&apos;red&apos;&gt;%1일 후에 추가 기능이 비활성화됩니다.&lt;/font&gt;</translation>
    </message>
    <message>
        <source>&lt;br /&gt;&lt;font color=&apos;red&apos;&gt;For this build Plus features remain enabled.&lt;/font&gt;</source>
        <translation type="vanished">&lt;br /&gt;&lt;font color=&apos;red&apos;&gt;이 빌드 Plus 기능은 계속 사용 가능합니다.&lt;/font&gt;</translation>
    </message>
    <message>
        <location filename="Windows/SettingsWindow.cpp" line="1243"/>
        <source>&lt;br /&gt;Plus features are no longer enabled.</source>
        <translation>&lt;br /&gt;Plus 기능이 더 이상 사용되지 않습니다.</translation>
    </message>
    <message>
        <source>This supporter certificate will &lt;font color=&apos;red&apos;&gt;expire in %1 days&lt;/font&gt;, please &lt;a href=&quot;sbie://update/cert&quot;&gt;get an updated certificate&lt;/a&gt;.</source>
        <translation type="vanished">이 후원자 인증서는 &lt;font color=&apos;red&apos;&gt; %1일 후 &lt;/font&gt;에 만료됩니다, &lt;a href=&quot;sbie://update/cert&quot;&gt;에서 업데이트된 인증서를 받으십시오&lt;/a&gt;.</translation>
    </message>
    <message>
        <source>Live channel is distributed as revisions only</source>
        <translation type="vanished">라이브 채널은 리비전으로만 배포됩니다</translation>
    </message>
    <message>
        <source>Supporter certificate required</source>
        <oldsource>Supproter certificate required</oldsource>
        <translation type="vanished">후원자 인증서 필요</translation>
    </message>
    <message>
        <location filename="Windows/SettingsWindow.cpp" line="1532"/>
        <source>Run &amp;Un-Sandboxed</source>
        <translation>샌드박스 없이 실행(&amp;U)</translation>
    </message>
    <message>
        <location filename="Windows/SettingsWindow.cpp" line="1815"/>
        <source>This does not look like a certificate. Please enter the entire certificate, not just a portion of it.</source>
        <translation>인증서로 보이지 않습니다. 인증서 일부가 아닌 전체 인증서를 입력하십시오.</translation>
    </message>
    <message>
        <source>This certificate is unfortunately expired.</source>
        <translation type="vanished">이 인증서는 안타깝게도 만료되었습니다.</translation>
    </message>
    <message>
        <source>This certificate is unfortunately outdated.</source>
        <translation type="vanished">안타깝게도 이 인증서는 오래되었습니다.</translation>
    </message>
    <message>
        <location filename="Windows/SettingsWindow.cpp" line="1842"/>
        <source>Thank you for supporting the development of Sandboxie-Plus.</source>
        <translation>Sandboxie-Plus 개발을 지원해 주셔서 감사합니다.</translation>
    </message>
    <message>
        <source>This support certificate is not valid.</source>
        <translation type="vanished">이 후원 인증서는 유효하지 않습니다.</translation>
    </message>
    <message>
        <location filename="Windows/SettingsWindow.cpp" line="1899"/>
        <source>Update Available</source>
        <translation>사용 가능한 업데이트</translation>
    </message>
    <message>
        <location filename="Windows/SettingsWindow.cpp" line="1901"/>
        <source>Installed</source>
        <translation>설치됨</translation>
    </message>
    <message>
        <location filename="Windows/SettingsWindow.cpp" line="1906"/>
        <source>by %1</source>
        <translation>%1까지</translation>
    </message>
    <message>
        <location filename="Windows/SettingsWindow.cpp" line="1914"/>
        <source>(info website)</source>
        <translation>(정보 웹사이트)</translation>
    </message>
    <message>
        <location filename="Windows/SettingsWindow.cpp" line="1941"/>
        <source>This Add-on is mandatory and can not be removed.</source>
        <translation>이 추가 기능은 필수 사항 제거할 수 없습니다.</translation>
    </message>
    <message>
        <location filename="Windows/SettingsWindow.cpp" line="1950"/>
        <location filename="Windows/SettingsWindow.cpp" line="2096"/>
        <source>Select Directory</source>
        <translation>디렉터리 선택</translation>
    </message>
    <message>
        <location filename="Windows/SettingsWindow.cpp" line="1979"/>
        <source>&lt;a href=&quot;check&quot;&gt;Check Now&lt;/a&gt;</source>
        <translation>&lt;a href=&quot;check&quot;&gt;지금 확인&lt;/a&gt;</translation>
    </message>
    <message>
        <location filename="Windows/SettingsWindow.cpp" line="2056"/>
        <source>Please enter the new configuration password.</source>
        <translation>새 구성 암호를 입력하십시오.</translation>
    </message>
    <message>
        <location filename="Windows/SettingsWindow.cpp" line="2060"/>
        <source>Please re-enter the new configuration password.</source>
        <translation>새 구성 암호를 다시 입력하십시오.</translation>
    </message>
    <message>
        <location filename="Windows/SettingsWindow.cpp" line="2065"/>
        <source>Passwords did not match, please retry.</source>
        <translation>암호가 일치하지 않습니다. 다시 시도하십시오.</translation>
    </message>
    <message>
        <location filename="Windows/SettingsWindow.cpp" line="2077"/>
        <source>Process</source>
        <translation>프로세스</translation>
    </message>
    <message>
        <location filename="Windows/SettingsWindow.cpp" line="2077"/>
        <source>Folder</source>
        <translation>폴더</translation>
    </message>
    <message>
        <location filename="Windows/SettingsWindow.cpp" line="2087"/>
        <source>Please enter a program file name</source>
        <translation>프로그램 파일 이름을 입력하십시오</translation>
    </message>
    <message>
        <location filename="Windows/SettingsWindow.cpp" line="2155"/>
        <source>Please enter the template identifier</source>
        <translation>템플릿 식별자를 입력하십시오</translation>
    </message>
    <message>
        <location filename="Windows/SettingsWindow.cpp" line="2163"/>
        <source>Error: %1</source>
        <translation>오류: %1</translation>
    </message>
    <message>
        <location filename="Windows/SettingsWindow.cpp" line="2188"/>
        <source>Do you really want to delete the selected local template(s)?</source>
        <translation>선택한 로컬 템플릿을 삭제하시겠습니까?</translation>
    </message>
    <message>
        <location filename="Windows/SettingsWindow.cpp" line="2395"/>
        <source>%1 (Current)</source>
        <translation>%1 (현재)</translation>
    </message>
    <message>
        <source>&lt;a href=&quot;0&quot;&gt;%1&lt;/a&gt;</source>
        <translation type="vanished">&lt;a href=&quot;0&quot;&gt;%1&lt;/a&gt;</translation>
    </message>
    <message>
        <source>&lt;a href=&quot;1&quot;&gt;%1&lt;/a&gt;</source>
        <translation type="vanished">&lt;a href=&quot;1&quot;&gt;%1&lt;/a&gt;</translation>
    </message>
    <message>
        <source>Do you want to download the version %1?</source>
        <translation type="vanished">%1 버전을 다운로드하시겠습니까?</translation>
    </message>
</context>
<context>
    <name>CSetupWizard</name>
    <message>
        <location filename="Wizards/SetupWizard.cpp" line="33"/>
        <source>Setup Wizard</source>
        <translation>설치 마법사</translation>
    </message>
    <message>
        <location filename="Wizards/SetupWizard.cpp" line="44"/>
        <source>The decision you make here will affect which page you get to see next.</source>
        <translation>여기서 내리는 결정은 다음에 볼 수 있는 페이지에 영향을 미칩니다.</translation>
    </message>
    <message>
        <location filename="Wizards/SetupWizard.cpp" line="47"/>
        <source>This help is likely not to be of any help.</source>
        <translation>이 도움말은 도움이 되지 않을 것 같습니다.</translation>
    </message>
    <message>
        <location filename="Wizards/SetupWizard.cpp" line="51"/>
        <source>Sorry, I already gave all the help I could.</source>
        <translation>죄송합니다. 이미 제가 할 수 있는 모든 도움을주었습니다.</translation>
    </message>
    <message>
        <location filename="Wizards/SetupWizard.cpp" line="53"/>
        <source>Setup Wizard Help</source>
        <translation>설치 마법사 도움말</translation>
    </message>
</context>
<context>
    <name>CShellPage</name>
    <message>
        <location filename="Wizards/SetupWizard.cpp" line="497"/>
        <source>Configure &lt;b&gt;Sandboxie-Plus&lt;/b&gt; shell integration</source>
        <translation>&lt;b&gt;Sandboxie-Plus&lt;/b&gt; 셸 통합 구성</translation>
    </message>
    <message>
        <location filename="Wizards/SetupWizard.cpp" line="498"/>
        <source>Configure how Sandboxie-Plus should integrate with your system.</source>
        <translation>Sandboxie-Plus를 시스템과 통합하는 방법을 구성합니다.</translation>
    </message>
    <message>
        <location filename="Wizards/SetupWizard.cpp" line="502"/>
        <source>Start UI with Windows</source>
        <translation>Windows와 함께 UI 시작</translation>
    </message>
    <message>
        <location filename="Wizards/SetupWizard.cpp" line="507"/>
        <source>Add &apos;Run Sandboxed&apos; to the explorer context menu</source>
        <translation>탐색기의 상황에 맞는 메뉴에 &apos;샌드박스에서 실행&apos; 추가</translation>
    </message>
    <message>
        <location filename="Wizards/SetupWizard.cpp" line="512"/>
        <source>Add desktop shortcut for starting Web browser under Sandboxie</source>
        <translation>Sandboxie에서 웹 브라우저를 시작하기 위한 바탕 화면 바로 가기 추가</translation>
    </message>
</context>
<context>
    <name>CSnapshotsWindow</name>
    <message>
        <location filename="Windows/SnapshotsWindow.cpp" line="23"/>
        <source>%1 - Snapshots</source>
        <translation>%1 - 스냅샷</translation>
    </message>
    <message>
        <location filename="Windows/SnapshotsWindow.cpp" line="37"/>
        <source>Snapshot</source>
        <translation>스냅샷</translation>
    </message>
    <message>
        <location filename="Windows/SnapshotsWindow.cpp" line="55"/>
        <source>Revert to empty box</source>
        <translation>빈 박스로 돌아가기</translation>
    </message>
    <message>
        <location filename="Windows/SnapshotsWindow.cpp" line="102"/>
        <source> (default)</source>
        <translation> (기본값)</translation>
    </message>
    <message>
        <location filename="Windows/SnapshotsWindow.cpp" line="172"/>
        <source>Please enter a name for the new Snapshot.</source>
        <translation>새 스냅샷의 이름을 입력하십시오.</translation>
    </message>
    <message>
        <location filename="Windows/SnapshotsWindow.cpp" line="172"/>
        <source>New Snapshot</source>
        <translation>새 스냅샷</translation>
    </message>
    <message>
        <location filename="Windows/SnapshotsWindow.cpp" line="195"/>
        <source>Do you really want to switch the active snapshot? Doing so will delete the current state!</source>
        <translation>활성 스냅샷을 전환하시겠습니까? 이렇게 하면 현재 상태가 삭제됩니다!</translation>
    </message>
    <message>
        <location filename="Windows/SnapshotsWindow.cpp" line="229"/>
        <source>Do you really want to delete the selected snapshot?</source>
        <translation>선택한 스냅샷을 삭제하시겠습니까?</translation>
    </message>
    <message>
        <location filename="Windows/SnapshotsWindow.cpp" line="244"/>
        <source>Performing Snapshot operation...</source>
        <translatorcomment>스냅샷 작업을 수행하는 중...</translatorcomment>
        <translation></translation>
    </message>
</context>
<context>
    <name>CStackView</name>
    <message>
        <location filename="Views/StackView.cpp" line="17"/>
        <source>#|Symbol</source>
        <translation>#|기호</translation>
    </message>
</context>
<context>
    <name>CSubmitPage</name>
    <message>
        <location filename="Wizards/BoxAssistant.cpp" line="810"/>
        <source>Submit Issue Report</source>
        <translation>문제 보고서 제출</translation>
    </message>
    <message>
        <location filename="Wizards/BoxAssistant.cpp" line="824"/>
        <source>Detailed issue description</source>
        <translation>상세 문제 설명</translation>
    </message>
    <message>
        <location filename="Wizards/BoxAssistant.cpp" line="828"/>
        <source>Attach Sandboxie.ini</source>
        <translation>Sandboxie.ini 첨부</translation>
    </message>
    <message>
        <source>Sandboxing compatibility is reliant on the configuration hence attaching the Sandboxie.ini file helps a lot with finding the issue.</source>
        <oldsource>Sandboxing compatybility is relyent on the configuration hence attaching the sandboxie.ini helps a lot with finding the issue.</oldsource>
        <translation type="vanished">샌드박스 호환성은 구성에 따라 달라지므로 sandboxie.ini를 첨부하면 문제를 찾는 데 많은 도움이 됩니다.</translation>
    </message>
    <message>
        <location filename="Wizards/BoxAssistant.cpp" line="829"/>
        <source>Sandboxing compatibility is reliant on the configuration, hence attaching the Sandboxie.ini file helps a lot with finding the issue.</source>
        <translation>샌드박스 호환성은 구성에 따라 다르므로 Sandboxie.ini 파일을 첨부하면 문제를 찾는 데 많은 도움이 됩니다.</translation>
    </message>
    <message>
        <location filename="Wizards/BoxAssistant.cpp" line="832"/>
        <source>Attach Logs</source>
        <translation>로그 첨부</translation>
    </message>
    <message>
        <location filename="Wizards/BoxAssistant.cpp" line="834"/>
        <source>Selecting partially checked state sends only the message log, but not the trace log.
Before sending, you can review the logs in the main window.</source>
        <oldsource>Select partially checked state to sends only message log but no trace log.
Before sending you can review the logs in the main window.</oldsource>
        <translation>메시지 로그만 보내고 추적 로그는 보내지 않으려면 부분적으로 확인된 상태를 선택합니다.
보내기 전에 기본 창에서 로그를 검토할 수 있습니다.</translation>
    </message>
    <message>
        <location filename="Wizards/BoxAssistant.cpp" line="837"/>
        <source>Attach Crash Dumps</source>
        <translation>충돌 덤프 연결</translation>
    </message>
    <message>
        <location filename="Wizards/BoxAssistant.cpp" line="838"/>
        <source>An application crashed during the troubleshooting procedure, attaching a crash dump can help with the debugging.</source>
        <oldsource>An applicatin crashed during the troubleshooting procedure, attaching a crash dump can help with the debugging.</oldsource>
        <translation>문제 해결 절차 중에 응용 프로그램이 충돌한 경우 충돌 덤프를 첨부하면 디버깅에 도움이 될 수 있습니다.</translation>
    </message>
    <message>
        <location filename="Wizards/BoxAssistant.cpp" line="842"/>
        <source>Email address</source>
        <translation>이메일주소</translation>
    </message>
    <message>
        <location filename="Wizards/BoxAssistant.cpp" line="843"/>
        <source>You have the option to provide an email address to receive a notification once a solution for your issue has been identified.</source>
        <translation>문제에 대한 해결책이 확인되면 알림을 받을 이메일 주소를 제공할 수 있습니다.</translation>
    </message>
    <message>
        <location filename="Wizards/BoxAssistant.cpp" line="851"/>
        <source>We apologize for the inconvenience you are currently facing with Sandboxie-Plus. </source>
        <translation>현재 Sandboxie-Plus로 인해 불편을 끼쳐드린 점 사과드립니다. </translation>
    </message>
    <message>
        <location filename="Wizards/BoxAssistant.cpp" line="858"/>
        <source>Unfortunately, the automated troubleshooting procedure failed. </source>
        <translation>안타깝게도 자동화된 문제 해결 절차가 실패했습니다. </translation>
    </message>
    <message>
        <location filename="Wizards/BoxAssistant.cpp" line="864"/>
        <source>Regrettably, there is no automated troubleshooting procedure available for the specific issue you have described. </source>
        <translation>유감스럽게도 귀하가 설명한 특정 문제에 대해 사용할 수 있는 자동화된 문제 해결 절차가 없습니다. </translation>
    </message>
    <message>
        <location filename="Wizards/BoxAssistant.cpp" line="869"/>
        <source>If you wish to submit an issue report, please review the report below and click &apos;Finish&apos;.</source>
        <translation>문제 보고서를 제출하려면 아래 보고서를 검토하고 &apos;완료&apos;를 클릭하십시오.</translation>
    </message>
    <message>
        <location filename="Wizards/BoxAssistant.cpp" line="968"/>
        <source>Compressing Logs</source>
        <translation>로그 압축</translation>
    </message>
    <message>
        <location filename="Wizards/BoxAssistant.cpp" line="1002"/>
        <source>Compressing Dumps</source>
        <translation>덤프 압축</translation>
    </message>
    <message>
        <location filename="Wizards/BoxAssistant.cpp" line="1039"/>
        <source>Submitting issue report...</source>
        <translation>문제 보고서 제출 중...</translation>
    </message>
    <message>
        <location filename="Wizards/BoxAssistant.cpp" line="1050"/>
        <source>Failed to submit issue report, error %1
Try submitting without the log attached.</source>
        <translation>문제 보고서를 제출하지 못했습니다. 오류 %1
로그를 첨부하지 않고 제출해 보십시오.</translation>
    </message>
    <message>
        <location filename="Wizards/BoxAssistant.cpp" line="1054"/>
        <source>Your issue report has been successfully submitted, thank you.</source>
        <oldsource>Your issue report have been successfully submitted, thank you.</oldsource>
        <translation>문제 보고서가 성공적으로 제출되었습니다. 감사합니다.</translation>
    </message>
</context>
<context>
    <name>CSummaryPage</name>
    <message>
        <location filename="Wizards/NewBoxWizard.cpp" line="723"/>
        <source>Create the new Sandbox</source>
        <translation>새 샌드박스 만들기</translation>
    </message>
    <message>
        <location filename="Wizards/NewBoxWizard.cpp" line="734"/>
        <source>Almost complete, click Finish to create a new sandbox and conclude the wizard.</source>
        <translation>거의 완료되었습니다. 마침을 클릭하여 새 샌드박스를 만들고 마법사를 종료합니다.</translation>
    </message>
    <message>
        <location filename="Wizards/NewBoxWizard.cpp" line="743"/>
        <source>Save options as new defaults</source>
        <translation>옵션을 새 기본값으로 저장</translation>
    </message>
    <message>
        <location filename="Wizards/NewBoxWizard.cpp" line="754"/>
        <source>Skip this summary page when advanced options are not set</source>
        <oldsource>Don&apos;t show the summary page in future (unless advanced options were set)</oldsource>
        <translation>고급 옵션이 설정되지 않은 경우 이 요약 페이지 건너뛰기</translation>
    </message>
    <message>
        <location filename="Wizards/NewBoxWizard.cpp" line="773"/>
        <source>
This Sandbox will be saved to: %1</source>
        <translation>
이 샌드박스는 다음 위치에 저장됩니다: %1</translation>
    </message>
    <message>
        <location filename="Wizards/NewBoxWizard.cpp" line="776"/>
        <source>
This box&apos;s content will be DISCARDED when it&apos;s closed, and the box will be removed.</source>
        <oldsource>
This box&apos;s content will be DISCARDED when its closed, and the box will be removed.</oldsource>
        <translation>
이 박스의 내용물은 닫히면 폐기되고 박스는 제거됩니다.</translation>
    </message>
    <message>
        <location filename="Wizards/NewBoxWizard.cpp" line="778"/>
        <source>
This box will DISCARD its content when its closed, its suitable only for temporary data.</source>
        <translation>
이 박스는 닫히면 내용을 삭제하고 임시 데이터에만 적합합니다.</translation>
    </message>
    <message>
        <location filename="Wizards/NewBoxWizard.cpp" line="780"/>
        <source>
Processes in this box will not be able to access the internet or the local network, this ensures all accessed data to stay confidential.</source>
        <translation>
이 박스의 프로세스는 인터넷 또는 로컬 네트워크에 액세스할 수 없으므로 액세스된 모든 데이터가 기밀로 유지됩니다.</translation>
    </message>
    <message>
        <location filename="Wizards/NewBoxWizard.cpp" line="782"/>
        <source>
This box will run the MSIServer (*.msi installer service) with a system token, this improves the compatibility but reduces the security isolation.</source>
        <oldsource>
This box will run the MSIServer (*.msi installer service) with a system token, this improves the compatybility but reduces the security isolation.</oldsource>
        <translation>
이 박스는 시스템 토큰으로 MSI 서버 (*.msi 설치 관리자 서비스)를 실행합니다. 이렇게 하면 호환성은 향상되지만 보안 분리는 줄어듭니다.</translation>
    </message>
    <message>
        <location filename="Wizards/NewBoxWizard.cpp" line="784"/>
        <source>
Processes in this box will think they are run with administrative privileges, without actually having them, hence installers can be used even in a security hardened box.</source>
        <translation>
이 박스의 프로세스는 관리자 권한 없이 실행되므로 보안 강화 박스에서도 설치 프로그램을 사용할 수 있습니다.</translation>
    </message>
    <message>
        <location filename="Wizards/NewBoxWizard.cpp" line="786"/>
        <source>
Processes in this box will be running with a custom process token indicating the sandbox they belong to.</source>
        <oldsource>
Processes in this box will be running with a custom process token indicating the sandbox thay belong to.</oldsource>
        <translation>
이 박스의 프로세스는 자신이 속한 샌드박스를 나타내는 사용자 지정 프로세스 토큰으로 실행됩니다.</translation>
    </message>
    <message>
        <location filename="Wizards/NewBoxWizard.cpp" line="820"/>
        <source>Failed to create new box: %1</source>
        <translation>새 박스를 만들지 못했습니다: %1</translation>
    </message>
</context>
<context>
    <name>CSupportDialog</name>
    <message>
        <location filename="Windows/SupportDialog.cpp" line="43"/>
        <source>This Insider build requires a special certificate of type GREAT_PATREON, PERSONAL-HUGE, or CONTRIBUTOR.
If you are a Great Supporter on Patreon already, Sandboxie can check online for an update of your certificate.</source>
        <oldsource>This Insider build requires a special certificate of type GREAT_PATREON, PERSONAL-HUGE, or CONTRIBUTOR.
If you are a great patreaon supporter already, sandboxie can check online for an update of your certificate.</oldsource>
        <translation>이 내부지 빌드에는 GREAT_PATREON, Personal-HUGER 또는 CONFIUTIOR 유형의 특수 인증서가 필요합니다.
만약 당신이 이미 훌륭한 애국 지지자라면, sandboxie는 당신의 인증서의 업데이트를 온라인으로 확인할 수 있습니다.</translation>
    </message>
    <message>
        <location filename="Windows/SupportDialog.cpp" line="51"/>
        <location filename="Windows/SupportDialog.cpp" line="347"/>
        <source>This Insider build requires a special certificate of type GREAT_PATREON, PERSONAL-HUGE, or CONTRIBUTOR.</source>
        <translation>이 내부자 빌드에는 GREAT_PATREON, Personal-HUGER 또는 CONFIUTIOR 유형의 특수 인증서가 필요합니다.</translation>
    </message>
    <message>
        <location filename="Windows/SupportDialog.cpp" line="72"/>
        <source>An attempt was made to use a blocked certificate on this system. This action violates the terms of use for the support certificate. You must now purchase a valid certificate, as the usage of the free version has been restricted.</source>
        <translation>이 시스템에서 차단된 인증서를 사용하려고 했습니다. 이 작업은 지원 인증서에 대한 사용 약관을 위반합니다. 무료 버전의 사용이 제한되었으므로 이제 유효한 인증서를 구입해야 합니다.</translation>
    </message>
    <message>
        <location filename="Windows/SupportDialog.cpp" line="162"/>
        <source>This is a &lt;a href=&quot;https://sandboxie-plus.com/go.php?to=sbie-insider&quot;&gt;exclusive Insider build&lt;/a&gt; of Sandboxie-Plus it is only available to &lt;a href=&quot;https://sandboxie-plus.com/go.php?to=patreon&quot;&gt;Patreon Supporters&lt;/a&gt; on higher tiers as well as to project contributors and owners of a HUGE supporter certificate.</source>
        <translation>이것은 Sandboxie-Plus의 &lt;a href=&quot;https://sandboxie-plus.com/go.php?to=sbie-insider&quot;&gt;독점적인 내부자 빌드&lt;/a&gt;로, 상위 계층의 &lt;a href=&quot;https://sandboxie-plus.com/go.php?to=patreon&quot;&gt;Patreon 후원자&lt;/a&gt;와 프로젝트 기여자 및 HUIGH 지원 인증서 소유자에게만 제공됩니다.</translation>
    </message>
    <message>
        <location filename="Windows/SupportDialog.cpp" line="168"/>
        <source>The installed supporter certificate allows for &lt;b&gt;%1 seats&lt;/b&gt; to be active.&lt;br /&gt;&lt;br /&gt;</source>
        <translation>설치된 후원자 인증서를 통해 &lt;b&gt;%1 시트&lt;/b&gt;가 활성화됩니다.&lt;br /&gt;&lt;br /&gt;</translation>
    </message>
    <message>
        <location filename="Windows/SupportDialog.cpp" line="170"/>
        <source>&lt;b&gt;There seems to be however %1 Sandboxie-Plus instances on your network, &lt;font color=&apos;red&apos;&gt;you need to obtain additional &lt;a href=&quot;https://sandboxie-plus.com/go.php?to=sbie-obtain-cert&amp;tip=more&quot;&gt;support certificates&lt;/a&gt;&lt;/font&gt;.&lt;/b&gt;&lt;br /&gt;&lt;br /&gt;</source>
        <oldsource>&lt;b&gt;There seams to be howeever %1 Sandboxie-Plus instances on your network, &lt;font color=&apos;red&apos;&gt;you need to obtain additional &lt;a href=&quot;https://sandboxie-plus.com/go.php?to=sbie-obtain-cert&amp;tip=more&quot;&gt;support certificates&lt;/a&gt;&lt;/font&gt;.&lt;/b&gt;&lt;br /&gt;&lt;br /&gt;</oldsource>
        <translation>&lt;b&gt;네트워크에 %1개의 Sandboxie-Plus 인스턴스가 있는 것 같지만, &lt;font color=&apos;red&apos;&gt;추가 &lt;a href=&quot;https://sandboxie-plus.com/go.php?to=sbie-obtain-cert&amp;tip=more&quot;&gt;후원 인증서&lt;/a&gt;&lt;/font&gt;를 얻어야 합니다.&lt;/b&gt;&lt;br /&gt;&lt;br /&gt;</translation>
    </message>
    <message>
        <location filename="Windows/SupportDialog.cpp" line="177"/>
        <source>The installed supporter certificate &lt;b&gt;has expired %1 days ago&lt;/b&gt; and &lt;a href=&quot;https://sandboxie-plus.com/go.php?to=sbie-renew-cert&quot;&gt;must be renewed&lt;/a&gt;.&lt;br /&gt;&lt;br /&gt;</source>
        <oldsource>The installed supporter certificate &lt;b&gt;has expired %1 days ago&lt;/b&gt; and &lt;a href=&quot;https://sandboxie-plus.com/go.php?to=sbie-get-cert&quot;&gt;must be renewed&lt;/a&gt;.&lt;br /&gt;&lt;br /&gt;</oldsource>
        <translation>설치된 후원자 인증서가 &lt;b&gt;%1일 전에 만료&lt;/b&gt; 되었으므로 &lt;a href=&quot;https://sandboxie-plus.com/go.php?to=sbie-renew-cert&quot;&gt;갱신해야 합니다&lt;/a&gt;.&lt;br /&gt;&lt;br /&gt;</translation>
    </message>
    <message>
        <location filename="Windows/SupportDialog.cpp" line="179"/>
        <source>&lt;b&gt;You have installed Sandboxie-Plus more than %1 days ago.&lt;/b&gt;&lt;br /&gt;&lt;br /&gt;</source>
        <translation>&lt;b&gt;%1일 전에 Sandboxie-Plus를 설치했습니다.&lt;/b&gt;&lt;br /&gt;&lt;br /&gt;</translation>
    </message>
    <message>
        <location filename="Windows/SupportDialog.cpp" line="181"/>
        <source>&lt;u&gt;Commercial use of Sandboxie past the evaluation period&lt;/u&gt;, requires a valid &lt;a href=&quot;https://sandboxie-plus.com/go.php?to=sbie-obtain-cert&quot;&gt;support certificate&lt;/a&gt;.</source>
        <oldsource>&lt;u&gt;Commercial use of Sandboxie past the evaluation period&lt;/u&gt;, requires a valid &lt;a href=&quot;https://sandboxie-plus.com/go.php?to=sbie-get-cert&quot;&gt;support certificate&lt;/a&gt;.</oldsource>
        <translation>&lt;u&gt;평가 기간이 지난 Sandboxie를 상업적으로 사용하려면 &lt;/u&gt;, 유효한 &lt;a href=&quot;https://sandboxie-plus.com/go.php?to=sbie-obtain-cert&quot;&gt;후원 인증서&lt;/a&gt;가 필요합니다.</translation>
    </message>
    <message>
        <location filename="Windows/SupportDialog.cpp" line="188"/>
        <source>The installed supporter certificate is &lt;b&gt;outdated&lt;/b&gt; and it is &lt;u&gt;not valid for&lt;b&gt; this version&lt;/b&gt;&lt;/u&gt; of Sandboxie-Plus.&lt;br /&gt;&lt;br /&gt;</source>
        <translation>설치된 후원자 인증서가 &lt;b&gt;오래되어&lt;/b&gt; &lt;u&gt;&lt;b&gt;이 버전&lt;/b&gt;의  Sandboxie-Plus에는 &lt;b&gt;유효하지 않습니다&lt;/b&gt;&lt;/u&gt;.&lt;br /&gt;&lt;br /&gt;</translation>
    </message>
    <message>
        <location filename="Windows/SupportDialog.cpp" line="190"/>
        <source>The installed supporter certificate is &lt;b&gt;expired&lt;/b&gt; and &lt;u&gt;should be renewed&lt;/u&gt;.&lt;br /&gt;&lt;br /&gt;</source>
        <oldsource>The installed supporter certificate is &lt;b&gt;expired&lt;/b&gt; and &lt;u&gt;should to be renewed&lt;/u&gt;.&lt;br /&gt;&lt;br /&gt;</oldsource>
        <translation>설치된 후원자 인증서가 &lt;b&gt;만료&lt;/b&gt;되었으므로 &lt;u&gt;갱신해야 합니다&lt;/u&gt;.&lt;br /&gt;&lt;br /&gt;</translation>
    </message>
    <message>
        <location filename="Windows/SupportDialog.cpp" line="192"/>
        <source>&lt;b&gt;You have been using Sandboxie-Plus for more than %1 days now.&lt;/b&gt;&lt;br /&gt;&lt;br /&gt;</source>
        <translation>&lt;b&gt;%1일 이상 Sandboxie-Plus를 사용하고 있습니다.&lt;/b&gt;&lt;br /&gt;&lt;br /&gt;</translation>
    </message>
    <message>
        <location filename="Windows/SupportDialog.cpp" line="195"/>
        <source>Sandboxie on ARM64 requires a valid supporter certificate for continued use.&lt;br /&gt;&lt;br /&gt;</source>
        <translation>계속 사용하려면 ARM64의 Sandboxie에 유효한 후원자 인증서가 필요합니다.&lt;br /&gt;&lt;br /&gt;</translation>
    </message>
    <message>
        <location filename="Windows/SupportDialog.cpp" line="197"/>
        <source>Personal use of Sandboxie is free of charge on x86/x64, although some functionality is only available to project supporters.&lt;br /&gt;&lt;br /&gt;</source>
        <translation>Sandboxie의 개인 사용은 x86/x64에서 무료이지만 일부 기능은 프로젝트 후원자에게만 제공됩니다.&lt;br /&gt;&lt;br /&gt;</translation>
    </message>
    <message>
        <location filename="Windows/SupportDialog.cpp" line="200"/>
        <source>Please continue &lt;a href=&quot;https://sandboxie-plus.com/go.php?to=sbie-renew-cert&quot;&gt;supporting the project&lt;/a&gt; by renewing your &lt;a href=&quot;https://sandboxie-plus.com/go.php?to=sbie-cert&quot;&gt;supporter certificate&lt;/a&gt; and continue using the &lt;b&gt;enhanced functionality&lt;/b&gt; in new builds.</source>
        <oldsource>Please continue &lt;a href=&quot;https://sandboxie-plus.com/go.php?to=sbie-get-cert&quot;&gt;supporting the project&lt;/a&gt; by renewing your &lt;a href=&quot;https://sandboxie-plus.com/go.php?to=sbie-cert&quot;&gt;supporter certificate&lt;/a&gt; and continue using the &lt;b&gt;enhanced functionality&lt;/b&gt; in new builds.</oldsource>
        <translation>&lt;a href=&quot;https://sandboxie-plus.com/go.php?to=sbie-cert&quot;&gt;후원자 인증서&lt;/a&gt;를 갱신하여 &lt;a href=&quot;https://sandboxie-plus.com/go.php?to=sbie-renew-cert&quot;&gt;프로젝트 지원&lt;/a&gt;을 계속해서 새 빌드에서&lt;b&gt;향상된 기능&lt;/b&gt;을 계속 사용하십시오.</translation>
    </message>
    <message>
        <location filename="Windows/SupportDialog.cpp" line="203"/>
        <source>Sandboxie &lt;u&gt;without&lt;/u&gt; a valid supporter certificate will sometimes &lt;b&gt;&lt;font color=&apos;red&apos;&gt;pause for a few seconds&lt;/font&gt;&lt;/b&gt;. This pause allows you to consider &lt;a href=&quot;https://sandboxie-plus.com/go.php?to=sbie-obtain-cert&quot;&gt;purchasing a supporter certificate&lt;/a&gt; or &lt;a href=&quot;https://sandboxie-plus.com/go.php?to=sbie-contribute&quot;&gt;earning one by contributing&lt;/a&gt; to the project. &lt;br /&gt;&lt;br /&gt;A &lt;a href=&quot;https://sandboxie-plus.com/go.php?to=sbie-cert&quot;&gt;supporter certificate&lt;/a&gt; not just removes this reminder, but also enables &lt;b&gt;exclusive enhanced functionality&lt;/b&gt; providing better security and compatibility.</source>
        <oldsource>Sandboxie &lt;u&gt;without&lt;/u&gt; a valid supporter certificate will sometimes &lt;b&gt;&lt;font color=&apos;red&apos;&gt;pause for a few seconds&lt;/font&gt;&lt;/b&gt;, to give you time to contemplate the option of &lt;a href=&quot;https://sandboxie-plus.com/go.php?to=sbie-get-cert&quot;&gt;supporting the project&lt;/a&gt;.&lt;br /&gt;&lt;br /&gt;A &lt;a href=&quot;https://sandboxie-plus.com/go.php?to=sbie-cert&quot;&gt;supporter certificate&lt;/a&gt; not just removes this reminder, but also enables &lt;b&gt;exclusive enhanced functionality&lt;/b&gt; providing better security and compatibility.</oldsource>
        <translation>유효한 후원자 인증서가 &lt;u&gt;없는&lt;/u&gt; 샌드박스는 때때로 &lt;b&gt;&lt;font color=&apos;red&apos;&gt;몇 초 동안 일시 중지&lt;/font&gt;&lt;/b&gt;됩니다. 이 일시 중지를 통해 &lt;a href=&quot;https://sandboxie-plus.com/go.php?to=sbie-obtain-cert&quot;&gt;후원자 인증서를 구입&lt;/a&gt;하거나 프로젝트에 기여하여 &lt;a href=&quot;https://sandboxie-plus.com/go.php?to=sbie-contribute&quot;&gt;인증서를 획득&lt;/a&gt;할 수 있습니다.&lt;br /&gt;&lt;br /&gt;&lt;a href=&quot;https://sandboxie-plus.com/go.php?to=sbie-cert&quot;&gt;후원자 인증서&lt;/a&gt;는 이 알림을 제거할 뿐만 아니라 더 나은 보안과 호환성을 제공하는 &lt;b&gt;독점적인 향상된 기능&lt;/b&gt;을 사용할 수 있습니다.</translation>
    </message>
    <message>
        <location filename="Windows/SupportDialog.cpp" line="233"/>
        <source>Sandboxie-Plus - Support Reminder</source>
        <translation>Sandboxie-Plus - 지원 알림</translation>
    </message>
    <message>
        <location filename="Windows/SupportDialog.cpp" line="312"/>
        <source>%1</source>
        <translation>%1</translation>
    </message>
    <message>
        <location filename="Windows/SupportDialog.cpp" line="319"/>
        <source>Quit</source>
        <translation>종료</translation>
    </message>
    <message>
        <location filename="Windows/SupportDialog.cpp" line="320"/>
        <source>Continue</source>
        <translation>계속</translation>
    </message>
    <message>
        <location filename="Windows/SupportDialog.cpp" line="321"/>
        <source>Get Certificate</source>
        <translation>인증서 가져오기</translation>
    </message>
    <message>
        <location filename="Windows/SupportDialog.cpp" line="322"/>
        <source>Enter Certificate</source>
        <translation>인증서 입력</translation>
    </message>
</context>
<context>
    <name>CTemplateTypePage</name>
    <message>
        <location filename="Wizards/TemplateWizard.cpp" line="258"/>
        <source>Create new Template</source>
        <translation>새 템플릿 만들기</translation>
    </message>
    <message>
        <location filename="Wizards/TemplateWizard.cpp" line="270"/>
        <source>Select template type:</source>
        <translation>템플릿 유형 선택:</translation>
    </message>
    <message>
        <location filename="Wizards/TemplateWizard.cpp" line="274"/>
        <source>%1 template</source>
        <translation>%1 템플릿</translation>
    </message>
</context>
<context>
    <name>CTemplateWizard</name>
    <message>
        <location filename="Wizards/TemplateWizard.cpp" line="37"/>
        <source>Compatibility Template Wizard</source>
        <oldsource>Compatybility Template Wizard</oldsource>
        <translation>호환성 템플릿 마법사</translation>
    </message>
    <message>
        <location filename="Wizards/TemplateWizard.cpp" line="48"/>
        <source>Custom</source>
        <translation>사용자 지정</translation>
    </message>
    <message>
        <location filename="Wizards/TemplateWizard.cpp" line="49"/>
        <source>Web Browser</source>
        <translation>웹 브라우저</translation>
    </message>
    <message>
        <location filename="Wizards/TemplateWizard.cpp" line="82"/>
        <source>Force %1 to run in this sandbox</source>
        <translation>%1을(를) 이 샌드박스에서 강제 실행</translation>
    </message>
    <message>
        <location filename="Wizards/TemplateWizard.cpp" line="100"/>
        <source>Allow direct access to the entire %1 profile folder</source>
        <translation>전체 %1 프로필 폴더에 대한 직접 액세스 허용</translation>
    </message>
    <message>
        <location filename="Wizards/TemplateWizard.cpp" line="113"/>
        <location filename="Wizards/TemplateWizard.cpp" line="168"/>
        <source>Allow direct access to %1 phishing database</source>
        <translation>%1 피싱 데이터베이스에 대한 직접 액세스 허용</translation>
    </message>
    <message>
        <location filename="Wizards/TemplateWizard.cpp" line="127"/>
        <source>Allow direct access to %1 session management</source>
        <translation>%1 세션 관리에 대한 직접 액세스 허용</translation>
    </message>
    <message>
        <location filename="Wizards/TemplateWizard.cpp" line="136"/>
        <location filename="Wizards/TemplateWizard.cpp" line="199"/>
        <source>Allow direct access to %1 passwords</source>
        <translation>%1 암호에 대한 직접 액세스 허용</translation>
    </message>
    <message>
        <location filename="Wizards/TemplateWizard.cpp" line="146"/>
        <location filename="Wizards/TemplateWizard.cpp" line="208"/>
        <source>Allow direct access to %1 cookies</source>
        <translation>%1 쿠키에 대한 직접 액세스 허용</translation>
    </message>
    <message>
        <location filename="Wizards/TemplateWizard.cpp" line="155"/>
        <location filename="Wizards/TemplateWizard.cpp" line="227"/>
        <source>Allow direct access to %1 bookmark and history database</source>
        <translation>%1 북마크 및 기록 데이터베이스에 대한 직접 액세스 허용</translation>
    </message>
    <message>
        <location filename="Wizards/TemplateWizard.cpp" line="180"/>
        <source>Allow direct access to %1 sync data</source>
        <translation>%1 동기화 데이터에 대한 직접 액세스 허용</translation>
    </message>
    <message>
        <location filename="Wizards/TemplateWizard.cpp" line="190"/>
        <source>Allow direct access to %1 preferences</source>
        <translation>%1 기본 설정에 직접 액세스 허용</translation>
    </message>
    <message>
        <location filename="Wizards/TemplateWizard.cpp" line="217"/>
        <source>Allow direct access to %1 bookmarks</source>
        <translation>%1 북마크에 대한 직접 액세스 허용</translation>
    </message>
</context>
<context>
    <name>CTraceModel</name>
    <message>
        <location filename="Models/TraceModel.cpp" line="196"/>
        <source>Unknown</source>
        <translation>알 수 없음</translation>
    </message>
    <message>
        <location filename="Models/TraceModel.cpp" line="175"/>
        <source>%1 (%2)</source>
        <translation>%1 (%2)</translation>
    </message>
    <message>
        <location filename="Models/TraceModel.cpp" line="176"/>
        <source>Process %1</source>
        <translation>프로세스 %1</translation>
    </message>
    <message>
        <location filename="Models/TraceModel.cpp" line="179"/>
        <source>Thread %1</source>
        <translation>스레드 %1</translation>
    </message>
    <message>
        <location filename="Models/TraceModel.cpp" line="333"/>
        <source>Process</source>
        <translation>프로세스</translation>
    </message>
    <message>
        <location filename="Models/TraceModel.cpp" line="335"/>
        <source>Type</source>
        <translation>유형</translation>
    </message>
    <message>
        <location filename="Models/TraceModel.cpp" line="336"/>
        <source>Status</source>
        <translation>상태</translation>
    </message>
    <message>
        <location filename="Models/TraceModel.cpp" line="337"/>
        <source>Value</source>
        <translation>값</translation>
    </message>
</context>
<context>
    <name>CTraceView</name>
    <message>
        <location filename="Views/TraceView.cpp" line="257"/>
        <source>Show as task tree</source>
        <translation>작업 트리로 표시</translation>
    </message>
    <message>
        <location filename="Views/TraceView.cpp" line="261"/>
        <source>Show NT Object Tree</source>
        <translation>NT 개체 트리 표시</translation>
    </message>
    <message>
        <location filename="Views/TraceView.cpp" line="268"/>
        <source>PID:</source>
        <translation>PID:</translation>
    </message>
    <message>
        <location filename="Views/TraceView.cpp" line="270"/>
        <location filename="Views/TraceView.cpp" line="277"/>
        <location filename="Views/TraceView.cpp" line="286"/>
        <location filename="Views/TraceView.cpp" line="287"/>
        <location filename="Views/TraceView.cpp" line="296"/>
        <location filename="Views/TraceView.cpp" line="563"/>
        <location filename="Views/TraceView.cpp" line="566"/>
        <location filename="Views/TraceView.cpp" line="664"/>
        <source>[All]</source>
        <translation>[모두]</translation>
    </message>
    <message>
        <location filename="Views/TraceView.cpp" line="275"/>
        <source>TID:</source>
        <translation>TID:</translation>
    </message>
    <message>
        <location filename="Views/TraceView.cpp" line="283"/>
        <source>Type:</source>
        <translation>유형:</translation>
    </message>
    <message>
        <location filename="Views/TraceView.cpp" line="294"/>
        <source>Status:</source>
        <translation>상태:</translation>
    </message>
    <message>
        <location filename="Views/TraceView.cpp" line="297"/>
        <source>Open</source>
        <translation>열기</translation>
    </message>
    <message>
        <location filename="Views/TraceView.cpp" line="298"/>
        <source>Closed</source>
        <translation>닫기</translation>
    </message>
    <message>
        <location filename="Views/TraceView.cpp" line="299"/>
        <source>Trace</source>
        <translation>추적</translation>
    </message>
    <message>
        <location filename="Views/TraceView.cpp" line="300"/>
        <source>Other</source>
        <translation>기타</translation>
    </message>
    <message>
        <location filename="Views/TraceView.cpp" line="308"/>
        <source>Show All Boxes</source>
        <translation>모든 박스 표시</translation>
    </message>
    <message>
        <location filename="Views/TraceView.cpp" line="312"/>
        <source>Show Stack Trace</source>
        <translation>스택 추적 표시</translation>
    </message>
    <message>
        <location filename="Views/TraceView.cpp" line="317"/>
        <source>Save to file</source>
        <translation>파일에 저장</translation>
    </message>
    <message>
        <location filename="Views/TraceView.cpp" line="330"/>
        <source>Auto Scroll</source>
        <translation>자동 스크롤</translation>
    </message>
    <message>
        <location filename="Views/TraceView.cpp" line="336"/>
        <source>Cleanup Trace Log</source>
        <translation>추적 로그 정리</translation>
    </message>
    <message>
        <location filename="Views/TraceView.cpp" line="382"/>
        <source>To use the stack traces feature the DbgHelp.dll and SymSrv.dll are required, do you want to download and install them?</source>
        <translation>스택 추적 기능을 사용하려면 DbgHelp.dll 및 SymSrv.dll이 필요합니다. 이 기능을 다운로드하여 설치하시겠습니까?</translation>
    </message>
    <message>
        <location filename="Views/TraceView.cpp" line="707"/>
        <source>Save trace log to file</source>
        <translation>파일에 추적 로그 저장</translation>
    </message>
    <message>
        <location filename="Views/TraceView.cpp" line="713"/>
        <source>Failed to open log file for writing</source>
        <translation>쓰기 위해 로그 파일을 열지 못했습니다</translation>
    </message>
    <message>
        <location filename="Views/TraceView.cpp" line="733"/>
        <source>Saving TraceLog...</source>
        <translation>TraceLog 저장 중...</translation>
    </message>
    <message>
        <source>Unknown</source>
        <translation type="vanished">알 수 없음</translation>
    </message>
    <message>
        <location filename="Views/TraceView.cpp" line="637"/>
        <source>%1 (%2)</source>
        <translation>%1 (%2)</translation>
    </message>
    <message>
        <location filename="Views/TraceView.cpp" line="253"/>
        <source>Monitor mode</source>
        <translation>모니터 모드</translation>
    </message>
    <message>
        <location filename="Views/TraceView.cpp" line="644"/>
        <source>%1</source>
        <translation>%1</translation>
    </message>
</context>
<context>
    <name>CTraceWindow</name>
    <message>
        <location filename="Views/TraceView.cpp" line="801"/>
        <source>Sandboxie-Plus - Trace Monitor</source>
        <translation>추적 모니터</translation>
    </message>
</context>
<context>
    <name>CUIPage</name>
    <message>
        <location filename="Wizards/SetupWizard.cpp" line="382"/>
        <source>Configure &lt;b&gt;Sandboxie-Plus&lt;/b&gt; UI</source>
        <translation>&lt;b&gt;Sandboxie-Plus&lt;/b&gt; UI 구성</translation>
    </message>
    <message>
        <location filename="Wizards/SetupWizard.cpp" line="383"/>
        <source>Select the user interface style you prefer.</source>
        <translation>원하는 사용자 인터페이스 스타일을 선택합니다.</translation>
    </message>
    <message>
        <location filename="Wizards/SetupWizard.cpp" line="387"/>
        <source>&amp;Advanced UI for experts</source>
        <translation>전문가를 위한 고급 UI(&amp;A)</translation>
    </message>
    <message>
        <location filename="Wizards/SetupWizard.cpp" line="392"/>
        <source>&amp;Simple UI for beginners</source>
        <translation>초보자를 위한 간단한 UI(&amp;S)</translation>
    </message>
    <message>
        <location filename="Wizards/SetupWizard.cpp" line="397"/>
        <source>&amp;Vintage SbieCtrl.exe UI</source>
        <translation>빈티지 SbieCtrl.exe UI(&amp;V)</translation>
    </message>
    <message>
        <location filename="Wizards/SetupWizard.cpp" line="422"/>
        <source>Use Bright Mode</source>
        <translation>밝은 모드 사용</translation>
    </message>
    <message>
        <location filename="Wizards/SetupWizard.cpp" line="426"/>
        <source>Use Dark Mode</source>
        <translation>어두운 모드 사용</translation>
    </message>
</context>
<context>
    <name>CWFPPage</name>
    <message>
        <source>Configure &lt;b&gt;Sandboxie-Plus&lt;/b&gt; network filtering</source>
        <translation type="vanished">&lt;b&gt;Sandboxie-Plus&lt;/b&gt; 네트워크 필터링 구성</translation>
    </message>
    <message>
        <source>Sandboxie can use the Windows Filtering Platform (WFP) to restrict network access.</source>
        <translation type="vanished">Sandboxie는 Windows 필터링 플랫폼 (WFP)를 사용하여 네트워크 액세스를 제한할 수 있습니다.</translation>
    </message>
    <message>
        <source>Using WFP allows Sandboxie to reliably enforce IP/Port based rules for network access. Unlike system level application firewalls, Sandboxie can use different rules in each box for the same application. If you already have a good and reliable application firewall and do not need per box rules, you can leave this option unchecked. Without WFP enabled, Sandboxie will still be able to reliably and entirely block processes from accessing the network. However, this can cause the process to crash, as the driver blocks the required network device endpoints. Even with WFP disabled, Sandboxie offers to set IP/Port based rules, however these will be applied in user mode only and not be enforced by the driver. Hence, without WFP enabled, an intentionally malicious process could bypass those rules, but not the entire network block.</source>
        <translation type="vanished">WFP를 사용하면 Sandboxie가 네트워크 액세스에 대해 IP/포트 기반 규칙을 안정적으로 적용할 수 있습니다. 시스템 수준 응용 프로그램 방화벽과 달리 샌드박스는 동일한 응용 프로그램에 대해 각 박스에서 서로 다른 규칙을 사용할 수 있습니다. 안정적이고 양호한 응용 프로그램 방화벽이 이미 있고 박스별 규칙이 필요하지 않은 경우 이 옵션을 선택 취소한 상태로 둘 수 있습니다. WFP가 활성화되지 않은 경우에도 Sandboxie는 여전히 신뢰할 수 있고 전적으로 프로세스가 네트워크에 액세스하는 것을 차단할 수 있습니다. 그러나 드라이버가 필요한 네트워크 장치 끝점을 차단하기 때문에 프로세스가 중단될 수 있습니다. WFP가 비활성화된 상태에서도 Sandboxie는 IP/포트 기반 규칙을 설정할 수 있지만 이는 사용자 모드에서만 적용되며 드라이버에 의해 강제되지는 않습니다. 따라서 WFP를 사용하지 않으면 의도적으로 악의적인 프로세스가 이러한 규칙을 무시할 수 있지만 전체 네트워크 블록은 무시할 수 없습니다.</translation>
    </message>
    <message>
        <source>Enable Windows Filtering Platform (WFP) support</source>
        <translation type="vanished">Windows 필터링 플랫폼 (WFP) 지원 사용</translation>
    </message>
</context>
<context>
    <name>CWizardEngine</name>
    <message>
        <source>_Shadow</source>
        <translation type="vanished">_그림자</translation>
    </message>
</context>
<context>
    <name>CompressDialog</name>
    <message>
        <location filename="Forms/CompressDialog.ui" line="14"/>
        <source>Compress Files</source>
        <translation>파일 압축</translation>
    </message>
    <message>
        <location filename="Forms/CompressDialog.ui" line="38"/>
        <source>Compression</source>
        <translation>압축</translation>
    </message>
    <message>
        <location filename="Forms/CompressDialog.ui" line="45"/>
        <source>When selected you will be prompted for a password after clicking OK</source>
        <translation>이 옵션을 선택하면 확인을 클릭한 후 암호를 입력하라는 메시지가 표시됩니다</translation>
    </message>
    <message>
        <location filename="Forms/CompressDialog.ui" line="48"/>
        <source>Encrypt archive content</source>
        <translation>압축파일 내용 암호화</translation>
    </message>
    <message>
        <location filename="Forms/CompressDialog.ui" line="55"/>
        <source>Solid archiving improves compression ratios by treating multiple files as a single continuous data block. Ideal for a large number of small files, it makes the archive more compact but may increase the time required for extracting individual files.</source>
        <translation>솔리드 압축파일은 여러 파일을 연속적인 하나의 데이터 블록으로 처리하여 압축률을 향상시킵니다. 많은 수의 작은 파일에 이상적이므로 아카이브를 보다 압축적으로 만들지만 개별 파일을 추출하는 데 필요한 시간을 늘릴 수 있습니다.</translation>
    </message>
    <message>
        <location filename="Forms/CompressDialog.ui" line="58"/>
        <source>Create Solide Archive</source>
        <translation>솔리드 압축파일 만들기</translation>
    </message>
    <message>
        <location filename="Forms/CompressDialog.ui" line="65"/>
        <source>Export Sandbox to a 7z archive, Choose Your Compression Rate and Customize Additional Compression Settings.</source>
        <translation>샌드박스를 7z 압축파닐로 내보내고 압축률을 선택하고 추가 압축 설정을 사용자 정의합니다.</translation>
    </message>
</context>
<context>
    <name>NewBoxWindow</name>
    <message>
        <source>SandboxiePlus new box</source>
        <translation type="vanished">SandboxiePlus 새 박스</translation>
    </message>
    <message>
        <source>Box Type Preset:</source>
        <translation type="vanished">박스 유형 사전 설정:</translation>
    </message>
    <message>
        <source>A sandbox isolates your host system from processes running within the box, it prevents them from making permanent changes to other programs and data in your computer. The level of isolation impacts your security as well as the compatibility with applications, hence there will be a different level of isolation depending on the selected Box Type. Sandboxie can also protect your personal data from being accessed by processes running under its supervision.</source>
        <translation type="vanished">샌드박스는 호스트 시스템을 포장에서 실행 중인 프로세스로부터 격리하여 컴퓨터의 다른 프로그램 및 데이터를 영구적으로 변경할 수 없도록 합니다. 격리 수준은 보안뿐만 아니라 응용프로그램과의 호환성에 영향을 미치므로 선택한 박스 유형에 따라 격리 수준이 달라집니다. Sandboxie는 또한 관리 하에 실행되는 프로세스에 의해 개인 데이터에 액세스되는 것을 방지할 수 있습니다.</translation>
    </message>
    <message>
        <source>Box info</source>
        <translation type="vanished">박스 정보</translation>
    </message>
    <message>
        <source>Sandbox Name:</source>
        <translation type="vanished">샌드박스 이름:</translation>
    </message>
</context>
<context>
    <name>OptionsWindow</name>
    <message>
        <location filename="Forms/OptionsWindow.ui" line="32"/>
        <source>SandboxiePlus Options</source>
        <translation>SandboxiePlus 옵션</translation>
    </message>
    <message>
        <location filename="Forms/OptionsWindow.ui" line="52"/>
        <source>General Options</source>
        <translation>일반 옵션</translation>
    </message>
    <message>
        <location filename="Forms/OptionsWindow.ui" line="62"/>
        <source>Box Options</source>
        <translation>박스 옵션</translation>
    </message>
    <message>
        <location filename="Forms/OptionsWindow.ui" line="96"/>
        <source>Sandbox Indicator in title:</source>
        <translation>제목의 샌드박스 표시기:</translation>
    </message>
    <message>
        <location filename="Forms/OptionsWindow.ui" line="106"/>
        <source>Sandboxed window border:</source>
        <translation>샌드박스 창 테두리:</translation>
    </message>
    <message>
        <location filename="Forms/OptionsWindow.ui" line="307"/>
        <source>Use volume serial numbers for drives, like: \drive\C~1234-ABCD</source>
        <translation>드라이브에 볼륨 일련 번호 사용, 예: \drive\C~1234-ABCD</translation>
    </message>
    <message>
        <location filename="Forms/OptionsWindow.ui" line="476"/>
        <source>The box structure can only be changed when the sandbox is empty</source>
        <translation>박스 구조는 샌드박스가 비어 있는 경우에만 변경할 수 있습니다</translation>
    </message>
    <message>
        <source>Allow sandboxed processes to open files protected by EFS</source>
        <translation type="vanished">샌드박스 프로세스가 EFS에 의해 보호되는 파일을 열 수 있도록 허용</translation>
    </message>
    <message>
        <location filename="Forms/OptionsWindow.ui" line="300"/>
        <source>Disk/File access</source>
        <translation>디스크/파일 액세스</translation>
    </message>
    <message>
        <location filename="Forms/OptionsWindow.ui" line="469"/>
        <source>Virtualization scheme</source>
        <translation>가상화 체계</translation>
    </message>
    <message>
        <location filename="Forms/OptionsWindow.ui" line="401"/>
        <source>Partially checked means prevent box removal but not content deletion.</source>
        <translation>부분적으로 선택하면 박스는 제거되지만 내용은 삭제되지 않습니다.</translation>
    </message>
    <message>
        <location filename="Forms/OptionsWindow.ui" line="534"/>
        <source>2113: Content of migrated file was discarded
2114: File was not migrated, write access to file was denied
2115: File was not migrated, file will be opened read only</source>
        <translation>2113: 마이그레이션된 파일의 내용이 삭제되었습니다
2114: 파일이 마이그레이션되지 않았습니다. 파일에 대한 쓰기 액세스가 거부되었습니다
2115: 파일이 마이그레이션되지 않았습니다. 읽기 전용으로 파일이 열립니다</translation>
    </message>
    <message>
        <location filename="Forms/OptionsWindow.ui" line="539"/>
        <source>Issue message 2113/2114/2115 when a file is not fully migrated</source>
        <translation>파일이 완전히 마이그레이션되지 않은 경우 메시지 2113/2114/2115 발생</translation>
    </message>
    <message>
        <location filename="Forms/OptionsWindow.ui" line="563"/>
        <source>Add Pattern</source>
        <translation>패턴 추가</translation>
    </message>
    <message>
        <location filename="Forms/OptionsWindow.ui" line="570"/>
        <source>Remove Pattern</source>
        <translation>패턴 제거</translation>
    </message>
    <message>
        <location filename="Forms/OptionsWindow.ui" line="624"/>
        <source>Pattern</source>
        <translation>패턴</translation>
    </message>
    <message>
        <location filename="Forms/OptionsWindow.ui" line="632"/>
        <source>Sandboxie does not allow writing to host files, unless permitted by the user. When a sandboxed application attempts to modify a file, the entire file must be copied into the sandbox, for large files this can take a significate amount of time. Sandboxie offers options for handling these cases, which can be configured on this page.</source>
        <translation>Sandboxie는 사용자가 허용하지 않는 한 호스트 파일에 쓰는 것을 허용하지 않습니다. 샌드박스 응용프로그램이 파일을 수정하려고 할 때 전체 파일을 샌드박스에 복사해야 합니다. 큰 파일의 경우 상당한 시간이 걸릴 수 있습니다. Sandboxie는 이 페이지에서 구성할 수 있는 이러한 사례를 처리하는 옵션을 제공합니다.</translation>
    </message>
    <message>
        <location filename="Forms/OptionsWindow.ui" line="642"/>
        <source>Using wildcard patterns file specific behavior can be configured in the list below:</source>
        <translation>와일드카드 패턴 사용 파일별 동작은 아래 목록에서 구성할 수 있습니다:</translation>
    </message>
    <message>
        <location filename="Forms/OptionsWindow.ui" line="656"/>
        <source>When a file cannot be migrated, open it in read-only mode instead</source>
        <translation>파일을 마이그레이션할 수 없는 경우 대신 읽기 전용 모드로 엽니다</translation>
    </message>
    <message>
        <location filename="Forms/OptionsWindow.ui" line="666"/>
        <source>Restrictions</source>
        <translation>제한 사항</translation>
    </message>
    <message>
        <location filename="Forms/OptionsWindow.ui" line="737"/>
        <location filename="Forms/OptionsWindow.ui" line="808"/>
        <location filename="Forms/OptionsWindow.ui" line="831"/>
        <location filename="Forms/OptionsWindow.ui" line="1040"/>
        <location filename="Forms/OptionsWindow.ui" line="1085"/>
        <source>Protect the system from sandboxed processes</source>
        <translation>샌드박스 프로세스로부터 시스템 보호</translation>
    </message>
    <message>
        <source>Icon</source>
        <translation type="vanished">아이콘</translation>
    </message>
    <message>
        <location filename="Forms/OptionsWindow.ui" line="947"/>
        <source>Move Up</source>
        <translation>위로 이동</translation>
    </message>
    <message>
        <location filename="Forms/OptionsWindow.ui" line="966"/>
        <source>Move Down</source>
        <translation>아래로 이동</translation>
    </message>
    <message>
        <location filename="Forms/OptionsWindow.ui" line="1043"/>
        <source>Elevation restrictions</source>
        <translation>권한 제한</translation>
    </message>
    <message>
        <location filename="Forms/OptionsWindow.ui" line="1128"/>
        <source>Drop rights from Administrators and Power Users groups</source>
        <translation>관리자 및 Power Users 그룹에서 권한 삭제</translation>
    </message>
    <message>
        <location filename="Forms/OptionsWindow.ui" line="227"/>
        <source>px Width</source>
        <translation>px 너비</translation>
    </message>
    <message>
        <location filename="Forms/OptionsWindow.ui" line="1050"/>
        <source>Make applications think they are running elevated (allows to run installers safely)</source>
        <translation>응용 프로그램이 높은 수준으로 실행되고 있다고 생각하도록 함 (설치 프로그램을 안전하게 실행할 수 있음)</translation>
    </message>
    <message>
        <location filename="Forms/OptionsWindow.ui" line="1142"/>
        <source>CAUTION: When running under the built in administrator, processes can not drop administrative privileges.</source>
        <translation>주의: 기본 관리자에서 실행할 때 프로세스는 관리 권한을 삭제할 수 없습니다.</translation>
    </message>
    <message>
        <location filename="Forms/OptionsWindow.ui" line="258"/>
        <source>Appearance</source>
        <translation>모양</translation>
    </message>
    <message>
        <location filename="Forms/OptionsWindow.ui" line="1064"/>
        <source>(Recommended)</source>
        <translation>(추천)</translation>
    </message>
    <message>
        <location filename="Forms/OptionsWindow.ui" line="175"/>
        <source>Show this box in the &apos;run in box&apos; selection prompt</source>
        <translation>&apos;박스안에서 실행&apos; 선택 프롬프트에 이 박스 표시</translation>
    </message>
    <message>
        <location filename="Forms/OptionsWindow.ui" line="285"/>
        <source>File Options</source>
        <translation>파일 옵션</translation>
    </message>
    <message>
        <location filename="Forms/OptionsWindow.ui" line="347"/>
        <source>Auto delete content when last sandboxed process terminates</source>
        <translation>마지막 샌드박스 프로세스가 종료될 때 내용 자동 삭제</translation>
    </message>
    <message>
        <location filename="Forms/OptionsWindow.ui" line="506"/>
        <source>Copy file size limit:</source>
        <translation>복사 파일 크기 제한:</translation>
    </message>
    <message>
        <location filename="Forms/OptionsWindow.ui" line="374"/>
        <source>Box Delete options</source>
        <translation>박스 삭제 옵션</translation>
    </message>
    <message>
        <location filename="Forms/OptionsWindow.ui" line="404"/>
        <source>Protect this sandbox from deletion or emptying</source>
        <translation>이 샌드박스를 삭제 또는 비우지 않도록 보호</translation>
    </message>
    <message>
        <source>Raw Disk access</source>
        <translation type="vanished">Raw 디스크 액세스</translation>
    </message>
    <message>
        <location filename="Forms/OptionsWindow.ui" line="486"/>
        <location filename="Forms/OptionsWindow.ui" line="527"/>
        <source>File Migration</source>
        <translation>파일 마이그레이션</translation>
    </message>
    <message>
        <location filename="Forms/OptionsWindow.ui" line="394"/>
        <source>Allow elevated sandboxed applications to read the harddrive</source>
        <translation>상승된 샌드박스 응용프로그램에서 하드 드라이브 읽기 허용</translation>
    </message>
    <message>
        <location filename="Forms/OptionsWindow.ui" line="452"/>
        <source>Warn when an application opens a harddrive handle</source>
        <translation>응용 프로그램이 하드 드라이브 핸들을 열 때 경고</translation>
    </message>
    <message>
        <location filename="Forms/OptionsWindow.ui" line="556"/>
        <source>kilobytes</source>
        <translation>킬로바이트</translation>
    </message>
    <message>
        <location filename="Forms/OptionsWindow.ui" line="649"/>
        <source>Issue message 2102 when a file is too large</source>
        <translation>파일이 너무 큰 경우 메시지 2102 발행</translation>
    </message>
    <message>
        <location filename="Forms/OptionsWindow.ui" line="513"/>
        <source>Prompt user for large file migration</source>
        <translation>사용자에게 대용량 파일 마이그레이션 확인</translation>
    </message>
    <message>
        <source>Access Restrictions</source>
        <translation type="vanished">액세스 제한</translation>
    </message>
    <message>
        <location filename="Forms/OptionsWindow.ui" line="760"/>
        <source>Allow the print spooler to print to files outside the sandbox</source>
        <translation>샌드박스 외부의 파일로 인쇄 스풀러 인쇄 허용</translation>
    </message>
    <message>
        <location filename="Forms/OptionsWindow.ui" line="781"/>
        <source>Remove spooler restriction, printers can be installed outside the sandbox</source>
        <translation>스풀러 제한 제거, 샌드박스 외부에 프린터를 설치할 수 있음</translation>
    </message>
    <message>
        <location filename="Forms/OptionsWindow.ui" line="767"/>
        <source>Block read access to the clipboard</source>
        <translation>클립보드에 대한 읽기 액세스 차단</translation>
    </message>
    <message>
        <location filename="Forms/OptionsWindow.ui" line="818"/>
        <source>Open System Protected Storage</source>
        <translation>시스템 보호 저장소 열기</translation>
    </message>
    <message>
        <location filename="Forms/OptionsWindow.ui" line="788"/>
        <source>Block access to the printer spooler</source>
        <translation>프린터 스풀러에 대한 액세스 차단</translation>
    </message>
    <message>
        <location filename="Forms/OptionsWindow.ui" line="811"/>
        <source>Other restrictions</source>
        <translation>기타 제한</translation>
    </message>
    <message>
        <location filename="Forms/OptionsWindow.ui" line="740"/>
        <source>Printing restrictions</source>
        <translation>인쇄 제한</translation>
    </message>
    <message>
        <location filename="Forms/OptionsWindow.ui" line="834"/>
        <source>Network restrictions</source>
        <translation>네트워크 제한</translation>
    </message>
    <message>
        <location filename="Forms/OptionsWindow.ui" line="774"/>
        <source>Block network files and folders, unless specifically opened.</source>
        <translation>특별히 열지 않는 한 네트워크 파일 및 폴더를 차단합니다.</translation>
    </message>
    <message>
        <location filename="Forms/OptionsWindow.ui" line="849"/>
        <source>Run Menu</source>
        <translation>실행 메뉴</translation>
    </message>
    <message>
        <location filename="Forms/OptionsWindow.ui" line="973"/>
        <source>You can configure custom entries for the sandbox run menu.</source>
        <translation>샌드박스 실행 메뉴에 대한 사용자 정의 항목을 구성할 수 있습니다.</translation>
    </message>
    <message>
        <location filename="Forms/OptionsWindow.ui" line="922"/>
        <location filename="Forms/OptionsWindow.ui" line="1769"/>
        <location filename="Forms/OptionsWindow.ui" line="1887"/>
        <location filename="Forms/OptionsWindow.ui" line="1960"/>
        <location filename="Forms/OptionsWindow.ui" line="2131"/>
        <location filename="Forms/OptionsWindow.ui" line="2176"/>
        <location filename="Forms/OptionsWindow.ui" line="2254"/>
        <location filename="Forms/OptionsWindow.ui" line="3106"/>
        <location filename="Forms/OptionsWindow.ui" line="3328"/>
        <location filename="Forms/OptionsWindow.ui" line="3444"/>
        <location filename="Forms/OptionsWindow.ui" line="3645"/>
        <location filename="Forms/OptionsWindow.ui" line="4674"/>
        <location filename="Forms/OptionsWindow.ui" line="4750"/>
        <source>Name</source>
        <translation>이름</translation>
    </message>
    <message>
        <location filename="Forms/OptionsWindow.ui" line="927"/>
        <source>Command Line</source>
        <translation>명령 줄</translation>
    </message>
    <message>
        <location filename="Forms/OptionsWindow.ui" line="898"/>
        <source>Add program</source>
        <translation>프로그램 추가</translation>
    </message>
    <message>
        <location filename="Forms/OptionsWindow.ui" line="879"/>
        <location filename="Forms/OptionsWindow.ui" line="1390"/>
        <location filename="Forms/OptionsWindow.ui" line="1777"/>
        <location filename="Forms/OptionsWindow.ui" line="1914"/>
        <location filename="Forms/OptionsWindow.ui" line="1968"/>
        <location filename="Forms/OptionsWindow.ui" line="2106"/>
        <location filename="Forms/OptionsWindow.ui" line="2204"/>
        <location filename="Forms/OptionsWindow.ui" line="2282"/>
        <location filename="Forms/OptionsWindow.ui" line="2374"/>
        <location filename="Forms/OptionsWindow.ui" line="2508"/>
        <location filename="Forms/OptionsWindow.ui" line="2607"/>
        <location filename="Forms/OptionsWindow.ui" line="2688"/>
        <location filename="Forms/OptionsWindow.ui" line="2801"/>
        <location filename="Forms/OptionsWindow.ui" line="3075"/>
        <location filename="Forms/OptionsWindow.ui" line="3217"/>
        <location filename="Forms/OptionsWindow.ui" line="3366"/>
        <location filename="Forms/OptionsWindow.ui" line="3452"/>
        <location filename="Forms/OptionsWindow.ui" line="3781"/>
        <location filename="Forms/OptionsWindow.ui" line="3870"/>
        <location filename="Forms/OptionsWindow.ui" line="4201"/>
        <location filename="Forms/OptionsWindow.ui" line="4264"/>
        <location filename="Forms/OptionsWindow.ui" line="4694"/>
        <source>Remove</source>
        <translation>제거</translation>
    </message>
    <message>
        <location filename="Forms/OptionsWindow.ui" line="1882"/>
        <location filename="Forms/OptionsWindow.ui" line="1955"/>
        <location filename="Forms/OptionsWindow.ui" line="2385"/>
        <location filename="Forms/OptionsWindow.ui" line="2485"/>
        <location filename="Forms/OptionsWindow.ui" line="2618"/>
        <location filename="Forms/OptionsWindow.ui" line="2738"/>
        <location filename="Forms/OptionsWindow.ui" line="2812"/>
        <source>Type</source>
        <translation>유형</translation>
    </message>
    <message>
        <location filename="Forms/OptionsWindow.ui" line="1713"/>
        <source>Program Groups</source>
        <translation>프로그램 그룹</translation>
    </message>
    <message>
        <location filename="Forms/OptionsWindow.ui" line="1741"/>
        <source>Add Group</source>
        <translation>그룹 추가</translation>
    </message>
    <message>
        <location filename="Forms/OptionsWindow.ui" line="1748"/>
        <location filename="Forms/OptionsWindow.ui" line="2120"/>
        <location filename="Forms/OptionsWindow.ui" line="2197"/>
        <location filename="Forms/OptionsWindow.ui" line="2275"/>
        <location filename="Forms/OptionsWindow.ui" line="3061"/>
        <source>Add Program</source>
        <translation>프로그램 추가</translation>
    </message>
    <message>
        <location filename="Forms/OptionsWindow.ui" line="1864"/>
        <source>Force Folder</source>
        <translation>강제 폴더</translation>
    </message>
    <message>
        <location filename="Forms/OptionsWindow.ui" line="2400"/>
        <location filename="Forms/OptionsWindow.ui" line="2500"/>
        <location filename="Forms/OptionsWindow.ui" line="2633"/>
        <source>Path</source>
        <translation>경로</translation>
    </message>
    <message>
        <location filename="Forms/OptionsWindow.ui" line="1907"/>
        <source>Force Program</source>
        <translation>강제 프로그램</translation>
    </message>
    <message>
        <location filename="Forms/OptionsWindow.ui" line="603"/>
        <location filename="Forms/OptionsWindow.ui" line="1437"/>
        <location filename="Forms/OptionsWindow.ui" line="1721"/>
        <location filename="Forms/OptionsWindow.ui" line="1871"/>
        <location filename="Forms/OptionsWindow.ui" line="1975"/>
        <location filename="Forms/OptionsWindow.ui" line="2113"/>
        <location filename="Forms/OptionsWindow.ui" line="2211"/>
        <location filename="Forms/OptionsWindow.ui" line="2327"/>
        <location filename="Forms/OptionsWindow.ui" line="2367"/>
        <location filename="Forms/OptionsWindow.ui" line="2474"/>
        <location filename="Forms/OptionsWindow.ui" line="2600"/>
        <location filename="Forms/OptionsWindow.ui" line="2695"/>
        <location filename="Forms/OptionsWindow.ui" line="2835"/>
        <location filename="Forms/OptionsWindow.ui" line="3263"/>
        <location filename="Forms/OptionsWindow.ui" line="3359"/>
        <location filename="Forms/OptionsWindow.ui" line="3466"/>
        <location filename="Forms/OptionsWindow.ui" line="3817"/>
        <location filename="Forms/OptionsWindow.ui" line="4050"/>
        <location filename="Forms/OptionsWindow.ui" line="4177"/>
        <source>Show Templates</source>
        <translation>템플릿 표시</translation>
    </message>
    <message>
        <location filename="Forms/OptionsWindow.ui" line="1169"/>
        <source>Security note: Elevated applications running under the supervision of Sandboxie, with an admin or system token, have more opportunities to bypass isolation and modify the system outside the sandbox.</source>
        <translation>보안 참고 사항: 관리자 또는 시스템 토큰을 사용하여 샌드박스의 감독 하에 실행되는 고급 응용 프로그램은 분리를 우회하고 샌드박스 외부에서 시스템을 수정할 수 있는 기회가 더 많습니다.</translation>
    </message>
    <message>
        <location filename="Forms/OptionsWindow.ui" line="1095"/>
        <source>Allow MSIServer to run with a sandboxed system token and apply other exceptions if required</source>
        <translation>MSI 서버가 샌드박스 시스템 토큰으로 실행되도록 허용하고 필요한 경우 다른 예외를 적용합니다</translation>
    </message>
    <message>
        <location filename="Forms/OptionsWindow.ui" line="1152"/>
        <source>Note: Msi Installer Exemptions should not be required, but if you encounter issues installing a msi package which you trust, this option may help the installation complete successfully. You can also try disabling drop admin rights.</source>
        <translation>참고: Msi 설치 관리자 면제는 필요하지 않지만 신뢰할 수 있는 msi 패키지를 설치하는 데 문제가 발생할 경우 이 옵션을 사용하면 설치가 성공적으로 완료될 수 있습니다. 삭제 관리자 권한을 비활성화할 수도 있습니다.</translation>
    </message>
    <message>
        <location filename="Forms/OptionsWindow.ui" line="244"/>
        <source>General Configuration</source>
        <translation>일반 구성</translation>
    </message>
    <message>
        <location filename="Forms/OptionsWindow.ui" line="217"/>
        <source>Box Type Preset:</source>
        <translation>박스 유형 사전 설정:</translation>
    </message>
    <message>
        <location filename="Forms/OptionsWindow.ui" line="182"/>
        <source>Box info</source>
        <translation>박스 정보</translation>
    </message>
    <message>
        <location filename="Forms/OptionsWindow.ui" line="142"/>
        <source>&lt;b&gt;More Box Types&lt;/b&gt; are exclusively available to &lt;u&gt;project supporters&lt;/u&gt;, the Privacy Enhanced boxes &lt;b&gt;&lt;font color=&apos;red&apos;&gt;protect user data from illicit access&lt;/font&gt;&lt;/b&gt; by the sandboxed programs.&lt;br /&gt;If you are not yet a supporter, then please consider &lt;a href=&quot;https://sandboxie-plus.com/go.php?to=sbie-get-cert&quot;&gt;supporting the project&lt;/a&gt;, to receive a &lt;a href=&quot;https://sandboxie-plus.com/go.php?to=sbie-cert&quot;&gt;supporter certificate&lt;/a&gt;.&lt;br /&gt;You can test the other box types by creating new sandboxes of those types, however processes in these will be auto terminated after 5 minutes.</source>
        <translation>&lt;b&gt;더 많은 박스 유형&lt;/b&gt;은  &lt;u&gt;프로젝트 후원자&lt;/u&gt; 독점적으로 사용할 수 있으며, 개인 정보 보호 강화 박스는 샌드박스 프로그램에 의한 &lt;b&gt;&lt;font color=&apos;red&apos;&gt;불법 액세스으로부터 사용자 데이터를 보호&lt;/font&gt;&lt;/b&gt;합니다.&lt;br /&gt;아직 후원자가 아닌 경우 &lt;a href=&quot;https://sandboxie-plus.com/go.php?to=sbie-cert&quot;&gt;후원자 인증서&lt;/a&gt;를 받을 수 있도록 &lt;a href=&quot;https://sandboxie-plus.com/go.php?to=sbie-get-cert&quot;&gt;프로젝트 지원&lt;/a&gt;을 고려해 주시기 바랍니다.&lt;br /&gt;이러한 유형의 새 샌드박스를 만들어 다른 박스 유형을 테스트할 수 있지만, 이러한 유형의 프로세스는 5분 후에 자동으로 종료됩니다.</translation>
    </message>
    <message>
        <location filename="Forms/OptionsWindow.ui" line="89"/>
        <source>Always show this sandbox in the systray list (Pinned)</source>
        <translation>시스템 트레이 목록에 항상 이 샌드박스 표시 (고정)</translation>
    </message>
    <message>
        <location filename="Forms/OptionsWindow.ui" line="672"/>
        <source>Open Windows Credentials Store (user mode)</source>
        <translation>Windows 자격 증명 저장소 열기 (사용자 모드)</translation>
    </message>
    <message>
        <location filename="Forms/OptionsWindow.ui" line="795"/>
        <source>Prevent change to network and firewall parameters (user mode)</source>
        <translation>네트워크 및 방화벽 매개 변수 (사용자 모드) 변경 방지</translation>
    </message>
    <message>
        <location filename="Forms/OptionsWindow.ui" line="841"/>
        <source>Issue message 2111 when a process access is denied</source>
        <translation>프로세스 액세스이 거부되면 메시지 2111 발행</translation>
    </message>
    <message>
        <location filename="Forms/OptionsWindow.ui" line="1755"/>
        <source>You can group programs together and give them a group name.  Program groups can be used with some of the settings instead of program names. Groups defined for the box overwrite groups defined in templates.</source>
        <translation>프로그램을 그룹화하고 그룹 이름을 지정할 수 있습니다. 프로그램 그룹은 프로그램 이름 대신 일부 설정과 함께 사용할 수 있습니다. 박스에 대해 정의된 그룹은 템플릿에 정의된 덮어쓰기 그룹입니다.</translation>
    </message>
    <message>
        <source>Forced Programs</source>
        <translation type="vanished">강제 프로그램</translation>
    </message>
    <message>
        <location filename="Forms/OptionsWindow.ui" line="1829"/>
        <source>Programs entered here, or programs started from entered locations, will be put in this sandbox automatically, unless they are explicitly started in another sandbox.</source>
        <translation>여기에 입력된 프로그램 또는 입력된 위치에서 시작된 프로그램은 다른 샌드박스에서 명시적으로 시작하지 않는 한 이 샌드박스에 자동으로 저장됩니다.</translation>
    </message>
    <message>
        <location filename="Forms/OptionsWindow.ui" line="2063"/>
        <source>Stop Behaviour</source>
        <translation>동작 중지</translation>
    </message>
    <message>
        <source>Remove Program</source>
        <translation type="vanished">프로그램 제거</translation>
    </message>
    <message>
        <source>Add Leader Program</source>
        <translation type="vanished">대표 프로그램 추가</translation>
    </message>
    <message>
        <source>Add Lingering Program</source>
        <translation type="vanished">남은 프로그램 추가</translation>
    </message>
    <message>
        <source>Lingering programs will be automatically terminated if they are still running after all other processes have been terminated.

If leader processes are defined, all others are treated as lingering processes.</source>
        <translation type="vanished">남은 프로그램은 다른 모든 프로세스가 종료된 후에도 계속 실행 중인 경우 자동으로 종료됩니다.

대표 프로세스가 정의되면 다른 모든 프로세스는 남아있는 프로세스로 취급됩니다.</translation>
    </message>
    <message>
        <location filename="Forms/OptionsWindow.ui" line="2235"/>
        <source>Start Restrictions</source>
        <translation>시작 제한</translation>
    </message>
    <message>
        <location filename="Forms/OptionsWindow.ui" line="2243"/>
        <source>Issue message 1308 when a program fails to start</source>
        <translation>프로그램 시작 실패 시 메시지 1308 발생</translation>
    </message>
    <message>
        <location filename="Forms/OptionsWindow.ui" line="2294"/>
        <source>Allow only selected programs to start in this sandbox. *</source>
        <translation>이 샌드박스에서 선택한 프로그램만 시작하도록 허용합니다. *</translation>
    </message>
    <message>
        <location filename="Forms/OptionsWindow.ui" line="2301"/>
        <source>Prevent selected programs from starting in this sandbox.</source>
        <translation>선택한 프로그램이 이 샌드박스에서 시작되지 않도록 합니다.</translation>
    </message>
    <message>
        <location filename="Forms/OptionsWindow.ui" line="2308"/>
        <source>Allow all programs to start in this sandbox.</source>
        <translation>이 샌드박스에서 모든 프로그램을 시작할 수 있습니다.</translation>
    </message>
    <message>
        <location filename="Forms/OptionsWindow.ui" line="2315"/>
        <source>* Note: Programs installed to this sandbox won&apos;t be able to start at all.</source>
        <translation>* 참고: 이 샌드박스에 설치된 프로그램은 시작할 수 없습니다.</translation>
    </message>
    <message>
        <source>Internet Restrictions</source>
        <translation type="vanished">인터넷 제한</translation>
    </message>
    <message>
        <location filename="Forms/OptionsWindow.ui" line="3034"/>
        <source>Process Restrictions</source>
        <translation>프로세스 제한</translation>
    </message>
    <message>
        <location filename="Forms/OptionsWindow.ui" line="3054"/>
        <source>Issue message 1307 when a program is denied internet access</source>
        <translation>프로그램이 인터넷 액세스를 거부하면 메시지 1307 발행</translation>
    </message>
    <message>
        <location filename="Forms/OptionsWindow.ui" line="3068"/>
        <source>Prompt user whether to allow an exemption from the blockade.</source>
        <translation>차단 면제를 허용할지 여부를 사용자에게 묻습니다.</translation>
    </message>
    <message>
        <location filename="Forms/OptionsWindow.ui" line="3082"/>
        <source>Note: Programs installed to this sandbox won&apos;t be able to access the internet at all.</source>
        <translation>참고: 이 샌드박스에 설치된 프로그램은 인터넷에 전혀 액세스할 수 없습니다.</translation>
    </message>
    <message>
        <location filename="Forms/OptionsWindow.ui" line="2395"/>
        <location filename="Forms/OptionsWindow.ui" line="2495"/>
        <location filename="Forms/OptionsWindow.ui" line="2628"/>
        <location filename="Forms/OptionsWindow.ui" line="2748"/>
        <location filename="Forms/OptionsWindow.ui" line="2822"/>
        <location filename="Forms/OptionsWindow.ui" line="3111"/>
        <source>Access</source>
        <translation>액세스</translation>
    </message>
    <message>
        <location filename="Forms/OptionsWindow.ui" line="2768"/>
        <source>Configure which processes can access Desktop objects like Windows and alike.</source>
        <translation>Windows 등 데스크톱 개체에 액세스할 수 있는 프로세스를 구성합니다.</translation>
    </message>
    <message>
        <location filename="Forms/OptionsWindow.ui" line="3121"/>
        <source>Set network/internet access for unlisted processes:</source>
        <translation>목록에 없는 프로세스에 대한 네트워크/인터넷 액세스 설정:</translation>
    </message>
    <message>
        <location filename="Forms/OptionsWindow.ui" line="3168"/>
        <source>Test Rules, Program:</source>
        <translation>테스트 규칙, 프로그램:</translation>
    </message>
    <message>
        <location filename="Forms/OptionsWindow.ui" line="3178"/>
        <source>Port:</source>
        <translation>포트:</translation>
    </message>
    <message>
        <location filename="Forms/OptionsWindow.ui" line="3188"/>
        <source>IP:</source>
        <translation>IP:</translation>
    </message>
    <message>
        <location filename="Forms/OptionsWindow.ui" line="3198"/>
        <source>Protocol:</source>
        <translation>프로토콜:</translation>
    </message>
    <message>
        <location filename="Forms/OptionsWindow.ui" line="3208"/>
        <source>X</source>
        <translation>X</translation>
    </message>
    <message>
        <location filename="Forms/OptionsWindow.ui" line="3224"/>
        <source>Add Rule</source>
        <translation>규칙 추가</translation>
    </message>
    <message>
        <location filename="Forms/OptionsWindow.ui" line="619"/>
        <location filename="Forms/OptionsWindow.ui" line="2390"/>
        <location filename="Forms/OptionsWindow.ui" line="2490"/>
        <location filename="Forms/OptionsWindow.ui" line="2623"/>
        <location filename="Forms/OptionsWindow.ui" line="2743"/>
        <location filename="Forms/OptionsWindow.ui" line="2817"/>
        <location filename="Forms/OptionsWindow.ui" line="3235"/>
        <location filename="Forms/OptionsWindow.ui" line="3804"/>
        <source>Program</source>
        <translation>프로그램</translation>
    </message>
    <message>
        <location filename="Forms/OptionsWindow.ui" line="614"/>
        <location filename="Forms/OptionsWindow.ui" line="1470"/>
        <location filename="Forms/OptionsWindow.ui" line="3240"/>
        <location filename="Forms/OptionsWindow.ui" line="3957"/>
        <source>Action</source>
        <translation>동작</translation>
    </message>
    <message>
        <location filename="Forms/OptionsWindow.ui" line="3245"/>
        <source>Port</source>
        <translation>포트</translation>
    </message>
    <message>
        <location filename="Forms/OptionsWindow.ui" line="3250"/>
        <source>IP</source>
        <translation>IP</translation>
    </message>
    <message>
        <location filename="Forms/OptionsWindow.ui" line="3255"/>
        <source>Protocol</source>
        <translation>프로토콜</translation>
    </message>
    <message>
        <location filename="Forms/OptionsWindow.ui" line="3277"/>
        <source>CAUTION: Windows Filtering Platform is not enabled with the driver, therefore these rules will be applied only in user mode and can not be enforced!!! This means that malicious applications may bypass them.</source>
        <translation>주의: Windows 필터링 플랫폼이 드라이버에서 사용할 수 없으므로 이 규칙은 사용자 모드에서만 적용되며 강제 적용할 수 없습니다!!! 즉, 악성 프로그램이 이를 무시할 수 있습니다.</translation>
    </message>
    <message>
        <location filename="Forms/OptionsWindow.ui" line="2337"/>
        <source>Resource Access</source>
        <translation>리소스 액세스</translation>
    </message>
    <message>
        <source>Resource Access Rules</source>
        <translation type="vanished">리소스 액세스 규칙</translation>
    </message>
    <message>
        <source>Configure which processes can access what resources. Double click on an entry to edit it.
&apos;Open&apos; File and Key access only applies to program binaries located outside the sandbox.
You can use &apos;Open for All&apos; instead to make it apply to all programs, or change this behaviour in the Policies tab.</source>
        <translation type="vanished">어떤 프로세스가 어떤 리소스에 액세스할 수 있는지 구성합니다. 항목을 두 번 눌러 편집합니다.
파일 및 키 &apos;열기&apos; 액세스은 샌드박스 외부에 위치한 프로그램 이진 파일에만 적용됩니다.
대신 &apos;모두 열기&apos;를 사용하여 모든 프로그램에 적용하거나 정책 탭에서 이 동작을 변경할 수 있습니다.</translation>
    </message>
    <message>
        <location filename="Forms/OptionsWindow.ui" line="2420"/>
        <source>Add File/Folder</source>
        <translation>파일/폴더 추가</translation>
    </message>
    <message>
        <source>Remove User</source>
        <translation type="vanished">사용자 제거</translation>
    </message>
    <message>
        <location filename="Forms/OptionsWindow.ui" line="2714"/>
        <source>Add Wnd Class</source>
        <translation>창 클래스 추가</translation>
    </message>
    <message>
        <location filename="Forms/OptionsWindow.ui" line="2593"/>
        <source>Add IPC Path</source>
        <translation>IPC 경로 추가</translation>
    </message>
    <message>
        <location filename="Forms/OptionsWindow.ui" line="2527"/>
        <source>Add Reg Key</source>
        <translation>Reg 키 추가</translation>
    </message>
    <message>
        <location filename="Forms/OptionsWindow.ui" line="2854"/>
        <source>Add COM Object</source>
        <translation>COM 개체 추가</translation>
    </message>
    <message>
        <location filename="Forms/OptionsWindow.ui" line="3294"/>
        <source>File Recovery</source>
        <translation>파일 복구</translation>
    </message>
    <message>
        <location filename="Forms/OptionsWindow.ui" line="3373"/>
        <source>Add Folder</source>
        <translation>폴더 추가</translation>
    </message>
    <message>
        <location filename="Forms/OptionsWindow.ui" line="3413"/>
        <source>Ignore Extension</source>
        <translation>확장자 무시</translation>
    </message>
    <message>
        <location filename="Forms/OptionsWindow.ui" line="3459"/>
        <source>Ignore Folder</source>
        <translation>폴더 무시</translation>
    </message>
    <message>
        <location filename="Forms/OptionsWindow.ui" line="3420"/>
        <source>Enable Immediate Recovery prompt to be able to recover files as soon as they are created.</source>
        <translation>파일이 생성되는 즉시 복구할 수 있도록 즉시 복구 프롬프트를 실행합니다.</translation>
    </message>
    <message>
        <location filename="Forms/OptionsWindow.ui" line="3403"/>
        <source>You can exclude folders and file types (or file extensions) from Immediate Recovery.</source>
        <translation>즉시 복구에서 폴더 및 파일 유형 (또는 파일 확장자)을 제외할 수 있습니다.</translation>
    </message>
    <message>
        <location filename="Forms/OptionsWindow.ui" line="3336"/>
        <source>When the Quick Recovery function is invoked, the following folders will be checked for sandboxed content. </source>
        <translation>빠른 복구 기능이 호출되면 샌드박스 내용에 대해 다음 폴더가 확인됩니다. </translation>
    </message>
    <message>
        <location filename="Forms/OptionsWindow.ui" line="3725"/>
        <source>Advanced Options</source>
        <translation>고급 옵션</translation>
    </message>
    <message>
        <location filename="Forms/OptionsWindow.ui" line="3742"/>
        <source>Miscellaneous</source>
        <translation>기타</translation>
    </message>
    <message>
        <location filename="Forms/OptionsWindow.ui" line="2761"/>
        <source>Don&apos;t alter window class names created by sandboxed programs</source>
        <translation>샌드박스 프로그램에서 만든 창 클래스 이름 변경 안 함</translation>
    </message>
    <message>
        <location filename="Forms/OptionsWindow.ui" line="1635"/>
        <source>Do not start sandboxed services using a system token (recommended)</source>
        <translation>시스템 토큰을 사용하여 샌드박스 서비스를 시작하지 않음 (권장)</translation>
    </message>
    <message>
        <location filename="Forms/OptionsWindow.ui" line="1300"/>
        <location filename="Forms/OptionsWindow.ui" line="1317"/>
        <location filename="Forms/OptionsWindow.ui" line="1451"/>
        <location filename="Forms/OptionsWindow.ui" line="1556"/>
        <location filename="Forms/OptionsWindow.ui" line="1580"/>
        <location filename="Forms/OptionsWindow.ui" line="1604"/>
        <location filename="Forms/OptionsWindow.ui" line="3628"/>
        <source>Protect the sandbox integrity itself</source>
        <translation>샌드박스 무결성 자체 보호</translation>
    </message>
    <message>
        <location filename="Forms/OptionsWindow.ui" line="1628"/>
        <source>Drop critical privileges from processes running with a SYSTEM token</source>
        <translation>SYSTEM 토큰으로 실행 중인 프로세스에서 중요한 권한 삭제</translation>
    </message>
    <message>
        <location filename="Forms/OptionsWindow.ui" line="1621"/>
        <location filename="Forms/OptionsWindow.ui" line="1669"/>
        <source>(Security Critical)</source>
        <translation>(보안 중요)</translation>
    </message>
    <message>
        <location filename="Forms/OptionsWindow.ui" line="1590"/>
        <source>Protect sandboxed SYSTEM processes from unprivileged processes</source>
        <translation>권한이 없는 프로세스로부터 샌드박스 SYSTEM 프로세스 보호</translation>
    </message>
    <message>
        <source>Sandbox isolation</source>
        <translation type="vanished">샌드박스 격리</translation>
    </message>
    <message>
        <location filename="Forms/OptionsWindow.ui" line="3540"/>
        <source>Force usage of custom dummy Manifest files (legacy behaviour)</source>
        <translation>사용자 지정 더미 매니페스트 파일 강제 사용 (레거시 동작)</translation>
    </message>
    <message>
        <source>Network Firewall Rules</source>
        <translation type="vanished">네트워크 방화벽 규칙</translation>
    </message>
    <message>
        <source>Resource Access Policies</source>
        <translation type="vanished">리소스 액세스 정책</translation>
    </message>
    <message>
        <location filename="Forms/OptionsWindow.ui" line="2976"/>
        <source>The rule specificity is a measure to how well a given rule matches a particular path, simply put the specificity is the length of characters from the begin of the path up to and including the last matching non-wildcard substring. A rule which matches only file types like &quot;*.tmp&quot; would have the highest specificity as it would always match the entire file path.
The process match level has a higher priority than the specificity and describes how a rule applies to a given process. Rules applying by process name or group have the strongest match level, followed by the match by negation (i.e. rules applying to all processes but the given one), while the lowest match levels have global matches, i.e. rules that apply to any process.</source>
        <translation>규칙 특수성은 지정된 규칙이 특정 경로와 얼마나 잘 일치하는지 측정하는 것으로, 단순하게 말해서 특수성은 경로 시작부터 마지막 일치하는 비 와일드카드 하위 문자열까지 포함한 문자 길이입니다. &quot;*.tmp&quot;와 같은 파일 형식만 일치하는 규칙은 항상 전체 파일 경로와 일치하므로 가장 높은 특수성을 가집니다.
프로세스 일치 수준은 특수성보다 높은 우선 순위를 가지며 규칙이 지정된 프로세스에 적용되는 방식을 설명합니다. 프로세스 이름 또는 그룹별로 적용되는 규칙은 일치 수준이 가장 강하고 부정에 의한 일치 수준 (즉, 지정된 프로세스를 제외한 모든 프로세스에 적용되는 규칙)이 그 뒤를 이으며, 가장 낮은 일치 수준에는 전역 일치, 즉 모든 프로세스에 적용되는 규칙이 있습니다.</translation>
    </message>
    <message>
        <location filename="Forms/OptionsWindow.ui" line="2935"/>
        <source>Prioritize rules based on their Specificity and Process Match Level</source>
        <translation>특수성 및 프로세스 일치 수준에 따라 규칙 우선 순위 지정</translation>
    </message>
    <message>
        <location filename="Forms/OptionsWindow.ui" line="2987"/>
        <source>Privacy Mode, block file and registry access to all locations except the generic system ones</source>
        <translation>개인 정보 보호 모드, 일반 시스템 위치를 제외한 모든 위치에 대한 파일 및 레지스트리 액세스 차단</translation>
    </message>
    <message>
        <location filename="Forms/OptionsWindow.ui" line="2969"/>
        <source>Access Mode</source>
        <translation>액세스 모드</translation>
    </message>
    <message>
        <location filename="Forms/OptionsWindow.ui" line="3007"/>
        <source>When the Privacy Mode is enabled, sandboxed processes will be only able to read C:\Windows\*, C:\Program Files\*, and parts of the HKLM registry, all other locations will need explicit access to be readable and/or writable. In this mode, Rule Specificity is always enabled.</source>
        <translation>개인 정보 모드가 활성화된 경우 샌드박스 프로세스는 C:만 읽을 수 있습니다. \Windows\*, C:\Program Files\* 및 HKLM 레지스트리의 일부 다른 위치에서는 읽기 및/또는 쓰기 가능하려면 명시적 액세스 권한이 필요합니다. 이 모드에서는 규칙 특정성이 항상 활성화됩니다.</translation>
    </message>
    <message>
        <location filename="Forms/OptionsWindow.ui" line="2921"/>
        <source>Rule Policies</source>
        <translation>규칙 정책</translation>
    </message>
    <message>
        <source>Apply Close...=!&lt;program&gt;,... rules also to all binaries located in the sandboxed.</source>
        <translation type="vanished">닫기 적용...=!&lt;프로그램&gt;,... 또한 규칙은 샌드박스에 있는 모든 이진 파일에 적용됩니다.</translation>
    </message>
    <message>
        <location filename="Forms/OptionsWindow.ui" line="2942"/>
        <source>Apply File and Key Open directives only to binaries located outside the sandbox.</source>
        <translation>샌드박스 외부에 있는 이진 파일에만 파일 및 키 열기 지시문을 적용합니다.</translation>
    </message>
    <message>
        <location filename="Forms/OptionsWindow.ui" line="1566"/>
        <source>Start the sandboxed RpcSs as a SYSTEM process (not recommended)</source>
        <translation>SYSTEM 프로세스로 샌드박스 RpcS 시작 (권장하지 않음)</translation>
    </message>
    <message>
        <location filename="Forms/OptionsWindow.ui" line="1655"/>
        <source>Allow only privileged processes to access the Service Control Manager</source>
        <translation>권한 있는 프로세스만 서비스 제어 관리자에 액세스할 수 있도록 허용</translation>
    </message>
    <message>
        <location filename="Forms/OptionsWindow.ui" line="3497"/>
        <location filename="Forms/OptionsWindow.ui" line="3526"/>
        <source>Compatibility</source>
        <translation>호환성</translation>
    </message>
    <message>
        <source>Open access to COM infrastructure (not recommended)</source>
        <translation type="vanished">COM 인프라에 대한 개방형 액세스 (권장하지 않음)</translation>
    </message>
    <message>
        <location filename="Forms/OptionsWindow.ui" line="1689"/>
        <source>Add sandboxed processes to job objects (recommended)</source>
        <translation>작업 개체에 샌드박스 프로세스 추가 (권장)</translation>
    </message>
    <message>
        <location filename="Forms/OptionsWindow.ui" line="3512"/>
        <source>Emulate sandboxed window station for all processes</source>
        <translation>모든 프로세스에 대해 샌드박스 창 스테이션 에뮬레이트</translation>
    </message>
    <message>
        <location filename="Forms/OptionsWindow.ui" line="3580"/>
        <source>Allow use of nested job objects (works on Windows 8 and later)</source>
        <translation>중첩된 작업 개체 사용 허용 (Windows 8 이상에서 작동)</translation>
    </message>
    <message>
        <source>Isolation</source>
        <translation type="vanished">격리</translation>
    </message>
    <message>
        <location filename="Forms/OptionsWindow.ui" line="1276"/>
        <source>Security Isolation through the usage of a heavily restricted process token is Sandboxie&apos;s primary means of enforcing sandbox restrictions, when this is disabled the box is operated in the application compartment mode, i.e. it’s no longer providing reliable security, just simple application compartmentalization.</source>
        <translation>매우 제한된 프로세스 토큰의 사용을 통한 보안 격리는 샌드박스 제한을 시행하는 Sandboxie의 주요 수단이며, 이 기능이 비활성화되면 박스가 응용 프로그램 구획 모드에서 작동됩니다 (즉, 더 이상 신뢰할 수있는 보안을 제공하지 않고 간단한 응용 프로그램 구획화).</translation>
    </message>
    <message>
        <location filename="Forms/OptionsWindow.ui" line="1327"/>
        <source>Allow sandboxed programs to manage Hardware/Devices</source>
        <translation>샌드박스 프로그램에서 하드웨어/장치 관리 허용</translation>
    </message>
    <message>
        <source>Disable Security Isolation (experimental)</source>
        <translation type="vanished">보안 격리 사용 안 함 (실험적)</translation>
    </message>
    <message>
        <source>Various advanced isolation features can break compatibility with some applications. If you are using this sandbox &lt;b&gt;NOT for Security&lt;/b&gt; but for simple application portability, by changing these options you can restore compatibility by sacrificing some security.</source>
        <translation type="vanished">다양한 고급 격리 기능으로 인해 일부 응용 프로그램과의 호환성이 손상될 수 있습니다. 이 샌드박스를 &lt;b&gt;보안이 아닌&lt;/b&gt; 단순한 응용프로그램 이식용으로 사용하는 경우 이러한 옵션을 변경하여 일부 보안을 희생하여 호환성을 복원할 수 있습니다.</translation>
    </message>
    <message>
        <location filename="Forms/OptionsWindow.ui" line="1252"/>
        <source>Open access to Windows Security Account Manager</source>
        <translation>Windows 보안 계정 관리자에 대한 액세스 열기</translation>
    </message>
    <message>
        <location filename="Forms/OptionsWindow.ui" line="1286"/>
        <source>Open access to Windows Local Security Authority</source>
        <translation>Windows 로컬 보안 기관에 대한 개방형 액세스 권한</translation>
    </message>
    <message>
        <source>Security</source>
        <translation type="vanished">보안</translation>
    </message>
    <message>
        <location filename="Forms/OptionsWindow.ui" line="1088"/>
        <source>Security enhancements</source>
        <translation>보안 강화</translation>
    </message>
    <message>
        <location filename="Forms/OptionsWindow.ui" line="1019"/>
        <source>Use the original token only for approved NT system calls</source>
        <translation>승인된 NT 시스템 호출에만 원본 토큰 사용</translation>
    </message>
    <message>
        <location filename="Forms/OptionsWindow.ui" line="1071"/>
        <source>Restrict driver/device access to only approved ones</source>
        <translation>드라이버/장치 액세스만 승인된 것으로 제한</translation>
    </message>
    <message>
        <location filename="Forms/OptionsWindow.ui" line="1026"/>
        <source>Enable all security enhancements (make security hardened box)</source>
        <translation>모든 보안 향상 사용 (보안 강화 박스 만들기)</translation>
    </message>
    <message>
        <location filename="Forms/OptionsWindow.ui" line="747"/>
        <source>Allow to read memory of unsandboxed processes (not recommended)</source>
        <translation>샌드박스되지 않은 프로세스의 메모리 읽기 허용(권장하지 않음)</translation>
    </message>
    <message>
        <source>COM/RPC</source>
        <translation type="vanished">COM/RPC</translation>
    </message>
    <message>
        <location filename="Forms/OptionsWindow.ui" line="3533"/>
        <source>Disable the use of RpcMgmtSetComTimeout by default (this may resolve compatibility issues)</source>
        <translation>기본적으로 RpcMgmtSetComTimeout 사용 안 함 (호환성 문제가 해결될 수 있음)</translation>
    </message>
    <message>
        <location filename="Forms/OptionsWindow.ui" line="1303"/>
        <source>Security Isolation &amp; Filtering</source>
        <translation>보안 격리 및 필터링</translation>
    </message>
    <message>
        <location filename="Forms/OptionsWindow.ui" line="1259"/>
        <source>Disable Security Filtering (not recommended)</source>
        <translation>보안 필터링 사용 안 함 (권장하지 않음)</translation>
    </message>
    <message>
        <location filename="Forms/OptionsWindow.ui" line="1266"/>
        <source>Security Filtering used by Sandboxie to enforce filesystem and registry access restrictions, as well as to restrict process access.</source>
        <translation>Sandboxie에서 사용하는 보안 필터링은 파일 시스템 및 레지스트리 액세스 제한을 적용하고 프로세스 액세스를 제한하는 데 사용됩니다.</translation>
    </message>
    <message>
        <location filename="Forms/OptionsWindow.ui" line="1334"/>
        <source>The below options can be used safely when you don&apos;t grant admin rights.</source>
        <translation>다음 옵션은 관리자 권한을 부여하지 않을 때 안전하게 사용할 수 있습니다.</translation>
    </message>
    <message>
        <source>Access isolation</source>
        <translation type="vanished">액세스 격리</translation>
    </message>
    <message>
        <location filename="Forms/OptionsWindow.ui" line="3840"/>
        <source>Triggers</source>
        <translation>트리거</translation>
    </message>
    <message>
        <location filename="Forms/OptionsWindow.ui" line="3952"/>
        <source>Event</source>
        <translation>이벤트</translation>
    </message>
    <message>
        <location filename="Forms/OptionsWindow.ui" line="3902"/>
        <location filename="Forms/OptionsWindow.ui" line="4043"/>
        <location filename="Forms/OptionsWindow.ui" line="4088"/>
        <location filename="Forms/OptionsWindow.ui" line="4107"/>
        <source>Run Command</source>
        <translation>명령 실행</translation>
    </message>
    <message>
        <location filename="Forms/OptionsWindow.ui" line="4069"/>
        <source>Start Service</source>
        <translation>서비스 시작</translation>
    </message>
    <message>
        <location filename="Forms/OptionsWindow.ui" line="4015"/>
        <source>These events are executed each time a box is started</source>
        <translation>이 이벤트는 박스가 시작될 때마다 실행됩니다</translation>
    </message>
    <message>
        <location filename="Forms/OptionsWindow.ui" line="4018"/>
        <source>On Box Start</source>
        <translation>박스 시작 시</translation>
    </message>
    <message>
        <location filename="Forms/OptionsWindow.ui" line="3877"/>
        <location filename="Forms/OptionsWindow.ui" line="3935"/>
        <source>These commands are run UNBOXED just before the box content is deleted</source>
        <translation>이 명령은 박스 내용이 삭제되기 직전에 UNBOXED로 실행됩니다</translation>
    </message>
    <message>
        <source>On Box Delete</source>
        <translation type="vanished">박스 삭제 시</translation>
    </message>
    <message>
        <location filename="Forms/OptionsWindow.ui" line="3909"/>
        <source>These commands are executed only when a box is initialized. To make them run again, the box content must be deleted.</source>
        <translation>이러한 명령은 박스가 초기화될 때만 실행됩니다. 다시 실행하려면 박스 내용을 삭제해야 합니다.</translation>
    </message>
    <message>
        <location filename="Forms/OptionsWindow.ui" line="3912"/>
        <source>On Box Init</source>
        <translation>박스 초기화 시</translation>
    </message>
    <message>
        <location filename="Forms/OptionsWindow.ui" line="3983"/>
        <source>Here you can specify actions to be executed automatically on various box events.</source>
        <translation>여기서 다양한 박스 이벤트에 대해 자동으로 실행할 동작을 지정할 수 있습니다.</translation>
    </message>
    <message>
        <location filename="Forms/OptionsWindow.ui" line="4122"/>
        <source>Hide Processes</source>
        <translation>프로세스 숨기기</translation>
    </message>
    <message>
        <location filename="Forms/OptionsWindow.ui" line="4140"/>
        <source>Add Process</source>
        <translation>프로세스 추가</translation>
    </message>
    <message>
        <location filename="Forms/OptionsWindow.ui" line="4167"/>
        <source>Hide host processes from processes running in the sandbox.</source>
        <translation>샌드박스에서 실행 중인 프로세스에서 호스트 프로세스를 숨깁니다.</translation>
    </message>
    <message>
        <location filename="Forms/OptionsWindow.ui" line="265"/>
        <source>Double click action:</source>
        <translation>두 번 클릭 동작:</translation>
    </message>
    <message>
        <location filename="Forms/OptionsWindow.ui" line="421"/>
        <source>Separate user folders</source>
        <translation>개별 사용자 폴더</translation>
    </message>
    <message>
        <location filename="Forms/OptionsWindow.ui" line="438"/>
        <source>Box Structure</source>
        <translation>박스 구조</translation>
    </message>
    <message>
        <location filename="Forms/OptionsWindow.ui" line="1001"/>
        <source>Security Options</source>
        <translation>보안 옵션</translation>
    </message>
    <message>
        <location filename="Forms/OptionsWindow.ui" line="1011"/>
        <source>Security Hardening</source>
        <translation>보안 강화</translation>
    </message>
    <message>
        <source>Various Restrictions</source>
        <translation type="vanished">다양한 제한 사항</translation>
    </message>
    <message>
        <location filename="Forms/OptionsWindow.ui" line="1201"/>
        <source>Security Isolation</source>
        <translation>보안 격리</translation>
    </message>
    <message>
        <location filename="Forms/OptionsWindow.ui" line="1222"/>
        <source>Various isolation features can break compatibility with some applications. If you are using this sandbox &lt;b&gt;NOT for Security&lt;/b&gt; but for application portability, by changing these options you can restore compatibility by sacrificing some security.</source>
        <translation>다양한 분리 기능은 일부 응용 프로그램과의 호환성을 손상시킬 수 있습니다. 이 샌드박스를 &lt;b&gt;보안이 아닌&lt;/b&gt; 응용 프로그램 이동성을 위해 사용하는 경우 이러한 옵션을 변경하여 일부 보안을 희생하여 호환성을 복원할 수 있습니다.</translation>
    </message>
    <message>
        <location filename="Forms/OptionsWindow.ui" line="1320"/>
        <source>Access Isolation</source>
        <translation>액세스 격리</translation>
    </message>
    <message>
        <location filename="Forms/OptionsWindow.ui" line="3631"/>
        <source>Image Protection</source>
        <translation>이미지 보호</translation>
    </message>
    <message>
        <location filename="Forms/OptionsWindow.ui" line="3669"/>
        <source>Issue message 1305 when a program tries to load a sandboxed dll</source>
        <translation>프로그램이 샌드박스된 dll을 로드하려고 할 때 1305 메시지 발생</translation>
    </message>
    <message>
        <location filename="Forms/OptionsWindow.ui" line="3662"/>
        <source>Prevent sandboxes programs installed on host from loading dll&apos;s from the sandbox</source>
        <translation>호스트에 설치된 샌드박스 프로그램이 샌드박스에서 dll을 로드하지 못하도록 방지</translation>
    </message>
    <message>
        <location filename="Forms/OptionsWindow.ui" line="3600"/>
        <source>Dlls &amp;&amp; Extensions</source>
        <translation>Dll 및 확장자</translation>
    </message>
    <message>
        <location filename="Forms/OptionsWindow.ui" line="3650"/>
        <source>Description</source>
        <translation>설명</translation>
    </message>
    <message>
        <location filename="Forms/OptionsWindow.ui" line="3658"/>
        <source>Sandboxie’s resource access rules often discriminate against program binaries located inside the sandbox. OpenFilePath and OpenKeyPath work only for application binaries located on the host natively. In order to define a rule without this restriction, OpenPipePath or OpenConfPath must be used. Likewise, all Closed(File|Key|Ipc)Path directives which are defined by negation e.g. ‘ClosedFilePath=! iexplore.exe,C:Users*’ will be always closed for binaries located inside a sandbox. Both restriction policies can be disabled on the “Access policies” page.
This is done to prevent rogue processes inside the sandbox from creating a renamed copy of themselves and accessing protected resources. Another exploit vector is the injection of a library into an authorized process to get access to everything it is allowed to access. Using Host Image Protection, this can be prevented by blocking applications (installed on the host) running inside a sandbox from loading libraries from the sandbox itself.</source>
        <translation>샌드박스의 리소스 액세스 규칙은 샌드박스 내부에 있는 프로그램 이진 파일을 차별하는 경우가 많습니다. OpenFilePath 및 OpenKeyPath는 호스트에 기본적으로 있는 응용 프로그램 이진 파일에만 작동합니다. 이 제한이 없는 규칙을 정의하려면 OpenPipePath 또는 OpenConfPath를 사용해야 합니다. 마찬가지로 모두 닫힘 (파일|키|Ipc)예를 들어 ‘ClosedFilePath=! iexplore.exe,C:Users*&apos;는 샌드박스 내에 있는 이진 파일의 경우 항상 닫혀 있습니다. 두 제한 정책 모두 &quot;액세스 정책&quot; 페이지에서 사용 불가능으로 설정할 수 있습니다.
이 작업은 샌드박스 내부의 악성 프로세스가 자신의 이름이 변경된 복사본을 생성하여 보호된 리소스에 액세스하는 것을 방지하기 위해 수행됩니다. 또 다른 공격 벡터는 라이브러리가 액세스할 수 있는 모든 항목에 액세스하기 위해 승인된 프로세스에 라이브러리를 주입하는 것입니다. 호스트 이미지 보호를 사용하면 샌드박스 내부에서 실행 중인 응용 프로그램 (호스트에 설치)이 샌드박스 자체에서 라이브러리를 로드하지 못하도록 차단하여 이러한 문제를 방지할 수 있습니다.</translation>
    </message>
    <message>
        <location filename="Forms/OptionsWindow.ui" line="3682"/>
        <source>Sandboxie&apos;s functionality can be enhanced by using optional DLLs which can be loaded into each sandboxed process on start by the SbieDll.dll file, the add-on manager in the global settings offers a couple of useful extensions, once installed they can be enabled here for the current box.</source>
        <oldsource>Sandboxies functionality can be enhanced using optional dll’s which can be loaded into each sandboxed process on start by the SbieDll.dll, the add-on manager in the global settings offers a couple useful extensions, once installed they can be enabled here for the current box.</oldsource>
        <translation>Sandboxies 기능은 SbieDll.dll에 의해 시작할 때 각 샌드박스 프로세스에 로드될 수 있는 옵션 DLL을 사용하여 향상될 수 있습니다. 전역 설정의 애드온 관리자는 몇 가지 유용한 확장 기능을 제공합니다. 일단 설치되면 현재 박스에 대해 활성화할 수 있습니다.</translation>
    </message>
    <message>
        <location filename="Forms/OptionsWindow.ui" line="1534"/>
        <source>Advanced Security</source>
        <oldsource>Adcanced Security</oldsource>
        <translation>고급 보안</translation>
    </message>
    <message>
        <source>Use a Sandboxie login instead of an anonymous token (experimental)</source>
        <translation type="vanished">익명 토큰 대신 샌드박스 로그인 사용 (실험적)</translation>
    </message>
    <message>
        <location filename="Forms/OptionsWindow.ui" line="1559"/>
        <source>Other isolation</source>
        <translation>기타 격리</translation>
    </message>
    <message>
        <location filename="Forms/OptionsWindow.ui" line="1583"/>
        <source>Privilege isolation</source>
        <translation>권한 분리</translation>
    </message>
    <message>
        <location filename="Forms/OptionsWindow.ui" line="1607"/>
        <source>Sandboxie token</source>
        <translation>Sandboxie 토큰</translation>
    </message>
    <message>
        <location filename="Forms/OptionsWindow.ui" line="1696"/>
        <source>Using a custom Sandboxie Token allows to isolate individual sandboxes from each other better, and it shows in the user column of task managers the name of the box a process belongs to. Some 3rd party security solutions may however have problems with custom tokens.</source>
        <translation>사용자 정의 Sandboxie 토큰을 사용하면 개별 Sandboxie를 서로 더 잘 분리할 수 있으며, 작업 관리자의 사용자 열에 프로세스가 속한 박스의 이름이 표시됩니다. 그러나 일부 타사 보안 솔루션에는 사용자 지정 토큰에 문제가 있을 수 있습니다.</translation>
    </message>
    <message>
        <location filename="Forms/OptionsWindow.ui" line="1787"/>
        <source>Program Control</source>
        <translation>프로그램 제어</translation>
    </message>
    <message>
        <location filename="Forms/OptionsWindow.ui" line="1809"/>
        <source>Force Programs</source>
        <translation>강제 프로그램</translation>
    </message>
    <message>
        <location filename="Forms/OptionsWindow.ui" line="1921"/>
        <source>Disable forced Process and Folder for this sandbox</source>
        <translation>이 샌드박스에 대해 강제 프로세스 및 폴더 사용 안 함</translation>
    </message>
    <message>
        <location filename="Forms/OptionsWindow.ui" line="1931"/>
        <source>Breakout Programs</source>
        <translation>탈옥 프로그램</translation>
    </message>
    <message>
        <location filename="Forms/OptionsWindow.ui" line="2036"/>
        <source>Breakout Program</source>
        <translation>탈옥 프로그램</translation>
    </message>
    <message>
        <location filename="Forms/OptionsWindow.ui" line="2017"/>
        <source>Breakout Folder</source>
        <translation>탈옥 폴더</translation>
    </message>
    <message>
        <location filename="Forms/OptionsWindow.ui" line="340"/>
        <source>Encrypt sandbox content</source>
        <translation>샌드박스 콘텐츠 암호화</translation>
    </message>
    <message>
        <location filename="Forms/OptionsWindow.ui" line="354"/>
        <source>When &lt;a href=&quot;sbie://docs/boxencryption&quot;&gt;Box Encryption&lt;/a&gt; is enabled the box’s root folder, including its registry hive, is stored in an encrypted disk image, using &lt;a href=&quot;https://diskcryptor.org&quot;&gt;Disk Cryptor&apos;s&lt;/a&gt; AES-XTS implementation.</source>
        <translation>&lt;a href=&quot;sbie://docs/boxencryption&quot;&gt;박스 암호화&lt;/a&gt;가 활성화되면 Disk Cryptor의 AES-XTS 구현을 사용하여 레지스트리 하이브를 포함한 박스의 루트 폴더가 암호화된 디스크 이미지에 저장됩니다.</translation>
    </message>
    <message>
        <location filename="Forms/OptionsWindow.ui" line="414"/>
        <source>&lt;a href=&quot;addon://ImDisk&quot;&gt;Install ImDisk&lt;/a&gt; driver to enable Ram Disk and Disk Image support.</source>
        <translation>&lt;a href=&quot;addon://ImDisk&quot;&gt;ImDisk&lt;/a&gt; 드라이버를 설치하여 RAM 디스크 및 디스크 이미지 지원을 사용하도록 설정합니다.</translation>
    </message>
    <message>
        <location filename="Forms/OptionsWindow.ui" line="445"/>
        <source>Store the sandbox content in a Ram Disk</source>
        <translation>샌드박스 콘텐츠를 램 디스크에 저장합니다</translation>
    </message>
    <message>
        <location filename="Forms/OptionsWindow.ui" line="462"/>
        <source>Set Password</source>
        <translation>암호 설정</translation>
    </message>
    <message>
        <location filename="Forms/OptionsWindow.ui" line="1245"/>
        <source>Disable Security Isolation</source>
        <translation>보안 분리 사용 안 함</translation>
    </message>
    <message>
        <location filename="Forms/OptionsWindow.ui" line="1347"/>
        <location filename="Forms/OptionsWindow.ui" line="1454"/>
        <source>Box Protection</source>
        <translation>박스 보호</translation>
    </message>
    <message>
        <location filename="Forms/OptionsWindow.ui" line="1404"/>
        <source>Protect processes within this box from host processes</source>
        <translation>이 박스 내의 프로세스를 호스트 프로세스로부터 보호</translation>
    </message>
    <message>
        <location filename="Forms/OptionsWindow.ui" line="1483"/>
        <source>Allow Process</source>
        <translation>허용 프로세스</translation>
    </message>
    <message>
        <location filename="Forms/OptionsWindow.ui" line="1366"/>
        <source>Issue message 1318/1317 when a host process tries to access a sandboxed process/the box root</source>
        <translation>호스트 프로세스가 샌드박스 프로세스/박스 루트에 액세스하려고 할 때 1318/1317 메시지를 발행합니다</translation>
    </message>
    <message>
        <location filename="Forms/OptionsWindow.ui" line="1503"/>
        <source>Sandboxie-Plus is able to create confidential sandboxes that provide robust protection against unauthorized surveillance or tampering by host processes. By utilizing an encrypted sandbox image, this feature delivers the highest level of operational confidentiality, ensuring the safety and integrity of sandboxed processes.</source>
        <translation>Sandboxie-Plus는 호스트 프로세스에 의한 무단 감시 또는 변조로부터 강력한 보호를 제공하는 기밀 샌드박스를 만들 수 있습니다. 암호화된 샌드박스 이미지를 활용함으로써 이 기능은 최고 수준의 운영 기밀성을 제공하여 샌드박스 프로세스의 안전과 무결성을 보장합니다.</translation>
    </message>
    <message>
        <location filename="Forms/OptionsWindow.ui" line="1397"/>
        <source>Deny Process</source>
        <translation>거부 프로세스</translation>
    </message>
    <message>
<<<<<<< HEAD
        <location filename="Forms/OptionsWindow.ui" line="712"/>
        <source>Block process from taking screenshots of windows not belonging to the containing sandbox</source>
        <translation>포함 샌드박스에 속하지 않는 창의 스크린샷을 찍는 과정 차단</translation>
    </message>
    <message>
        <location filename="Forms/OptionsWindow.ui" line="848"/>
=======
        <location filename="Forms/OptionsWindow.ui" line="698"/>
>>>>>>> 72db04c1
        <source>Prevents processes in the sandbox from interfering with power operation</source>
        <translation>샌드박스의 프로세스가 전원 작동을 방해하는 것을 방지</translation>
    </message>
    <message>
        <location filename="Forms/OptionsWindow.ui" line="1383"/>
        <source>Prevents getting an image of the window in the sandbox.</source>
        <translation>샌드박스에서 창 이미지를 가져오는 것을 방지합니다.</translation>
    </message>
    <message>
        <location filename="Forms/OptionsWindow.ui" line="1411"/>
        <source>Allow useful Windows processes access to protected processes</source>
        <translation>보호된 프로세스에 대한 유용한 Windows 프로세스 액세스 허용</translation>
    </message>
    <message>
        <location filename="Forms/OptionsWindow.ui" line="1542"/>
        <source>Use a Sandboxie login instead of an anonymous token</source>
        <translation>익명 토큰 대신 샌드박스 로그인 사용</translation>
    </message>
    <message>
        <location filename="Forms/OptionsWindow.ui" line="1982"/>
        <source>Programs entered here will be allowed to break out of this sandbox when they start. It is also possible to capture them into another sandbox, for example to have your web browser always open in a dedicated box.</source>
        <oldsource>Programs entered here will be allowed to break out of this box when thay start, you can capture them into an other box. For example to have your web browser always open in a dedicated box. This feature requires a valid supporter certificate to be installed.</oldsource>
        <translation>여기에 입력된 프로그램은 시작할 때 이 박스에서 벗어날 수 있습니다. 다른 박스에 캡처할 수 있습니다. 예를 들어 웹 브라우저를 항상 전용 박스에 열도록 합니다. 이 기능을 설치하려면 올바른 후원자 인증서를 설치해야 합니다.</translation>
    </message>
    <message>
        <location filename="Forms/OptionsWindow.ui" line="1992"/>
        <source>&lt;b&gt;&lt;font color=&apos;red&apos;&gt;SECURITY ADVISORY&lt;/font&gt;:&lt;/b&gt; Using &lt;a href=&quot;sbie://docs/breakoutfolder&quot;&gt;BreakoutFolder&lt;/a&gt; and/or &lt;a href=&quot;sbie://docs/breakoutprocess&quot;&gt;BreakoutProcess&lt;/a&gt; in combination with Open[File/Pipe]Path directives can compromise security, as can the use of &lt;a href=&quot;sbie://docs/breakoutdocument&quot;&gt;BreakoutDocument&lt;/a&gt; allowing any * or insecure (*.exe;*.dll;*.ocx;*.cmd;*.bat;*.lnk;*.pif;*.url;*.ps1;etc…) extensions. Please review the security section for each option in the documentation before use.</source>
        <translation>&lt;b&gt;&lt;font color=&apos;red&apos;&gt;보안 권고&lt;/font&gt;:&lt;/b&gt; &lt;a href=&quot;sbie://docs/breakoutfolder&quot;&gt;BreakoutFolder&lt;/a&gt; 및/또는 &lt;a href=&quot;sbie://docs/breakoutprocess&quot;&gt;BreakoutProcess&lt;/a&gt;를 Open[파일/파이프]과 함께 사용하는 경로 지시어는 &lt;a href=&quot;sbie://docs/breakoutdocument&quot;&gt;BreakoutDocument&lt;/a&gt;를 사용하여 * 또는 안전하지 않은 모든 확장자 (*.exe;*dll;*.ocx;*.cmd;*.bat;*lnk;*pif;url;*ps1; 등)를 허용할 수 있으므로 보안을 손상시킬 수 있습니다. 사용하기 전에 설명서의 각 옵션에 대한 보안 섹션을 검토하십시오.</translation>
    </message>
    <message>
        <location filename="Forms/OptionsWindow.ui" line="2073"/>
        <source>Lingering Programs</source>
        <translation>남은 프로그램</translation>
    </message>
    <message>
        <location filename="Forms/OptionsWindow.ui" line="2139"/>
        <source>Lingering programs will be automatically terminated if they are still running after all other processes have been terminated.</source>
        <translation>남은 프로그램은 다른 모든 프로세스가 종료된 후에도 계속 실행 중인 경우 자동으로 종료됩니다.</translation>
    </message>
    <message>
        <location filename="Forms/OptionsWindow.ui" line="2152"/>
        <source>Leader Programs</source>
        <translation>대표 프로그램</translation>
    </message>
    <message>
        <location filename="Forms/OptionsWindow.ui" line="2218"/>
        <source>If leader processes are defined, all others are treated as lingering processes.</source>
        <translation>대표 프로세스가 정의되어 있는 경우 다른 모든 프로세스는 계속 진행 중인 프로세스로 간주됩니다.</translation>
    </message>
    <message>
        <location filename="Forms/OptionsWindow.ui" line="2347"/>
        <source>Files</source>
        <translation>파일</translation>
    </message>
    <message>
        <location filename="Forms/OptionsWindow.ui" line="2440"/>
        <source>Configure which processes can access Files, Folders and Pipes. 
&apos;Open&apos; access only applies to program binaries located outside the sandbox, you can use &apos;Open for All&apos; instead to make it apply to all programs, or change this behavior in the Policies tab.</source>
        <translation>파일, 폴더 및 파이프에 액세스할 수 있는 프로세스를 구성합니다. &apos;열기&apos; 액세스은 샌드박스 외부에 위치한 프로그램 이진 파일에만 적용되며, 대신 &apos;모두 열기&apos;를 사용하여 모든 프로그램에 적용하거나 정책 탭에서 이 동작을 변경할 수 있습니다.</translation>
    </message>
    <message>
        <location filename="Forms/OptionsWindow.ui" line="2454"/>
        <source>Registry</source>
        <translation>레지스트리</translation>
    </message>
    <message>
        <location filename="Forms/OptionsWindow.ui" line="2547"/>
        <source>Configure which processes can access the Registry. 
&apos;Open&apos; access only applies to program binaries located outside the sandbox, you can use &apos;Open for All&apos; instead to make it apply to all programs, or change this behavior in the Policies tab.</source>
        <translation>레지스트리에 액세스할 수 있는 프로세스를 구성합니다. &apos;열기&apos; 액세스은 샌드박스 외부에 위치한 프로그램 이진 파일에만 적용되며, 대신 &apos;모두 열기&apos;를 사용하여 모든 프로그램에 적용하거나 정책 탭에서 이 동작을 변경할 수 있습니다.</translation>
    </message>
    <message>
        <location filename="Forms/OptionsWindow.ui" line="2561"/>
        <source>IPC</source>
        <translation>IPC</translation>
    </message>
    <message>
        <location filename="Forms/OptionsWindow.ui" line="2654"/>
        <source>Configure which processes can access NT IPC objects like ALPC ports and other processes memory and context.
To specify a process use &apos;$:program.exe&apos; as path.</source>
        <translation>ALPC 포트 및 기타 프로세스 메모리 및 컨텍스트와 같은 NT IPC 개체에 액세스할 수 있는 프로세스를 구성합니다.
프로세스를 지정하려면 &apos;$:program.exe&apos;를 경로로 사용합니다.</translation>
    </message>
    <message>
        <location filename="Forms/OptionsWindow.ui" line="2668"/>
        <source>Wnd</source>
        <translation>창</translation>
    </message>
    <message>
        <location filename="Forms/OptionsWindow.ui" line="2753"/>
        <source>Wnd Class</source>
        <translation>창 클래스</translation>
    </message>
    <message>
        <source>Configure which processes can access desktop objects like windows and alike.</source>
        <oldsource>Configure which processes can access Desktop objects like Windows and alike.</oldsource>
        <translation type="vanished">Windows 등의 데스크탑 개체에 액세스스할 수 있는 프로세스를 구성합니다.</translation>
    </message>
    <message>
        <location filename="Forms/OptionsWindow.ui" line="2781"/>
        <source>COM</source>
        <translation>COM</translation>
    </message>
    <message>
        <location filename="Forms/OptionsWindow.ui" line="2827"/>
        <source>Class Id</source>
        <translation>클래스 Id</translation>
    </message>
    <message>
        <location filename="Forms/OptionsWindow.ui" line="2874"/>
        <source>Configure which processes can access COM objects.</source>
        <translation>COM 개체에 액세스할 수 있는 프로세스를 구성합니다.</translation>
    </message>
    <message>
        <location filename="Forms/OptionsWindow.ui" line="2886"/>
        <source>Don&apos;t use virtualized COM, Open access to hosts COM infrastructure (not recommended)</source>
        <translation>가상화된 COM 사용 안 함, 호스트 COM 인프라에 대한 액세스 열기 (권장하지 않음)</translation>
    </message>
    <message>
        <location filename="Forms/OptionsWindow.ui" line="2894"/>
        <source>Access Policies</source>
        <translation>액세스 정책</translation>
    </message>
    <message>
        <location filename="Forms/OptionsWindow.ui" line="2928"/>
        <source>Apply Close...=!&lt;program&gt;,... rules also to all binaries located in the sandbox.</source>
        <translation>닫기 적용...=!&lt;프로그램&gt;,... 또한 샌드박스에 있는 모든 이진 파일에 대한 규칙도 있습니다.</translation>
    </message>
    <message>
        <location filename="Forms/OptionsWindow.ui" line="3024"/>
        <source>Network Options</source>
        <translation>네트워크 옵션</translation>
    </message>
    <message>
        <location filename="Forms/OptionsWindow.ui" line="3304"/>
        <source>Quick Recovery</source>
        <translation>빠른 복구</translation>
    </message>
    <message>
        <location filename="Forms/OptionsWindow.ui" line="3383"/>
        <source>Immediate Recovery</source>
        <translation>즉시 복구</translation>
    </message>
    <message>
        <location filename="Forms/OptionsWindow.ui" line="3480"/>
        <source>Various Options</source>
        <translation>다양한 옵션</translation>
    </message>
    <message>
        <location filename="Forms/OptionsWindow.ui" line="3505"/>
        <source>Apply ElevateCreateProcess Workaround (legacy behaviour)</source>
        <translation>ElevateCreateProcess 해결 방법 적용 (레거시 동작)</translation>
    </message>
    <message>
        <location filename="Forms/OptionsWindow.ui" line="3547"/>
        <source>Use desktop object workaround for all processes</source>
        <translation>모든 프로세스에 대해 데스크톱 개체 해결 방법 사용</translation>
    </message>
    <message>
        <location filename="Forms/OptionsWindow.ui" line="3587"/>
        <source>When the global hotkey is pressed 3 times in short succession this exception will be ignored.</source>
        <translation>전역 단축키를 짧게 3번 누르면 이 예외가 무시됩니다.</translation>
    </message>
    <message>
        <location filename="Forms/OptionsWindow.ui" line="3590"/>
        <source>Exclude this sandbox from being terminated when &quot;Terminate All Processes&quot; is invoked.</source>
        <translation>&quot;모든 프로세스 종료&quot;가 호출될 때 이 샌드박스가 종료되지 않도록 제외합니다.</translation>
    </message>
    <message>
        <location filename="Forms/OptionsWindow.ui" line="3970"/>
        <source>This command runs after all processes in the sandbox have finished.</source>
        <translation>이 명령은 샌드박스의 모든 프로세스가 완료된 후에 실행됩니다.</translation>
    </message>
    <message>
        <location filename="Forms/OptionsWindow.ui" line="3973"/>
        <source>On Box Terminate</source>
        <translation>박스 종료 시</translation>
    </message>
    <message>
        <location filename="Forms/OptionsWindow.ui" line="4040"/>
        <source>This command will be run before the box content will be deleted</source>
        <translation>박스 내용이 삭제되기 전에 이 명령이 실행됩니다</translation>
    </message>
    <message>
        <location filename="Forms/OptionsWindow.ui" line="3880"/>
        <source>On File Recovery</source>
        <translation>파일 복구 시</translation>
    </message>
    <message>
        <location filename="Forms/OptionsWindow.ui" line="4005"/>
        <source>This command will be run before a file is being recovered and the file path will be passed as the first argument. If this command returns anything other than 0, the recovery will be blocked</source>
        <oldsource>This command will be run before a file is being recoverd and the file path will be passed as the first argument, if this command return something other than 0 the recovery will be blocked</oldsource>
        <translation>이 명령은 파일을 복구하기 전에 실행되며 파일 경로가 첫 번째 인수로 전달됩니다. 이 명령이 0이 아닌 다른 것을 반환하는 경우 복구가 차단됩니다</translation>
    </message>
    <message>
        <location filename="Forms/OptionsWindow.ui" line="4008"/>
        <source>Run File Checker</source>
        <translation>파일 검사 실행</translation>
    </message>
    <message>
        <location filename="Forms/OptionsWindow.ui" line="3938"/>
        <source>On Delete Content</source>
        <translation>콘텐츠 삭제 시</translation>
    </message>
    <message>
        <location filename="Forms/OptionsWindow.ui" line="4147"/>
        <source>Don&apos;t allow sandboxed processes to see processes running in other boxes</source>
        <translation>샌드박스 프로세스에서 다른 박스에서 실행 중인 프로세스 보기 허용 안 함</translation>
    </message>
    <message>
        <location filename="Forms/OptionsWindow.ui" line="1373"/>
        <source>Protect processes in this box from being accessed by specified unsandboxed host processes.</source>
        <translation>지정된 샌드박스되지 않은 호스트 프로세스가 이 박스에 액세스하지 못하도록 이 박스에 있는 프로세스를 보호합니다.</translation>
    </message>
    <message>
        <location filename="Forms/OptionsWindow.ui" line="1465"/>
        <location filename="Forms/OptionsWindow.ui" line="4188"/>
        <source>Process</source>
        <translation>프로세스</translation>
    </message>
    <message>
        <source>Block also read access to processes in this sandbox</source>
        <translation type="vanished">이 샌드박스의 프로세스에 대한 읽기 액세스도 차단</translation>
    </message>
    <message>
        <location filename="Forms/OptionsWindow.ui" line="4216"/>
        <source>Users</source>
        <translation>사용자</translation>
    </message>
    <message>
        <location filename="Forms/OptionsWindow.ui" line="4234"/>
        <source>Restrict Resource Access monitor to administrators only</source>
        <translation>리소스 액세스 모니터를 관리자로만 제한</translation>
    </message>
    <message>
        <location filename="Forms/OptionsWindow.ui" line="4241"/>
        <source>Add User</source>
        <translation>사용자 추가</translation>
    </message>
    <message>
        <location filename="Forms/OptionsWindow.ui" line="4271"/>
        <source>Add user accounts and user groups to the list below to limit use of the sandbox to only those accounts.  If the list is empty, the sandbox can be used by all user accounts.

Note:  Forced Programs and Force Folders settings for a sandbox do not apply to user accounts which cannot use the sandbox.</source>
        <translation>샌드박스 사용을 해당 계정으로만 제한하려면 아래 목록에 사용자 계정 및 사용자 그룹을 추가하십시오. 목록이 비어 있으면 모든 사용자 계정에서 샌드박스를 사용할 수 있습니다.

참고: 샌드박스에 대한 강제 프로그램 및 강제 폴더 설정은 샌드박스를 사용할 수 없는 사용자 계정에는 적용되지 않습니다.</translation>
    </message>
    <message>
        <location filename="Forms/OptionsWindow.ui" line="3774"/>
        <source>Add Option</source>
        <translation>옵션 추가</translation>
    </message>
    <message>
        <location filename="Forms/OptionsWindow.ui" line="3788"/>
        <source>Here you can configure advanced per process options to improve compatibility and/or customize sandboxing behavior.</source>
        <oldsource>Here you can configure advanced per process options to improve compatibility and/or customize sand boxing behavior.</oldsource>
        <translation>여기서 호환성 향상 및/또는 샌드박스 동작을 사용자 정의하도록 고급 프로세스별 옵션을 구성할 수 있습니다.</translation>
    </message>
    <message>
        <location filename="Forms/OptionsWindow.ui" line="3799"/>
        <source>Option</source>
        <translation>옵션</translation>
    </message>
    <message>
        <location filename="Forms/OptionsWindow.ui" line="4284"/>
        <source>Tracing</source>
        <translation>추적</translation>
    </message>
    <message>
        <source>API call trace (requires LogAPI to be installed in the Sbie directory)</source>
        <oldsource>API call trace (requirers logapi to be installed in the sbie dir)</oldsource>
        <translation type="vanished">API 호출 추적 (Sbie 디렉터리에 LogAPI를 설치해야 함)</translation>
    </message>
    <message>
        <location filename="Forms/OptionsWindow.ui" line="4292"/>
        <source>Pipe Trace</source>
        <translation>파이프 추적</translation>
    </message>
    <message>
        <location filename="Forms/OptionsWindow.ui" line="4306"/>
        <source>Log all SetError&apos;s to Trace log (creates a lot of output)</source>
        <translation>모든 SetError를 추적 로그에 기록 (많은 출력을 생성)</translation>
    </message>
    <message>
        <location filename="Forms/OptionsWindow.ui" line="4361"/>
        <source>Log Debug Output to the Trace Log</source>
        <translation>추적 로그에 디버그 출력 기록</translation>
    </message>
    <message>
        <location filename="Forms/OptionsWindow.ui" line="4408"/>
        <source>Log all access events as seen by the driver to the resource access log.

This options set the event mask to &quot;*&quot; - All access events
You can customize the logging using the ini by specifying
&quot;A&quot; - Allowed accesses
&quot;D&quot; - Denied accesses
&quot;I&quot; - Ignore access requests
instead of &quot;*&quot;.</source>
        <translation>드라이버에 표시된 모든 액세스 이벤트를 리소스 액세스 로그에 기록합니다.

이 옵션은 이벤트 마스크를 &quot;*&quot;로 설정합니다 - 모든 액세스 이벤트
&quot;*&quot; 대신
&quot;A&quot; - 허용된 액세스
&quot;D&quot; - 거부된 액세스
&quot;I&quot; - 액세스 요청 무시
를 지정하여 ini를 사용하여 로깅을 사용자 지정할 수 있습니다.</translation>
    </message>
    <message>
        <source>Ntdll syscall Trace (creates a lot of output)</source>
        <translation type="vanished">Ntdll syscall 추적 (많은 출력을 생성합니다)</translation>
    </message>
    <message>
        <location filename="Forms/OptionsWindow.ui" line="4347"/>
        <source>File Trace</source>
        <translation>파일 추적</translation>
    </message>
    <message>
        <location filename="Forms/OptionsWindow.ui" line="4428"/>
        <source>Disable Resource Access Monitor</source>
        <translation>리소스 액세스 모니터 사용 안 함</translation>
    </message>
    <message>
        <location filename="Forms/OptionsWindow.ui" line="4354"/>
        <source>IPC Trace</source>
        <translation>IPC 추적</translation>
    </message>
    <message>
        <location filename="Forms/OptionsWindow.ui" line="4401"/>
        <source>GUI Trace</source>
        <translation>GUI 추적</translation>
    </message>
    <message>
        <location filename="Forms/OptionsWindow.ui" line="4320"/>
        <source>Resource Access Monitor</source>
        <translation>리소스 액세스 모니터</translation>
    </message>
    <message>
        <location filename="Forms/OptionsWindow.ui" line="4442"/>
        <source>Access Tracing</source>
        <translation>액세스 추적</translation>
    </message>
    <message>
        <location filename="Forms/OptionsWindow.ui" line="4462"/>
        <source>COM Class Trace</source>
        <translation>COM 클래스 추적</translation>
    </message>
    <message>
        <location filename="Forms/OptionsWindow.ui" line="4340"/>
        <source>Key Trace</source>
        <translation>키 추적</translation>
    </message>
    <message>
        <location filename="Forms/OptionsWindow.ui" line="3136"/>
        <location filename="Forms/OptionsWindow.ui" line="4394"/>
        <source>Network Firewall</source>
        <translation>네트워크 방화벽</translation>
    </message>
    <message>
        <location filename="Forms/OptionsWindow.ui" line="4299"/>
        <source>API call Trace (traces all SBIE hooks)</source>
        <translation>API 호출 추적 (모든 SBIE 후크 추적)</translation>
    </message>
    <message>
        <location filename="Forms/OptionsWindow.ui" line="4486"/>
        <source>Debug</source>
        <translation>디버그</translation>
    </message>
    <message>
        <location filename="Forms/OptionsWindow.ui" line="4542"/>
        <source>WARNING, these options can disable core security guarantees and break sandbox security!!!</source>
        <translation>경고, 이러한 옵션은 핵심 보안 보장을 비활성화하고 샌드박스 보안을 파괴할 수 있습니다!!!</translation>
    </message>
    <message>
        <location filename="Forms/OptionsWindow.ui" line="4552"/>
        <source>These options are intended for debugging compatibility issues, please do not use them in production use. </source>
        <translation>이러한 옵션은 호환성 문제를 디버깅하기 위한 것이므로 프로덕션에서 사용하지 마십시오. </translation>
    </message>
    <message>
        <location filename="Forms/OptionsWindow.ui" line="4567"/>
        <source>App Templates</source>
        <translation>앱 템플릿</translation>
    </message>
    <message>
        <source>Compatibility Templates</source>
        <translation type="vanished">템플릿 호환성</translation>
    </message>
    <message>
        <location filename="Forms/OptionsWindow.ui" line="4652"/>
        <source>Filter Categories</source>
        <translation>필터 범주</translation>
    </message>
    <message>
        <location filename="Forms/OptionsWindow.ui" line="4623"/>
        <source>Text Filter</source>
        <translation>텍스트 필터</translation>
    </message>
    <message>
        <location filename="Forms/OptionsWindow.ui" line="4645"/>
        <source>Add Template</source>
        <translation>템플릿 추가</translation>
    </message>
    <message>
        <location filename="Forms/OptionsWindow.ui" line="4600"/>
        <source>This list contains a large amount of sandbox compatibility enhancing templates</source>
        <translation>이 목록에는 많은 양의 샌드박스 호환성 향상 템플릿이 포함되어 있습니다</translation>
    </message>
    <message>
        <source>Remove Template</source>
        <translation type="vanished">템플릿 제거</translation>
    </message>
    <message>
        <location filename="Forms/OptionsWindow.ui" line="4669"/>
        <source>Category</source>
        <translation>범주</translation>
    </message>
    <message>
        <location filename="Forms/OptionsWindow.ui" line="4704"/>
        <source>Template Folders</source>
        <translation>템플릿 폴더</translation>
    </message>
    <message>
        <location filename="Forms/OptionsWindow.ui" line="4724"/>
        <source>Configure the folder locations used by your other applications.

Please note that this values are currently user specific and saved globally for all boxes.</source>
        <translation>다른 응용 프로그램에서 사용하는 폴더 위치를 구성합니다.

이 값은 현재 사용자마다 다르며 모든 박스에 대해 전역으로 저장됩니다.</translation>
    </message>
    <message>
        <location filename="Forms/OptionsWindow.ui" line="3809"/>
        <location filename="Forms/OptionsWindow.ui" line="4755"/>
        <source>Value</source>
        <translation>값</translation>
    </message>
    <message>
        <location filename="Forms/OptionsWindow.ui" line="4766"/>
        <source>Accessibility</source>
        <translation>접근성</translation>
    </message>
    <message>
        <location filename="Forms/OptionsWindow.ui" line="4862"/>
        <source>To compensate for the lost protection, please consult the Drop Rights settings page in the Restrictions settings group.</source>
        <translation>손실된 보호를 보상하려면 제한 설정 그룹의 삭제 권한 설정 페이지를 참조하십시오.</translation>
    </message>
    <message>
        <location filename="Forms/OptionsWindow.ui" line="4786"/>
        <source>Screen Readers: JAWS, NVDA, Window-Eyes, System Access</source>
        <translation>화면 판독기: JAWS, NVDA, Window-Eyes, 시스템 액세스</translation>
    </message>
    <message>
        <source>DNS Request Logging</source>
        <oldsource>Dns Request Logging</oldsource>
        <translation type="vanished">DNS 요청 로깅</translation>
    </message>
    <message>
        <location filename="Forms/OptionsWindow.ui" line="4469"/>
        <source>Syscall Trace (creates a lot of output)</source>
        <translation>Syscall 추적 (출력이 많이 생성됨)</translation>
    </message>
    <message>
        <location filename="Forms/OptionsWindow.ui" line="4577"/>
        <source>Templates</source>
        <translation>템플릿</translation>
    </message>
    <message>
        <location filename="Forms/OptionsWindow.ui" line="4826"/>
        <source>The following settings enable the use of Sandboxie in combination with accessibility software.  Please note that some measure of Sandboxie protection is necessarily lost when these settings are in effect.</source>
        <translation>다음 설정은 내게 필요한 옵션 소프트웨어와 함께 Sandboxie를 사용할 수 있도록 합니다. 이러한 설정이 적용되면 일부 Sandboxie 보호 기능이 손실됩니다.</translation>
    </message>
    <message>
        <location filename="Forms/OptionsWindow.ui" line="4879"/>
        <source>Edit ini Section</source>
        <translation>이 섹션 편집</translation>
    </message>
    <message>
        <location filename="Forms/OptionsWindow.ui" line="4885"/>
        <source>Edit ini</source>
        <translation>ini 편집</translation>
    </message>
    <message>
        <location filename="Forms/OptionsWindow.ui" line="4898"/>
        <source>Cancel</source>
        <translation>취소</translation>
    </message>
    <message>
        <location filename="Forms/OptionsWindow.ui" line="4921"/>
        <source>Save</source>
        <translation>저장</translation>
    </message>
</context>
<context>
    <name>PopUpWindow</name>
    <message>
        <location filename="Forms/PopUpWindow.ui" line="32"/>
        <source>SandboxiePlus Notifications</source>
        <translation>SandboxiePlus 알림</translation>
    </message>
</context>
<context>
    <name>ProgramsDelegate</name>
    <message>
        <location filename="Windows/OptionsWindow.cpp" line="55"/>
        <source>Group: %1</source>
        <translation>그룹: %1</translation>
    </message>
</context>
<context>
    <name>QObject</name>
    <message>
        <location filename="Views/SbieView.cpp" line="1596"/>
        <source>Drive %1</source>
        <translation>드라이브 %1</translation>
    </message>
</context>
<context>
    <name>QPlatformTheme</name>
    <message>
        <location filename="SandMan.cpp" line="4324"/>
        <source>OK</source>
        <translation>확인</translation>
    </message>
    <message>
        <location filename="SandMan.cpp" line="4325"/>
        <source>Apply</source>
        <translation>적용</translation>
    </message>
    <message>
        <location filename="SandMan.cpp" line="4326"/>
        <source>Cancel</source>
        <translation>취소</translation>
    </message>
    <message>
        <location filename="SandMan.cpp" line="4327"/>
        <source>&amp;Yes</source>
        <translation>예(&amp;Y)</translation>
    </message>
    <message>
        <location filename="SandMan.cpp" line="4328"/>
        <source>&amp;No</source>
        <translation>아니오(&amp;N)</translation>
    </message>
</context>
<context>
    <name>RecoveryWindow</name>
    <message>
        <location filename="Forms/RecoveryWindow.ui" line="32"/>
        <source>SandboxiePlus - Recovery</source>
        <translation>SandboxiePlus - 복구</translation>
    </message>
    <message>
        <location filename="Forms/RecoveryWindow.ui" line="164"/>
        <source>Close</source>
        <translation>닫기</translation>
    </message>
    <message>
        <location filename="Forms/RecoveryWindow.ui" line="68"/>
        <source>Recover target:</source>
        <translation>복구 대상:</translation>
    </message>
    <message>
        <location filename="Forms/RecoveryWindow.ui" line="42"/>
        <source>Add Folder</source>
        <translation>폴더 추가</translation>
    </message>
    <message>
        <location filename="Forms/RecoveryWindow.ui" line="61"/>
        <source>Delete Content</source>
        <translation>내용 삭제</translation>
    </message>
    <message>
        <location filename="Forms/RecoveryWindow.ui" line="110"/>
        <source>Recover</source>
        <translation>복원</translation>
    </message>
    <message>
        <location filename="Forms/RecoveryWindow.ui" line="78"/>
        <source>Refresh</source>
        <translation>새로 고침</translation>
    </message>
    <message>
        <location filename="Forms/RecoveryWindow.ui" line="142"/>
        <source>Delete</source>
        <translation>삭제</translation>
    </message>
    <message>
        <location filename="Forms/RecoveryWindow.ui" line="171"/>
        <source>Show All Files</source>
        <translation>모든 파일 표시</translation>
    </message>
    <message>
        <location filename="Forms/RecoveryWindow.ui" line="184"/>
        <source>TextLabel</source>
        <translation>텍스트 레이블</translation>
    </message>
</context>
<context>
    <name>SelectBoxWindow</name>
    <message>
        <location filename="Forms/SelectBoxWindow.ui" line="32"/>
        <source>SandboxiePlus select box</source>
        <translation>SandboxiePlus 선택 박스</translation>
    </message>
    <message>
        <location filename="Forms/SelectBoxWindow.ui" line="87"/>
        <source>Select the sandbox in which to start the program, installer or document.</source>
        <translation>프로그램, 설치 프로그램 또는 문서를 시작할 샌드박스를 선택합니다.</translation>
    </message>
    <message>
        <location filename="Forms/SelectBoxWindow.ui" line="97"/>
        <source>Run in a new Sandbox</source>
        <translation>새 샌드박스에서 실행</translation>
    </message>
    <message>
        <location filename="Forms/SelectBoxWindow.ui" line="65"/>
        <source>Sandbox</source>
        <translation>샌드박스</translation>
    </message>
    <message>
        <location filename="Forms/SelectBoxWindow.ui" line="80"/>
        <source>Run As UAC Administrator</source>
        <translation>UAC 관리자로 실행</translation>
    </message>
    <message>
        <location filename="Forms/SelectBoxWindow.ui" line="47"/>
        <source>Run Sandboxed</source>
        <translation>샌드박스에서 실행</translation>
    </message>
    <message>
        <location filename="Forms/SelectBoxWindow.ui" line="73"/>
        <source>Run Outside the Sandbox</source>
        <translation>샌드박스 밖에서 실행</translation>
    </message>
</context>
<context>
    <name>SettingsWindow</name>
    <message>
        <location filename="Forms/SettingsWindow.ui" line="32"/>
        <source>SandboxiePlus Settings</source>
        <translation>SandboxiePlus 설정</translation>
    </message>
    <message>
        <location filename="Forms/SettingsWindow.ui" line="55"/>
        <source>General Config</source>
        <translation>일반 구성</translation>
    </message>
    <message>
        <location filename="Forms/SettingsWindow.ui" line="229"/>
        <source>Show file recovery window when emptying sandboxes</source>
        <oldsource>Show first recovery window when emptying sandboxes</oldsource>
        <translation>샌드박스를 비울 때 파일 복구 창 표시</translation>
    </message>
    <message>
        <location filename="Forms/SettingsWindow.ui" line="190"/>
        <source>Open urls from this ui sandboxed</source>
        <translation>이 UI 샌드박스에서 URL 열기</translation>
    </message>
    <message>
        <location filename="Forms/SettingsWindow.ui" line="692"/>
        <source>Systray options</source>
        <translation>시스템 트레이 옵션</translation>
    </message>
    <message>
        <location filename="Forms/SettingsWindow.ui" line="200"/>
        <source>UI Language:</source>
        <translation>UI 언어:</translation>
    </message>
    <message>
        <location filename="Forms/SettingsWindow.ui" line="446"/>
        <source>Shell Integration</source>
        <translation>쉘 통합</translation>
    </message>
    <message>
        <location filename="Forms/SettingsWindow.ui" line="582"/>
        <source>Run Sandboxed - Actions</source>
        <translation>샌드박스에서 실행 - 동작</translation>
    </message>
    <message>
        <location filename="Forms/SettingsWindow.ui" line="542"/>
        <source>Start Sandbox Manager</source>
        <translation>샌드박스 관리자 시작</translation>
    </message>
    <message>
        <location filename="Forms/SettingsWindow.ui" line="622"/>
        <source>Start UI when a sandboxed process is started</source>
        <translation>샌드박스 프로세스가 시작될 때 UI 시작</translation>
    </message>
    <message>
        <source>Show Notifications for relevant log Messages</source>
        <translation type="vanished">관련 로그 메시지에 대한 알림 표시</translation>
    </message>
    <message>
        <location filename="Forms/SettingsWindow.ui" line="471"/>
        <source>Start UI with Windows</source>
        <translation>Windows와 함께 UI 시작</translation>
    </message>
    <message>
        <location filename="Forms/SettingsWindow.ui" line="528"/>
        <source>Add &apos;Run Sandboxed&apos; to the explorer context menu</source>
        <translation>탐색기의 상황에 맞는 메뉴에 &apos;샌드박스에서 실행&apos; 추가</translation>
    </message>
    <message>
        <location filename="Forms/SettingsWindow.ui" line="252"/>
        <source>Run box operations asynchronously whenever possible (like content deletion)</source>
        <translation>가능한 경우 항상 비동기적으로 박스 작업 실행 (예: 내용 삭제)</translation>
    </message>
    <message>
        <location filename="Forms/SettingsWindow.ui" line="133"/>
        <source>Hotkey for terminating all boxed processes:</source>
        <translation>박스화된 모든 프로세스를 종료하기 위한 단축키:</translation>
    </message>
    <message>
        <location filename="Forms/SettingsWindow.ui" line="379"/>
        <source>Sandboxie may be issue &lt;a href=&quot;sbie://docs/sbiemessages&quot;&gt;SBIE Messages&lt;/a&gt; to the Message Log and shown them as Popups. Some messages are informational and notify of a common, or in some cases special, event that has occurred, other messages indicate an error condition.&lt;br /&gt;You can hide selected SBIE messages from being popped up, using the below list:</source>
        <translation>Sandboxie는 메시지 로그에 &lt;a href=&quot;sbie://docs/sbiemessages&quot;&gt;SBIE 메시지&lt;/a&gt;를 발행하여 팝업으로 표시할 수 있습니다. 일부 메시지는 정보를 제공하며 일반적으로 발생한 이벤트 또는 경우에 따라 특별한 이벤트를 알려주고 다른 메시지는 오류 상태를 나타냅니다.&lt;br/&gt;아래 목록을 사용하여 선택한 SBIE 메시지가 팝업되지 않도록 숨길 수 있습니다:</translation>
    </message>
    <message>
        <location filename="Forms/SettingsWindow.ui" line="392"/>
        <source>Disable SBIE messages popups (they will still be logged to the Messages tab)</source>
        <translation>SBIE 메시지 팝업 사용 안 함 (메시지 탭에 계속 기록됨)</translation>
    </message>
    <message>
        <location filename="Forms/SettingsWindow.ui" line="656"/>
        <source>Show boxes in tray list:</source>
        <translation>트레이 목록에 박스 표시:</translation>
    </message>
    <message>
        <location filename="Forms/SettingsWindow.ui" line="589"/>
        <source>Always use DefaultBox</source>
        <translation>항상 기본 박스 사용</translation>
    </message>
    <message>
        <location filename="Forms/SettingsWindow.ui" line="464"/>
        <source>Add &apos;Run Un-Sandboxed&apos; to the context menu</source>
        <translation>상황에 맞는 메뉴에 &apos;샌드박스 없이 실행&apos; 추가</translation>
    </message>
    <message>
        <location filename="Forms/SettingsWindow.ui" line="741"/>
        <source>Show a tray notification when automatic box operations are started</source>
        <translation>자동 박스 작업이 시작될 때 트레이 알림 표시</translation>
    </message>
    <message>
        <location filename="Forms/SettingsWindow.ui" line="1016"/>
        <source>* a partially checked checkbox will leave the behavior to be determined by the view mode.</source>
        <translation>* 부분적으로 선택된 확인란은 보기 모드에서 확인할 동작을 남깁니다.</translation>
    </message>
    <message>
        <location filename="Forms/SettingsWindow.ui" line="1918"/>
        <source>Advanced Config</source>
        <translation>고급 구성</translation>
    </message>
    <message>
        <location filename="Forms/SettingsWindow.ui" line="2038"/>
        <source>Activate Kernel Mode Object Filtering</source>
        <translation>커널 모드 개체 필터링 활성화</translation>
    </message>
    <message>
        <location filename="Forms/SettingsWindow.ui" line="2025"/>
        <source>Sandbox &lt;a href=&quot;sbie://docs/filerootpath&quot;&gt;file system root&lt;/a&gt;: </source>
        <translation>샌드박스 &lt;a href=&quot;sbie://docs/filerootpath&quot;&gt;파일 시스템 루트&lt;/a&gt;: </translation>
    </message>
    <message>
        <location filename="Forms/SettingsWindow.ui" line="2211"/>
        <source>Clear password when main window becomes hidden</source>
        <translation>기본 창이 숨겨질 때 암호 지우기</translation>
    </message>
    <message>
        <source>Separate user folders</source>
        <translation type="vanished">개별 사용자 폴더</translation>
    </message>
    <message>
        <location filename="Forms/SettingsWindow.ui" line="1995"/>
        <source>Sandbox &lt;a href=&quot;sbie://docs/ipcrootpath&quot;&gt;ipc root&lt;/a&gt;: </source>
        <translation>샌드박스 &lt;a href=&quot;sbie://docs/ipcrootpath&quot;&gt;ipc 루트&lt;/a&gt;: </translation>
    </message>
    <message>
        <location filename="Forms/SettingsWindow.ui" line="1978"/>
        <source>Sandbox default</source>
        <translation>샌드박스 기본값</translation>
    </message>
    <message>
        <location filename="Forms/SettingsWindow.ui" line="2183"/>
        <source>Config protection</source>
        <translation>구성 보호</translation>
    </message>
    <message>
        <location filename="Forms/SettingsWindow.ui" line="1961"/>
        <source>...</source>
        <translation>...</translation>
    </message>
    <message>
        <location filename="Forms/SettingsWindow.ui" line="155"/>
        <source>SandMan Options</source>
        <translation>SandMan 옵션</translation>
    </message>
    <message>
        <location filename="Forms/SettingsWindow.ui" line="260"/>
        <source>Notifications</source>
        <translation>알림</translation>
    </message>
    <message>
        <location filename="Forms/SettingsWindow.ui" line="292"/>
        <source>Add Entry</source>
        <translation>항목 추가</translation>
    </message>
    <message>
        <location filename="Forms/SettingsWindow.ui" line="412"/>
        <source>Show file migration progress when copying large files into a sandbox</source>
        <translation>대용량 파일을 샌드박스에 복사할 때 파일 마이그레이션 진행률 표시</translation>
    </message>
    <message>
        <location filename="Forms/SettingsWindow.ui" line="300"/>
        <source>Message ID</source>
        <translation>메시지 ID</translation>
    </message>
    <message>
        <location filename="Forms/SettingsWindow.ui" line="305"/>
        <source>Message Text (optional)</source>
        <translation>메시지 텍스트 (선택사항)</translation>
    </message>
    <message>
        <location filename="Forms/SettingsWindow.ui" line="320"/>
        <source>SBIE Messages</source>
        <translation>SBIE 메시지</translation>
    </message>
    <message>
        <location filename="Forms/SettingsWindow.ui" line="339"/>
        <source>Delete Entry</source>
        <translation>항목 삭제</translation>
    </message>
    <message>
        <source>Don&apos;t show the popup message log for all SBIE messages</source>
        <translation type="vanished">모든 SBIE 메시지에 대한 팝업 메시지 로그 표시 안 함</translation>
    </message>
    <message>
        <location filename="Forms/SettingsWindow.ui" line="353"/>
        <source>Notification Options</source>
        <translation>알림 옵션</translation>
    </message>
    <message>
        <source>Sandboxie may be issue &lt;a href= &quot;sbie://docs/ sbiemessages&quot;&gt;SBIE Messages&lt;/a&gt; to the Message Log and shown them as Popups. Some messages are informational and notify of a common, or in some cases, special event that has occurred, other messages indicate an error condition.&lt;br /&gt;You can hide selected SBIE messages from being popped up, using the below list:</source>
        <oldsource>Sandboxie may be issue &lt;a href=&quot;sbie://docs/sbiemessages&quot;&gt;SBIE Messages&lt;/a&gt; to the Message Log and shown them as Popups. Some messages are informational and notify of a common, or in some cases special, event that has occurred, other messages indicate an error condition.&lt;br /&gt;You can hide selected SBIE messages from being popped up, using the below list:</oldsource>
        <translation type="vanished">Sandboxie는 메시지 로그에 문제 &lt;a href=&quot;sbie://docs/sbiemessages&quot;&gt;SBIE 메시지&lt;/a&gt;가 발생하여 팝업으로 표시될 수 있습니다. 일부 메시지는 정보를 제공하며 일반적으로 발생한 이벤트 또는 경우에 따라 특별한 이벤트를 알려주고 다른 메시지는 오류 상태를 나타냅니다.&lt;br /&gt;아래 목록을 사용하여 선택한 SBIE 메시지가 팝업되지 않도록 숨길 수 있습니다:</translation>
    </message>
    <message>
        <source>Disable SBIE messages popups (SBIE will still be logged to the log tab)</source>
        <oldsource>Disable SBIE messages popups (they will still be logged to the Messages tab)</oldsource>
        <translation type="vanished">SBIE 메시지 팝업 사용 안 함 (메시지 탭에 계속 기록됨)</translation>
    </message>
    <message>
        <location filename="Forms/SettingsWindow.ui" line="456"/>
        <source>Windows Shell</source>
        <translation>Windows 셸</translation>
    </message>
    <message>
        <source>Icon</source>
        <translation type="vanished">아이콘</translation>
    </message>
    <message>
        <location filename="Forms/SettingsWindow.ui" line="851"/>
        <source>Move Up</source>
        <translation>위로 이동</translation>
    </message>
    <message>
        <location filename="Forms/SettingsWindow.ui" line="870"/>
        <source>Move Down</source>
        <translation>아래로 이동</translation>
    </message>
    <message>
        <location filename="Forms/SettingsWindow.ui" line="979"/>
        <source>Show overlay icons for boxes and processes</source>
        <translation>박스 및 프로세스에 대한 오버레이 아이콘 표시</translation>
    </message>
    <message>
        <location filename="Forms/SettingsWindow.ui" line="1076"/>
        <source>Hide Sandboxie&apos;s own processes from the task list</source>
        <oldsource>Hide sandboxie&apos;s own processes from the task list</oldsource>
        <translation>작업 목록에서 Sandboxie 자체 프로세스 숨기기</translation>
    </message>
    <message>
        <location filename="Forms/SettingsWindow.ui" line="965"/>
        <location filename="Forms/SettingsWindow.ui" line="1086"/>
        <source>Interface Options</source>
        <oldsource>Display Options</oldsource>
        <translation>인터페이스 옵션</translation>
    </message>
    <message>
        <location filename="Forms/SettingsWindow.ui" line="1228"/>
        <source>Ini Editor Font</source>
        <translation>Ini 편집기 글꼴</translation>
    </message>
    <message>
        <location filename="Forms/SettingsWindow.ui" line="1164"/>
        <source>Graphic Options</source>
        <translation>그래픽 옵션</translation>
    </message>
    <message>
        <location filename="Forms/SettingsWindow.ui" line="164"/>
        <source>Hotkey for bringing sandman to the top:</source>
        <translation>샌드맨을 맨 위로 끌어올리는 단축키:</translation>
    </message>
    <message>
        <location filename="Forms/SettingsWindow.ui" line="212"/>
        <source>Hotkey for suspending process/folder forcing:</source>
        <translation>프로세스/폴더 강제 적용을 일시 중단하기 위한 단축키:</translation>
    </message>
    <message>
        <location filename="Forms/SettingsWindow.ui" line="80"/>
        <source>Hotkey for suspending all process</source>
        <translation>모든 프로세스를 일시 중지하는 단축키</translation>
    </message>
    <message>
        <location filename="Forms/SettingsWindow.ui" line="632"/>
        <source>Integrate with Host Desktop</source>
        <translation>호스트 데스크톱과 통합</translation>
    </message>
    <message>
        <location filename="Forms/SettingsWindow.ui" line="648"/>
        <source>System Tray</source>
        <translation>시스템 트레이</translation>
    </message>
    <message>
        <location filename="Forms/SettingsWindow.ui" line="748"/>
        <source>On main window close:</source>
        <translation>기본 창 닫기 시:</translation>
    </message>
    <message>
        <location filename="Forms/SettingsWindow.ui" line="755"/>
        <source>Open/Close from/to tray with a single click</source>
        <translation>트레이에서 한 번의 클릭으로 열기/닫기</translation>
    </message>
    <message>
        <location filename="Forms/SettingsWindow.ui" line="762"/>
        <source>Minimize to tray</source>
        <translation>트레이로 최소화</translation>
    </message>
    <message>
        <location filename="Forms/SettingsWindow.ui" line="1109"/>
        <source>Select font</source>
        <translation>글꼴 선택</translation>
    </message>
    <message>
        <location filename="Forms/SettingsWindow.ui" line="1119"/>
        <source>Reset font</source>
        <translation>글꼴 재설정</translation>
    </message>
    <message>
        <location filename="Forms/SettingsWindow.ui" line="1201"/>
        <source>Ini Options</source>
        <translation>Ini 옵션</translation>
    </message>
    <message>
        <location filename="Forms/SettingsWindow.ui" line="1251"/>
        <source>#</source>
        <translation>#</translation>
    </message>
    <message>
        <location filename="Forms/SettingsWindow.ui" line="1288"/>
        <source>External Ini Editor</source>
        <translation>외부 Ini 편집기</translation>
    </message>
    <message>
        <location filename="Forms/SettingsWindow.ui" line="1305"/>
        <source>Add-Ons Manager</source>
        <translation>추가 기능 관리자</translation>
    </message>
    <message>
        <location filename="Forms/SettingsWindow.ui" line="1315"/>
        <source>Optional Add-Ons</source>
        <translation>선택적 추가 기능</translation>
    </message>
    <message>
        <location filename="Forms/SettingsWindow.ui" line="1323"/>
        <source>Sandboxie-Plus offers numerous options and supports a wide range of extensions. On this page, you can configure the integration of add-ons, plugins, and other third-party components. Optional components can be downloaded from the web, and certain installations may require administrative privileges.</source>
        <translation>Sandboxie-Plus는 다양한 옵션을 제공하고 광범위한 확장을 지원합니다. 이 페이지에서 추가 기능, 플러그인 및 기타 타사 구성 요소의 통합을 구성할 수 있습니다. 선택적 구성 요소는 웹에서 다운로드할 수 있으며 특정 설치에는 관리자 권한이 필요할 수 있습니다.</translation>
    </message>
    <message>
        <location filename="Forms/SettingsWindow.ui" line="1359"/>
        <source>Status</source>
        <translation>상태</translation>
    </message>
    <message>
        <location filename="Forms/SettingsWindow.ui" line="1364"/>
        <source>Version</source>
        <translation>버전</translation>
    </message>
    <message>
        <location filename="Forms/SettingsWindow.ui" line="1369"/>
        <source>Description</source>
        <translation>설명</translation>
    </message>
    <message>
        <location filename="Forms/SettingsWindow.ui" line="1377"/>
        <source>&lt;a href=&quot;sbie://addons&quot;&gt;update add-on list now&lt;/a&gt;</source>
        <translation>&lt;a href=&quot;sbie://addons&quot;&gt;지금 추가 목록 업데이트&lt;/a&gt;</translation>
    </message>
    <message>
        <location filename="Forms/SettingsWindow.ui" line="1387"/>
        <source>Install</source>
        <translation>설치</translation>
    </message>
    <message>
        <location filename="Forms/SettingsWindow.ui" line="1397"/>
        <source>Add-On Configuration</source>
        <translation>추가 기능 구성</translation>
    </message>
    <message>
        <location filename="Forms/SettingsWindow.ui" line="1405"/>
        <source>Enable Ram Disk creation</source>
        <translation>램 디스크 생성 사용</translation>
    </message>
    <message>
        <location filename="Forms/SettingsWindow.ui" line="1412"/>
        <source>kilobytes</source>
        <translation>킬로바이트</translation>
    </message>
    <message>
        <location filename="Forms/SettingsWindow.ui" line="1429"/>
        <source>Assign drive letter to Ram Disk</source>
        <translation>램 디스크에 드라이브 문자 할당</translation>
    </message>
    <message>
        <location filename="Forms/SettingsWindow.ui" line="1466"/>
        <source>Disk Image Support</source>
        <translation>디스크 이미지 지원</translation>
    </message>
    <message>
        <location filename="Forms/SettingsWindow.ui" line="1483"/>
        <source>RAM Limit</source>
        <translation>RAM 제한</translation>
    </message>
    <message>
        <location filename="Forms/SettingsWindow.ui" line="1449"/>
        <source>&lt;a href=&quot;addon://ImDisk&quot;&gt;Install ImDisk&lt;/a&gt; driver to enable Ram Disk and Disk Image support.</source>
        <translation>&lt;a href=&quot;addon://ImDisk&quot;&gt;ImDisk&lt;/a&gt; 드라이버를 설치하여 RAM 디스크 및 디스크 이미지 지원을 사용하도록 설정합니다.</translation>
    </message>
    <message>
        <location filename="Forms/SettingsWindow.ui" line="236"/>
        <source>Check sandboxes&apos; auto-delete status when Sandman starts</source>
        <translation>샌드맨 시작 시 sandboxes의 자동 삭제 상태 확인</translation>
    </message>
    <message>
        <location filename="Forms/SettingsWindow.ui" line="1506"/>
        <source>When a Ram Disk is already mounted you need to unmount it for this option to take effect.</source>
        <translation>램 디스크가 이미 마운트되어 있는 경우 이 옵션을 적용하려면 램 디스크를 마운트 해제해야 합니다.</translation>
    </message>
    <message>
        <location filename="Forms/SettingsWindow.ui" line="1509"/>
        <source>* takes effect on disk creation</source>
        <translation>* 디스크 생성 시 적용됩니다</translation>
    </message>
    <message>
        <location filename="Forms/SettingsWindow.ui" line="1533"/>
        <source>Sandboxie Support</source>
        <translation>Sandboxie 지원</translation>
    </message>
    <message>
        <location filename="Forms/SettingsWindow.ui" line="1551"/>
        <source>This supporter certificate has expired, please &lt;a href=&quot;https://sandboxie-plus.com/go.php?to=sbie-renew-cert&quot;&gt;get an updated certificate&lt;/a&gt;.</source>
        <translation>이 후원자 인증서가 만료되었습니다. &lt;a href=&quot;https://sandboxie-plus.com/go.php?to=sbie-renew-cert&quot;&gt;업데이트된 인증서&lt;/a&gt;를 받으십시오.</translation>
    </message>
    <message>
        <location filename="Forms/SettingsWindow.ui" line="1593"/>
        <source>Supporters of the Sandboxie-Plus project can receive a &lt;a href=&quot;https://sandboxie-plus.com/go.php?to=sbie-cert&quot;&gt;supporter certificate&lt;/a&gt;. It&apos;s like a license key but for awesome people using open source software. :-)</source>
        <translation>Sandboxie-Plus 프로젝트의 후원는 &lt;a href=&quot;https://sandboxie-plus.com/go.php?to=sbie-cert&quot;&gt;후원자 인증서&lt;/a&gt;를 받을 수 있습니다. 이것은 라이선스 키와 비슷하지만 오픈 소스 소프트웨어를 사용하는 멋진 사람들을 위한 것입니다. :-</translation>
    </message>
    <message>
        <location filename="Forms/SettingsWindow.ui" line="1603"/>
        <source>Get</source>
        <translation>받기</translation>
    </message>
    <message>
        <location filename="Forms/SettingsWindow.ui" line="1610"/>
        <source>Retrieve/Upgrade/Renew certificate using Serial Number</source>
        <translation>일련 번호를 사용하여 인증서 검색/업그레이드/갱신</translation>
    </message>
    <message>
        <location filename="Forms/SettingsWindow.ui" line="1626"/>
        <source>Keeping Sandboxie up to date with the rolling releases of Windows and compatible with all web browsers is a never-ending endeavor. You can support the development by &lt;a href=&quot;https://sandboxie-plus.com/go.php?to=sbie-contribute&quot;&gt;directly contributing to the project&lt;/a&gt;, showing your support by &lt;a href=&quot;https://sandboxie-plus.com/go.php?to=sbie-obtain-cert&quot;&gt;purchasing a supporter certificate&lt;/a&gt;, becoming a patron by &lt;a href=&quot;https://sandboxie-plus.com/go.php?to=patreon&quot;&gt;subscribing on Patreon&lt;/a&gt;, or through a &lt;a href=&quot;https://sandboxie-plus.com/go.php?to=donate&quot;&gt;PayPal donation&lt;/a&gt;.&lt;br /&gt;Your support plays a vital role in the advancement and maintenance of Sandboxie.</source>
        <translation>Sandboxie를 Windows의 롤링 릴리스로 최신 상태로 유지하고 모든 웹 브라우저와 호환되는 것은 끊임없는 노력입니다. &lt;a href=&quot;https://sandboxie-plus.com/go.php?to=sbie-contribute&quot;&gt;프로젝트에 직접적으로 기여&lt;/a&gt;하거나, &lt;a href=&quot;https://sandboxie-plus.com/go.php?to=sbie-obtain-cert&quot;&gt;후원자 인증서를 구매&lt;/a&gt;하여 지지를 표시하거나, &lt;a href=&quot;https://sandboxie-plus.com/go.php?to=patreon&quot;&gt;Patreon에 가입&lt;/a&gt;하여 후원자가 되거나, &lt;a href=&quot;https://sandboxie-plus.com/go.php?to=donate&quot;&gt;Pay-pal을 통해 개발을 지원&lt;/a&gt;할 수 있습니다.&lt;br /&gt;여러분의 지원은 샌드박스의 발전과 유지에 중요한 역할을 합니다.</translation>
    </message>
    <message>
        <location filename="Forms/SettingsWindow.ui" line="1651"/>
        <source>SBIE_-_____-_____-_____-_____</source>
        <translation>SBIE_-_____-_____-_____-_____</translation>
    </message>
    <message>
        <location filename="Forms/SettingsWindow.ui" line="1814"/>
        <source>New full installers from the selected release channel.</source>
        <translation>선택한 릴리스 채널의 새 전체 설치 프로그램입니다.</translation>
    </message>
    <message>
        <location filename="Forms/SettingsWindow.ui" line="1817"/>
        <source>Full Upgrades</source>
        <translation>전체 업그레이드</translation>
    </message>
    <message>
        <location filename="Forms/SettingsWindow.ui" line="2045"/>
        <source>Sandbox &lt;a href=&quot;sbie://docs/keyrootpath&quot;&gt;registry root&lt;/a&gt;: </source>
        <translation>샌드박스 &lt;a href=&quot;sbie://docs/keyrootpath&quot;&gt;레지스트리 루트&lt;/a&gt;: </translation>
    </message>
    <message>
        <location filename="Forms/SettingsWindow.ui" line="2091"/>
        <source>Sandboxing features</source>
        <translation>샌드박스 기능</translation>
    </message>
    <message>
        <location filename="Forms/SettingsWindow.ui" line="2105"/>
        <source>Use a Sandboxie login instead of an anonymous token</source>
        <translation>익명 토큰 대신 샌드박스 로그인 사용</translation>
    </message>
    <message>
        <location filename="Forms/SettingsWindow.ui" line="2141"/>
        <source>Sandboxie.ini Presets</source>
        <translation>샌드박스.ini 프리셋</translation>
    </message>
    <message>
        <location filename="Forms/SettingsWindow.ui" line="2149"/>
        <source>Change Password</source>
        <translation>암호 변경</translation>
    </message>
    <message>
        <location filename="Forms/SettingsWindow.ui" line="2156"/>
        <source>Password must be entered in order to make changes</source>
        <translation>변경하려면 암호 입력</translation>
    </message>
    <message>
        <location filename="Forms/SettingsWindow.ui" line="2190"/>
        <source>Only Administrator user accounts can make changes</source>
        <translation>관리자 사용자 계정만 변경할 수 있음</translation>
    </message>
    <message>
        <location filename="Forms/SettingsWindow.ui" line="2197"/>
        <source>Watch Sandboxie.ini for changes</source>
        <translation>Sandboxie.ini에서 변경 내용 보기</translation>
    </message>
    <message>
        <location filename="Forms/SettingsWindow.ui" line="2325"/>
        <source>USB Drive Sandboxing</source>
        <translation>USB 드라이브 샌드박스</translation>
    </message>
    <message>
        <location filename="Forms/SettingsWindow.ui" line="2341"/>
        <source>Volume</source>
        <translation>볼륨</translation>
    </message>
    <message>
        <location filename="Forms/SettingsWindow.ui" line="2346"/>
        <source>Information</source>
        <translation>정보</translation>
    </message>
    <message>
        <location filename="Forms/SettingsWindow.ui" line="2354"/>
        <source>Sandbox for USB drives:</source>
        <translation>USB 드라이브용 샌드박스:</translation>
    </message>
    <message>
        <location filename="Forms/SettingsWindow.ui" line="2367"/>
        <source>Automatically sandbox all attached USB drives</source>
        <translation>연결된 모든 USB 드라이브를 자동으로 샌드박스</translation>
    </message>
    <message>
        <location filename="Forms/SettingsWindow.ui" line="2394"/>
        <source>App Templates</source>
        <translation>앱 템플릿</translation>
    </message>
    <message>
        <location filename="Forms/SettingsWindow.ui" line="2404"/>
        <source>App Compatibility</source>
        <translation>앱 호환성</translation>
    </message>
    <message>
        <location filename="Forms/SettingsWindow.ui" line="2204"/>
        <source>Only Administrator user accounts can use Pause Forcing Programs command</source>
        <oldsource>Only Administrator user accounts can use Pause Forced Programs Rules command</oldsource>
        <translation>관리자 사용자 계정만 프로그램 일시 중지 명령을 사용할 수 있음</translation>
    </message>
    <message>
        <location filename="Forms/SettingsWindow.ui" line="1988"/>
        <source>Portable root folder</source>
        <translation>휴대용 루트 폴더</translation>
    </message>
    <message>
        <location filename="Forms/SettingsWindow.ui" line="419"/>
        <source>Show recoverable files as notifications</source>
        <translation>복구 가능한 파일을 알림으로 표시</translation>
    </message>
    <message>
        <location filename="Forms/SettingsWindow.ui" line="65"/>
        <source>General Options</source>
        <translation>일반 옵션</translation>
    </message>
    <message>
        <location filename="Forms/SettingsWindow.ui" line="669"/>
        <source>Show Icon in Systray:</source>
        <translation>시스템 트레이에 아이콘 표시:</translation>
    </message>
    <message>
        <location filename="Forms/SettingsWindow.ui" line="1694"/>
        <source>Sandboxie Updater</source>
        <translation>Sandboxie 업데이터</translation>
    </message>
    <message>
        <location filename="Forms/SettingsWindow.ui" line="1725"/>
        <source>Keep add-on list up to date</source>
        <translation>추가 목록을 최신 상태로 유지</translation>
    </message>
    <message>
        <location filename="Forms/SettingsWindow.ui" line="1739"/>
        <source>Update Settings</source>
        <translation>설정 업데이트</translation>
    </message>
    <message>
        <location filename="Forms/SettingsWindow.ui" line="1780"/>
        <source>The Insider channel offers early access to new features and bugfixes that will eventually be released to the public, as well as all relevant improvements from the stable channel. 
Unlike the preview channel, it does not include untested, potentially breaking, or experimental changes that may not be ready for wider use.</source>
        <translation>내부자 채널은 최종적으로 대중에게 공개될 새로운 기능과 버그 수정에 대한 조기 액세스와 안정적인 채널의 모든 관련 개선 사항을 제공합니다.
미리 보기 채널과 달리 테스트되지 않았거나 손상되었거나 광범위하게 사용할 준비가 되지 않았을 수 있는 실험 변경 사항은 포함되지 않습니다.</translation>
    </message>
    <message>
        <location filename="Forms/SettingsWindow.ui" line="1784"/>
        <source>Search in the Insider channel</source>
        <translation>내부자 채널에서 검색</translation>
    </message>
    <message>
        <location filename="Forms/SettingsWindow.ui" line="1824"/>
        <source>Check periodically for new Sandboxie-Plus versions</source>
        <translation>새 Sandboxie-Plus 버전 주기적 검사</translation>
    </message>
    <message>
        <location filename="Forms/SettingsWindow.ui" line="1834"/>
        <source>More about the &lt;a href=&quot;https://sandboxie-plus.com/go.php?to=sbie-insider&quot;&gt;Insider Channel&lt;/a&gt;</source>
        <translation>&lt;a href=&quot;https://sandboxie-plus.com/go.php?to=sbie-insider&quot;&gt;내부자 채널&lt;/a&gt;에 대해 자세히 알아보기</translation>
    </message>
    <message>
        <location filename="Forms/SettingsWindow.ui" line="1854"/>
        <source>Keep Troubleshooting scripts up to date</source>
        <translation>문제 해결 스크립트를 최신 상태로 유지</translation>
    </message>
    <message>
        <location filename="Forms/SettingsWindow.ui" line="1890"/>
        <source>Update Check Interval</source>
        <translation>업데이트 확인 간격</translation>
    </message>
    <message>
        <location filename="Forms/SettingsWindow.ui" line="2018"/>
        <source>Use Windows Filtering Platform to restrict network access</source>
        <translation>Windows 필터링 플랫폼을 사용하여 네트워크 액세스 제한</translation>
    </message>
    <message>
        <location filename="Forms/SettingsWindow.ui" line="2098"/>
        <source>Hook selected Win32k system calls to enable GPU acceleration (experimental)</source>
        <translation>선택한 Win32k 시스템 호출을 후크하여 GPU 가속 (실험적) 사용</translation>
    </message>
    <message>
        <location filename="Forms/SettingsWindow.ui" line="71"/>
        <source>Count and display the disk space occupied by each sandbox</source>
        <oldsource>Count and display the disk space ocupied by each sandbox</oldsource>
        <translation>각 샌드박스가 차지하는 디스크 공간을 계산하고 표시</translation>
    </message>
    <message>
        <location filename="Forms/SettingsWindow.ui" line="725"/>
        <source>Use Compact Box List</source>
        <translation>압축 박스 목록 사용</translation>
    </message>
    <message>
        <location filename="Forms/SettingsWindow.ui" line="924"/>
        <source>Interface Config</source>
        <translation>인터페이스 구성</translation>
    </message>
    <message>
        <location filename="Forms/SettingsWindow.ui" line="972"/>
        <source>Make Box Icons match the Border Color</source>
        <translation>테두리 색과 일치하는 박스 아이콘 만들기</translation>
    </message>
    <message>
        <location filename="Forms/SettingsWindow.ui" line="942"/>
        <source>Use a Page Tree in the Box Options instead of Nested Tabs *</source>
        <translation>박스 옵션에서 중첩 탭 대신 페이지 트리 사용 *</translation>
    </message>
    <message>
        <location filename="Forms/SettingsWindow.ui" line="996"/>
        <source>Use large icons in box list *</source>
        <translation>박스 목록에서 큰 아이콘 사용 *</translation>
    </message>
    <message>
        <location filename="Forms/SettingsWindow.ui" line="1171"/>
        <source>High DPI Scaling</source>
        <translation>높은 DPI 스케일링</translation>
    </message>
    <message>
        <location filename="Forms/SettingsWindow.ui" line="1006"/>
        <source>Don&apos;t show icons in menus *</source>
        <translation>메뉴에 아이콘 표시 안 함 *</translation>
    </message>
    <message>
        <location filename="Forms/SettingsWindow.ui" line="1043"/>
        <source>Use Dark Theme</source>
        <translation>어두운 테마 사용</translation>
    </message>
    <message>
        <location filename="Forms/SettingsWindow.ui" line="1097"/>
        <source>Font Scaling</source>
        <translation>글꼴 크기 조정</translation>
    </message>
    <message>
        <location filename="Forms/SettingsWindow.ui" line="1265"/>
        <source>(Restart required)</source>
        <translation>(재시작 필요)</translation>
    </message>
    <message>
        <location filename="Forms/SettingsWindow.ui" line="243"/>
        <source>Show the Recovery Window as Always on Top</source>
        <translation>복구 창을 항상 맨 위에 표시</translation>
    </message>
    <message>
        <location filename="Forms/SettingsWindow.ui" line="1053"/>
        <source>Show &quot;Pizza&quot; Background in box list *</source>
        <oldsource>Show &quot;Pizza&quot; Background in box list*</oldsource>
        <translation>박스 목록에 &quot;피자&quot; 배경 표시 *</translation>
    </message>
    <message>
        <location filename="Forms/SettingsWindow.ui" line="1208"/>
        <source>%</source>
        <translation>%</translation>
    </message>
    <message>
        <location filename="Forms/SettingsWindow.ui" line="1026"/>
        <source>Alternate row background in lists</source>
        <translation>목록의 대체 행 배경</translation>
    </message>
    <message>
        <location filename="Forms/SettingsWindow.ui" line="986"/>
        <source>Use Fusion Theme</source>
        <translation>퓨전 테마 사용</translation>
    </message>
    <message>
        <source>Use a Sandboxie login instead of an anonymous token (experimental)</source>
        <translation type="vanished">선택한 Win32k 시스템 호출을 후크하여 GPU 가속 (실험적) 사용</translation>
    </message>
    <message>
        <location filename="Forms/SettingsWindow.ui" line="2225"/>
        <source>Program Control</source>
        <translation>프로그램 제어</translation>
    </message>
    <message>
        <location filename="Forms/SettingsWindow.ui" line="794"/>
        <location filename="Forms/SettingsWindow.ui" line="1354"/>
        <location filename="Forms/SettingsWindow.ui" line="2257"/>
        <location filename="Forms/SettingsWindow.ui" line="2432"/>
        <location filename="Forms/SettingsWindow.ui" line="2565"/>
        <source>Name</source>
        <translation>이름</translation>
    </message>
    <message>
        <location filename="Forms/SettingsWindow.ui" line="2262"/>
        <source>Path</source>
        <translation>경로</translation>
    </message>
    <message>
        <location filename="Forms/SettingsWindow.ui" line="2284"/>
        <source>Remove Program</source>
        <translation>프로그램 제거</translation>
    </message>
    <message>
        <location filename="Forms/SettingsWindow.ui" line="2270"/>
        <source>Add Program</source>
        <translation>프로그램 추가</translation>
    </message>
    <message>
        <location filename="Forms/SettingsWindow.ui" line="2305"/>
        <source>When any of the following programs is launched outside any sandbox, Sandboxie will issue message SBIE1301.</source>
        <translation>다음 프로그램 중 하나가 샌드박스 외부에서 실행되면 샌드박스는 메시지 SBIE1301를 발행합니다.</translation>
    </message>
    <message>
        <location filename="Forms/SettingsWindow.ui" line="2315"/>
        <source>Add Folder</source>
        <translation>폴더 추가</translation>
    </message>
    <message>
        <location filename="Forms/SettingsWindow.ui" line="2298"/>
        <source>Prevent the listed programs from starting on this system</source>
        <translation>나열된 프로그램이 이 시스템에서 시작되지 않도록 합니다</translation>
    </message>
    <message>
        <location filename="Forms/SettingsWindow.ui" line="2277"/>
        <source>Issue message 1308 when a program fails to start</source>
        <translation>프로그램이 시작되지 않을 때 메시지 1308 발행</translation>
    </message>
    <message>
        <location filename="Forms/SettingsWindow.ui" line="183"/>
        <source>Recovery Options</source>
        <translation>복구 옵션</translation>
    </message>
    <message>
        <location filename="Forms/SettingsWindow.ui" line="505"/>
        <source>Start Menu Integration</source>
        <translation>시작 메뉴 통합</translation>
    </message>
    <message>
        <source>Integrate boxes with Host Start Menu</source>
        <translation type="vanished">호스트 시작 메뉴에 박스 통합</translation>
    </message>
    <message>
        <location filename="Forms/SettingsWindow.ui" line="491"/>
        <source>Scan shell folders and offer links in run menu</source>
        <translation>실행 메뉴에서 셸 폴더 검색 및 링크 제공</translation>
    </message>
    <message>
        <location filename="Forms/SettingsWindow.ui" line="478"/>
        <source>Integrate with Host Start Menu</source>
        <translation>호스트 시작 메뉴와 통합</translation>
    </message>
    <message>
        <location filename="Forms/SettingsWindow.ui" line="1033"/>
        <source>Use new config dialog layout *</source>
        <translation>새 구성 대화 상자 레이아웃 사용 *</translation>
    </message>
    <message>
        <location filename="Forms/SettingsWindow.ui" line="2235"/>
        <source>Program Alerts</source>
        <translation>프로그램 경고</translation>
    </message>
    <message>
        <location filename="Forms/SettingsWindow.ui" line="2291"/>
        <source>Issue message 1301 when forced processes has been disabled</source>
        <translation>강제 프로세스가 비활성화되면 메시지 1301을 발행</translation>
    </message>
    <message>
        <location filename="Forms/SettingsWindow.ui" line="1928"/>
        <source>Sandboxie Config</source>
        <oldsource>Config Protection</oldsource>
        <translation>Sandboxie 구성</translation>
    </message>
    <message>
        <location filename="Forms/SettingsWindow.ui" line="402"/>
        <source>This option also enables asynchronous operation when needed and suspends updates.</source>
        <translation>또한 이 옵션은 필요할 때 비동기식 작업을 활성화하고 업데이트를 일시 중단합니다.</translation>
    </message>
    <message>
        <location filename="Forms/SettingsWindow.ui" line="405"/>
        <source>Suppress pop-up notifications when in game / presentation mode</source>
        <translation>게임/프레젠테이션 모드에서 팝업 알림 표시 안 함</translation>
    </message>
    <message>
        <location filename="Forms/SettingsWindow.ui" line="934"/>
        <source>User Interface</source>
        <translation>사용자 인터페이스</translation>
    </message>
    <message>
        <location filename="Forms/SettingsWindow.ui" line="772"/>
        <source>Run Menu</source>
        <translation>실행 메뉴</translation>
    </message>
    <message>
        <location filename="Forms/SettingsWindow.ui" line="819"/>
        <source>Add program</source>
        <translation>프로그램 추가</translation>
    </message>
    <message>
        <location filename="Forms/SettingsWindow.ui" line="877"/>
        <source>You can configure custom entries for all sandboxes run menus.</source>
        <translation>모든 샌드박스 실행 메뉴에 대한 사용자 정의 항목을 구성할 수 있습니다.</translation>
    </message>
    <message>
        <location filename="Forms/SettingsWindow.ui" line="899"/>
        <location filename="Forms/SettingsWindow.ui" line="1333"/>
        <location filename="Forms/SettingsWindow.ui" line="2512"/>
        <source>Remove</source>
        <translation>제거</translation>
    </message>
    <message>
        <location filename="Forms/SettingsWindow.ui" line="799"/>
        <source>Command Line</source>
        <translation>명령 줄</translation>
    </message>
    <message>
        <location filename="Forms/SettingsWindow.ui" line="1523"/>
        <source>Support &amp;&amp; Updates</source>
        <translation>지원 및 업데이트</translation>
    </message>
    <message>
        <source>Sandbox Config</source>
        <translation type="vanished">샌드박스 구성</translation>
    </message>
    <message>
        <location filename="Forms/SettingsWindow.ui" line="2008"/>
        <source>Default sandbox:</source>
        <translation>기본 샌드박스:</translation>
    </message>
    <message>
        <source>Compatibility</source>
        <translation type="vanished">호환성</translation>
    </message>
    <message>
        <location filename="Forms/SettingsWindow.ui" line="2424"/>
        <source>In the future, don&apos;t check software compatibility</source>
        <translation>앞으로는 소프트웨어 호환성 검사 안 함</translation>
    </message>
    <message>
        <location filename="Forms/SettingsWindow.ui" line="2440"/>
        <source>Enable</source>
        <translation>사용함</translation>
    </message>
    <message>
        <location filename="Forms/SettingsWindow.ui" line="2460"/>
        <source>Disable</source>
        <translation>사용 안 함</translation>
    </message>
    <message>
        <location filename="Forms/SettingsWindow.ui" line="2467"/>
        <source>Sandboxie has detected the following software applications in your system. Click OK to apply configuration settings, which will improve compatibility with these applications. These configuration settings will have effect in all existing sandboxes and in any new sandboxes.</source>
        <translation>Sandboxie가 시스템에서 다음 소프트웨어 응용 프로그램을 탐지했습니다. 확인을 클릭하여 구성 설정을 적용하면 해당 응용프로그램과의 호환성이 향상됩니다. 이러한 구성 설정은 모든 기존 샌드박스 및 새 샌드박스에 적용됩니다.</translation>
    </message>
    <message>
        <location filename="Forms/SettingsWindow.ui" line="2480"/>
        <source>Local Templates</source>
        <translation>로컬 템플릿</translation>
    </message>
    <message>
        <location filename="Forms/SettingsWindow.ui" line="2531"/>
        <source>Add Template</source>
        <translation>템플릿 추가</translation>
    </message>
    <message>
        <location filename="Forms/SettingsWindow.ui" line="2551"/>
        <source>Text Filter</source>
        <translation>텍스트 필터</translation>
    </message>
    <message>
        <location filename="Forms/SettingsWindow.ui" line="2573"/>
        <source>This list contains user created custom templates for sandbox options</source>
        <translation>이 목록에는 샌드박스 옵션에 대해 사용자가 생성한 사용자 지정 템플릿이 포함되어 있습니다</translation>
    </message>
    <message>
        <location filename="Forms/SettingsWindow.ui" line="2590"/>
        <source>Edit ini Section</source>
        <translation>INI 섹션 편집</translation>
    </message>
    <message>
        <location filename="Forms/SettingsWindow.ui" line="2599"/>
        <source>Save</source>
        <translation>저장</translation>
    </message>
    <message>
        <location filename="Forms/SettingsWindow.ui" line="2606"/>
        <source>Edit ini</source>
        <translation>ini 편집</translation>
    </message>
    <message>
        <location filename="Forms/SettingsWindow.ui" line="2632"/>
        <source>Cancel</source>
        <translation>취소</translation>
    </message>
    <message>
        <source>Support</source>
        <translation type="vanished">지원</translation>
    </message>
    <message>
        <location filename="Forms/SettingsWindow.ui" line="1763"/>
        <source>Incremental Updates</source>
        <oldsource>Version Updates</oldsource>
        <translation>증분 업데이트</translation>
    </message>
    <message>
        <source>New full versions from the selected release channel.</source>
        <translation type="vanished">선택한 릴리스 채널의 새 전체 버전입니다.</translation>
    </message>
    <message>
        <source>Full Updates</source>
        <translation type="vanished">전체 업데이트</translation>
    </message>
    <message>
        <location filename="Forms/SettingsWindow.ui" line="1760"/>
        <source>Hotpatches for the installed version, updates to the Templates.ini and translations.</source>
        <translation>설치된 버전의 핫패치, Templates.ini 및 변환에 대한 업데이트입니다.</translation>
    </message>
    <message>
        <source>Version Revisions</source>
        <translation type="vanished">버전 수정사항</translation>
    </message>
    <message>
        <source>This supporter certificate has expired, please &lt;a href=&quot;sbie://update/cert&quot;&gt;get an updated certificate&lt;/a&gt;.</source>
        <translation type="vanished">이 후원자 인증서가 만료되었습니다, &lt;a href=&quot;sbie://update/cert&quot;&gt;업데이트된 인증서를 받으십시오&lt;/a&gt;.</translation>
    </message>
    <message>
        <source>The live channel provides the latest unsigned test builds.</source>
        <translation type="vanished">라이브 채널은 서명되지 않은 최신 테스트 빌드를 제공합니다.</translation>
    </message>
    <message>
        <source>Search in the Live channel</source>
        <translation type="vanished">라이브 채널에서 검색</translation>
    </message>
    <message>
        <location filename="Forms/SettingsWindow.ui" line="1770"/>
        <source>The preview channel contains the latest GitHub pre-releases.</source>
        <translation>미리보기 채널에는 최신 GitHub 사전 릴리스가 포함되어 있습니다.</translation>
    </message>
    <message>
        <source>New Versions</source>
        <translation type="vanished">새 버전</translation>
    </message>
    <message>
        <location filename="Forms/SettingsWindow.ui" line="1861"/>
        <source>The stable channel contains the latest stable GitHub releases.</source>
        <translation>안정적인 채널에는 최신 안정적인 GitHub 릴리스가 포함되어 있습니다.</translation>
    </message>
    <message>
        <location filename="Forms/SettingsWindow.ui" line="1864"/>
        <source>Search in the Stable channel</source>
        <translation>안정적인 채널에서 검색</translation>
    </message>
    <message>
        <source>Keeping Sandboxie up to date with the rolling releases of Windows and compatible with all web browsers is a never-ending endeavor. Please consider supporting this work with a donation.&lt;br /&gt;You can support the development with a &lt;a href=&quot;https://sandboxie-plus.com/go.php?to=sbie-cert&quot;&gt;PayPal donation&lt;/a&gt;, working also with credit cards.&lt;br /&gt;Or you can provide continuous support with a &lt;a href=&quot;https://sandboxie-plus.com/go.php?to=patreon&quot;&gt;Patreon subscription&lt;/a&gt;.</source>
        <translation type="vanished">Sandboxie를 Windows의 롤링 릴리스로 최신 상태로 유지하고 모든 웹 브라우저와 호환되도록 하는 것은 결코 끝나지 않는 노력입니다. 기부금으로 이 일을 후원하는 것을 고려해 주세요.&lt;br /&gt; &lt;a href=&quot;https://sandboxie-plus.com/go.php?to=donate&quot;&gt;PayPal 기부금&lt;/a&gt;으로 개발을 지원할 수 있으며, 신용카드도 사용할 수 있습니다.&lt;br /&gt;또는 &lt;a href=&quot;https://sandboxie-plus.com/go.php?to=patreon&quot;&gt;Patreon 구독을 통해 지속적인 지원을 제공할 수 있습니다.&lt;/a&gt;.</translation>
    </message>
    <message>
        <location filename="Forms/SettingsWindow.ui" line="1773"/>
        <source>Search in the Preview channel</source>
        <translation>미리 보기 채널에서 검색</translation>
    </message>
    <message>
        <source>Supporters of the Sandboxie-Plus project can receive a &lt;a href=&quot;https://sandboxie-plus.com/go.php?to=sbie-get-cert&quot;&gt;supporter certificate&lt;/a&gt;. It&apos;s like a license key but for awesome people using open source software. :-)</source>
        <translation type="vanished">Sandboxie-Plus 프로젝트의 후원자는 &lt;a href=&quot;https://sandboxie-plus.com/go.php?to=sbie-cert&quot;&gt;후원자 인증서&lt;/a&gt;를 받습니다. 라이선스 키와 비슷하지만 오픈 소스 소프트웨어를 사용하는 멋진 사람들을 위한 것입니다. :-)</translation>
    </message>
    <message>
        <source>Download Updates automatically</source>
        <translation type="vanished">자동으로 업데이트 다운로드</translation>
    </message>
    <message>
        <source>Search in the Release channel</source>
        <translation type="vanished">릴리스 채널에서 검색</translation>
    </message>
    <message>
        <location filename="Forms/SettingsWindow.ui" line="1671"/>
        <source>In the future, don&apos;t notify about certificate expiration</source>
        <translation>이후 인증서 만료에 대해 알리지 않음</translation>
    </message>
    <message>
        <location filename="Forms/SettingsWindow.ui" line="1567"/>
        <source>Enter the support certificate here</source>
        <translation>여기에 후원 인증서를 입력하십시오</translation>
    </message>
    <message>
        <source>Support Settings</source>
        <translation type="vanished">지원 설정</translation>
    </message>
    <message>
        <source>Install updates automatically</source>
        <translation type="vanished">업데이트 자동 설치</translation>
    </message>
    <message>
        <source>Check periodically for updates of Sandboxie-Plus</source>
        <translation type="vanished">Sandboxie-Plus의 업데이트를 정기적으로 확인합니다</translation>
    </message>
</context>
<context>
    <name>SnapshotsWindow</name>
    <message>
        <location filename="Forms/SnapshotsWindow.ui" line="32"/>
        <source>SandboxiePlus - Snapshots</source>
        <translation>SandboxiePlus - 스냅샷</translation>
    </message>
    <message>
        <location filename="Forms/SnapshotsWindow.ui" line="60"/>
        <source>Selected Snapshot Details</source>
        <translation>선택한 스냅샷 세부 정보</translation>
    </message>
    <message>
        <location filename="Forms/SnapshotsWindow.ui" line="66"/>
        <source>Name:</source>
        <translation>이름:</translation>
    </message>
    <message>
        <location filename="Forms/SnapshotsWindow.ui" line="120"/>
        <source>Description:</source>
        <translation>설명:</translation>
    </message>
    <message>
        <location filename="Forms/SnapshotsWindow.ui" line="101"/>
        <source>When deleting a snapshot content, it will be returned to this snapshot instead of none.</source>
        <translation>스냅샷 내용을 삭제할 때 스냅샷이 없는 대신 이 스냅샷으로 반환됩니다.</translation>
    </message>
    <message>
        <location filename="Forms/SnapshotsWindow.ui" line="104"/>
        <source>Default snapshot</source>
        <translation>기본 스냅샷</translation>
    </message>
    <message>
        <location filename="Forms/SnapshotsWindow.ui" line="139"/>
        <source>Snapshot Actions</source>
        <translation>스냅샷 작업</translation>
    </message>
    <message>
        <location filename="Forms/SnapshotsWindow.ui" line="189"/>
        <source>Remove Snapshot</source>
        <translation>스냅샷 제거</translation>
    </message>
    <message>
        <location filename="Forms/SnapshotsWindow.ui" line="208"/>
        <source>Go to Snapshot</source>
        <translation>스냅샷으로 이동</translation>
    </message>
    <message>
        <location filename="Forms/SnapshotsWindow.ui" line="157"/>
        <source>Take Snapshot</source>
        <translation>스냅샷 생성</translation>
    </message>
</context>
</TS><|MERGE_RESOLUTION|>--- conflicted
+++ resolved
@@ -7950,16 +7950,12 @@
         <translation>거부 프로세스</translation>
     </message>
     <message>
-<<<<<<< HEAD
         <location filename="Forms/OptionsWindow.ui" line="712"/>
         <source>Block process from taking screenshots of windows not belonging to the containing sandbox</source>
         <translation>포함 샌드박스에 속하지 않는 창의 스크린샷을 찍는 과정 차단</translation>
     </message>
     <message>
         <location filename="Forms/OptionsWindow.ui" line="848"/>
-=======
-        <location filename="Forms/OptionsWindow.ui" line="698"/>
->>>>>>> 72db04c1
         <source>Prevents processes in the sandbox from interfering with power operation</source>
         <translation>샌드박스의 프로세스가 전원 작동을 방해하는 것을 방지</translation>
     </message>
