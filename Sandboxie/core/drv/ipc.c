--- conflicted
+++ resolved
@@ -1,1649 +1,1645 @@
-/*
- * Copyright 2004-2020 Sandboxie Holdings, LLC 
- * Copyright 2020 David Xanatos, xanasoft.com
- *
- * This program is free software: you can redistribute it and/or modify
- *   it under the terms of the GNU General Public License as published by
- *   the Free Software Foundation, either version 3 of the License, or
- *   (at your option) any later version.
- *
- *   This program is distributed in the hope that it will be useful,
- *   but WITHOUT ANY WARRANTY; without even the implied warranty of
- *   MERCHANTABILITY or FITNESS FOR A PARTICULAR PURPOSE.  See the
- *   GNU General Public License for more details.
- *
- *   You should have received a copy of the GNU General Public License
- *   along with this program.  If not, see <https://www.gnu.org/licenses/>.
- */
-
-//---------------------------------------------------------------------------
-// Inter-Process Communication
-//---------------------------------------------------------------------------
-
-
-#include "ipc.h"
-#include "syscall.h"
-#include "process.h"
-#include "session.h"
-#include "obj.h"
-#include "conf.h"
-#include "util.h"
-#include "api.h"
-#include "common/my_version.h"
-#include "common/pattern.h"
-
-
-//---------------------------------------------------------------------------
-// Functions
-//---------------------------------------------------------------------------
-
-
-static BOOLEAN Ipc_Init_Type(
-    const WCHAR *TypeName, P_Syscall_Handler2 handler);
-
-static BOOLEAN Ipc_InitPaths(PROCESS *proc);
-
-static BOOLEAN Ipc_IsComServer(PROCESS *proc);
-
-
-//---------------------------------------------------------------------------
-
-
-static NTSTATUS Ipc_CheckGenericObject(
-    PROCESS *proc, void *Object, UNICODE_STRING *Name,
-    ACCESS_MASK GrantedAccess);
-
-static NTSTATUS Ipc_CheckPortObject(
-    PROCESS *proc, void *Object, UNICODE_STRING *Name,
-    ACCESS_MASK GrantedAccess);
-
-static NTSTATUS Ipc_CheckJobObject(
-    PROCESS *proc, void *Object, UNICODE_STRING *Name,
-    ACCESS_MASK GrantedAccess);
-
-static NTSTATUS Ipc_CheckObjectName(HANDLE handle);
-
-
-//---------------------------------------------------------------------------
-
-
-static NTSTATUS Ipc_Api_DuplicateObject(PROCESS *proc, ULONG64 *parms);
-
-static NTSTATUS Ipc_Api_CreateDirOrLink(PROCESS *proc, ULONG64 *parms);
-
-static NTSTATUS Ipc_Api_OpenDeviceMap(PROCESS *proc, ULONG64 *parms);
-
-static NTSTATUS Ipc_Api_QuerySymbolicLink(PROCESS *proc, ULONG64 *parms);
-
-
-//---------------------------------------------------------------------------
-
-
-#ifdef ALLOC_PRAGMA
-#pragma alloc_text (INIT, Ipc_Init)
-#pragma alloc_text (INIT, Ipc_Init_Type)
-#endif // ALLOC_PRAGMA
-
-
-//---------------------------------------------------------------------------
-// Variables
-//---------------------------------------------------------------------------
-
-
-static const WCHAR *Ipc_Event_TypeName      = L"Event";
-static const WCHAR *Ipc_EventPair_TypeName  = L"EventPair";
-static const WCHAR *Ipc_KeyedEvent_TypeName = L"KeyedEvent";
-static const WCHAR *Ipc_Mutant_TypeName     = L"Mutant";
-static const WCHAR *Ipc_Semaphore_TypeName  = L"Semaphore";
-static const WCHAR *Ipc_Section_TypeName    = L"Section";
-static const WCHAR *Ipc_JobObject_TypeName  = L"JobObject";
-
-
-//---------------------------------------------------------------------------
-// Ipc_Init
-//---------------------------------------------------------------------------
-
-
-_FX BOOLEAN Ipc_Init(void)
-{
-    const UCHAR *_PortSyscallNames[] = {
-        "ConnectPort", "SecureConnectPort", "CreatePort",
-        "AlpcConnectPort", "AlpcCreatePort", NULL
-    };
-    const UCHAR **NamePtr;
-
-    //
-    // set object open handlers for generic objects
-    //
-
-#define Ipc_Init_Type_Generic(TypeName)                     \
-    if (! Ipc_Init_Type(TypeName, Ipc_CheckGenericObject))  \
-        return FALSE;
-
-    Ipc_Init_Type_Generic(Ipc_Event_TypeName);
-    Ipc_Init_Type_Generic(Ipc_EventPair_TypeName);
-    Ipc_Init_Type_Generic(Ipc_KeyedEvent_TypeName);
-    Ipc_Init_Type_Generic(Ipc_Mutant_TypeName);
-    Ipc_Init_Type_Generic(Ipc_Semaphore_TypeName);
-    Ipc_Init_Type_Generic(Ipc_Section_TypeName);
-
-#undef Ipc_Init_Type_Generic
-
-    if (! Ipc_Init_Type(Ipc_JobObject_TypeName, Ipc_CheckJobObject))
-        return FALSE;
-
-    //
-    // set object open handlers for port objects
-    //
-
-    for (NamePtr = _PortSyscallNames; *NamePtr; ++NamePtr) {
-
-        if (Driver_OsVersion >= DRIVER_WINDOWS_VISTA ||
-                            memcmp(*NamePtr, "Alpc", 4) != 0) {
-
-            if (! Syscall_Set2(*NamePtr, Ipc_CheckPortObject))
-                return FALSE;
-        }
-    }
-
-    if (! Syscall_Set1("ImpersonateClientOfPort", Ipc_ImpersonatePort))
-        return FALSE;
-
-    if (Driver_OsVersion >= DRIVER_WINDOWS_VISTA) {
-
-        if (! Syscall_Set1(
-                    "AlpcImpersonateClientOfPort", Ipc_ImpersonatePort))
-            return FALSE;
-
-        //
-        // protect use of NtRequestPort, NtRequestWaitReplyPort, and
-        // NtAlpcSendWaitReceivePort on Windows Vista to prevent use
-        // of EndTask and NetUserChangePassword, when called through our
-        // syscall interface.
-        //
-        // note that if a malicious program calls NtAlpcSendWaitReceivePort
-        // directly (without using our syscall interface to elevate first)
-        // to emulate NetUserChangePassword, then it gets status code
-        // STATUS_PRIVILEGE_NOT_HELD because the restricted process token
-        // does not include the change notify privilege.
-        //
-        // on Windows Vista, direct use of NtAlpcSendWaitReceivePort to
-        // emulate EndTask (without using our syscall interface to elevate
-        // first) will be blocked by UIPI.  (But note that applications in
-        // other sandboxed will still be killable.)
-        //
-        // on Windows XP, the real NtRequestPort and NtRequestWaitReplyPort
-        // in the kernel are already hooked by the gui_xp module.
-        //
-
-        if (! Syscall_Set1("RequestPort", Ipc_RequestPort))
-            return FALSE;
-
-        if (! Syscall_Set1("RequestWaitReplyPort", Ipc_RequestPort))
-            return FALSE;
-
-        if (! Syscall_Set1(
-                    "AlpcSendWaitReceivePort", Ipc_AlpcSendWaitReceivePort))
-            return FALSE;
-    }
-
-    //
-    // set API handlers
-    //
-
-    Api_SetFunction(API_DUPLICATE_OBJECT,       Ipc_Api_DuplicateObject);
-    Api_SetFunction(API_CREATE_DIR_OR_LINK,     Ipc_Api_CreateDirOrLink);
-    Api_SetFunction(API_OPEN_DEVICE_MAP,        Ipc_Api_OpenDeviceMap);
-    Api_SetFunction(API_QUERY_SYMBOLIC_LINK,    Ipc_Api_QuerySymbolicLink);
-    //Api_SetFunction(API_ALLOW_SPOOLER_PRINT_TO_FILE, Ipc_Api_AllowSpoolerPrintToFile);
-
-#ifndef _WIN64
-    Api_SetFunction(API_SET_LSA_AUTH_PKG,       Ipc_Api_SetLsaAuthPkg);
-#endif ! _WIN64
-
-    if (Driver_OsVersion >= DRIVER_WINDOWS_81) {
-        if (Mem_GetLockResource(&Ipc_Dynamic_Ports[SPOOLER_PORT].pPortLock, TRUE)) {
-            Api_SetFunction(API_GET_SPOOLER_PORT, Ipc_Api_GetSpoolerPortFromPid);
-        }
-        else
-            return FALSE;
-    }
-
-    if (Driver_OsVersion >= DRIVER_WINDOWS_10) {
-        if (Mem_GetLockResource(&Ipc_Dynamic_Ports[WPAD_PORT].pPortLock, TRUE)) {
-            Api_SetFunction(API_GET_WPAD_PORT, Ipc_Api_GetWpadPortFromPid);
-        }
-        else
-            return FALSE;
-        if (Mem_GetLockResource(&Ipc_Dynamic_Ports[GAME_CONFIG_STORE_PORT].pPortLock, TRUE)) {
-            Api_SetFunction(API_SET_GAME_CONFIG_STORE_PORT, Ipc_Api_SetGameConfigStorePort);
-        }
-        else
-            return FALSE;
-        if (Mem_GetLockResource(&Ipc_Dynamic_Ports[SMART_CARD_PORT].pPortLock, TRUE)) {
-            Api_SetFunction(API_SET_SMART_CARD_PORT, Ipc_Api_SetSmartCardPort);
-        }
-        else
-            return FALSE;
-    }
-
-    //
-    // finish
-    //
-
-    return TRUE;
-}
-
-
-//---------------------------------------------------------------------------
-// Ipc_Init_Type
-//---------------------------------------------------------------------------
-
-
-_FX BOOLEAN Ipc_Init_Type(const WCHAR *TypeName, P_Syscall_Handler2 handler)
-{
-    WCHAR nameW[64];
-    UCHAR nameA[64];
-    ULONG i, n;
-
-    wcscpy(nameW, L"Open");
-    wcscat(nameW, TypeName);
-    n = wcslen(nameW);
-    for (i = 0; i <= n; ++i)
-        nameA[i] = (UCHAR)nameW[i];
-
-    if (! Syscall_Set2(nameA, handler))
-        return FALSE;
-
-    wcscpy(nameW, L"Create");
-    wcscat(nameW, TypeName);
-    n = wcslen(nameW);
-    for (i = 0; i <= n; ++i)
-        nameA[i] = (UCHAR)nameW[i];
-
-    if (! Syscall_Set2(nameA, handler))
-        return FALSE;
-
-    return TRUE;
-}
-
-
-//---------------------------------------------------------------------------
-// Ipc_CreateBoxPath
-//---------------------------------------------------------------------------
-
-
-_FX BOOLEAN Ipc_CreateBoxPath(PROCESS *proc)
-{
-    NTSTATUS status;
-    UCHAR sd[128];
-    OBJECT_ATTRIBUTES objattrs;
-    UNICODE_STRING objname;
-    HANDLE handle;
-    WCHAR *ptr;
-    ULONG retries;
-
-    //
-    // initialize object attributes to create sandbox paths
-    //
-
-    RtlCreateSecurityDescriptor(&sd, SECURITY_DESCRIPTOR_REVISION);
-    RtlSetDaclSecurityDescriptor(&sd, TRUE, NULL, FALSE);
-    InitializeObjectAttributes(
-        &objattrs, &objname,
-        OBJ_CASE_INSENSITIVE | OBJ_PERMANENT | OBJ_KERNEL_HANDLE,
-        NULL, &sd);
-
-    //
-    // main loop:  try to create sandbox path, removing last path component
-    // each time we get STATUS_OBJECT_PATH_NOT_FOUND
-    //
-
-    ptr = NULL;
-
-    retries = 0;
-    while (retries < 64) {
-
-        ++retries;
-        RtlInitUnicodeString(&objname, proc->box->ipc_path);
-
-        status = ZwCreateDirectoryObject(
-            &handle, DIRECTORY_ALL_ACCESS, &objattrs);
-
-        if (status == STATUS_OBJECT_PATH_NOT_FOUND) {
-
-            //
-            // if parent directories are missing, terminate the
-            // path at the last backslash and retry the loop
-            //
-
-            WCHAR *ptr2 = wcsrchr(proc->box->ipc_path, L'\\');
-            if (ptr)
-                *ptr = L'\\';
-            ptr = ptr2;
-            if (ptr)
-                *ptr = L'\0';
-
-        } else {
-
-            //
-            // if we could create the path, we check if any backslashes
-            // were zeroed out.  if so, we restart the loop from the top
-            // using the full path.  otherwise, we're done
-            //
-
-            if (NT_SUCCESS(status))
-                ZwClose(handle);
-
-            if (status == STATUS_OBJECT_NAME_COLLISION)
-                status = STATUS_SUCCESS;
-
-            if (ptr) {
-
-                *ptr = L'\\';
-                ptr = NULL;
-
-            } else
-                break;
-        }
-    }
-
-    if (retries >= 64)
-        status = STATUS_UNSUCCESSFUL;
-
-    if (! NT_SUCCESS(status)) {
-		Log_Status_Ex_Process(MSG_IPC_CREATE_BOX_PATH, 0, status, proc->box->ipc_path, -1, proc->pid);
-    }
-
-    return (NT_SUCCESS(status));
-}
-
-
-//---------------------------------------------------------------------------
-// Ipc_InitPaths
-//---------------------------------------------------------------------------
-
-
-_FX BOOLEAN Ipc_InitPaths(PROCESS *proc)
-{
-    static const WCHAR *_OpenPath = L"OpenIpcPath";
-    static const WCHAR *_ClosedPath = L"ClosedIpcPath";
-    static const WCHAR *openpaths[] = {
-        L"\\Windows\\ApiPort",
-        L"\\Sessions\\*\\Windows\\ApiPort",
-        L"\\Sessions\\*\\Windows\\SharedSection",
-        L"\\Sessions\\*\\BaseNamedObjects\\CrSharedMem_*",      // now required by Chromium browsers
-        L"\\ThemeApiPort",
-        L"\\KnownDlls\\*",              // see Ipc_Generic_MyOpenProc_2
-#ifdef _WIN64
-        L"\\KnownDlls32\\*",            // see Ipc_Generic_MyOpenProc_2
-#endif _WIN64
-        L"\\NLS\\*",
-        L"*\\BaseNamedObjects*\\ShimCacheMutex",
-        L"*\\BaseNamedObjects*\\ShimSharedMemory",
-        L"*\\BaseNamedObjects*\\SHIMLIB_LOG_MUTEX",
-        L"\\Security\\LSA_AUTHENTICATION_INITIALIZED",
-        L"\\LsaAuthenticationPort",
-        L"\\NlsCacheMutant",
-        L"\\KernelObjects\\*",
-        //
-        // misc services
-        //
-        L"\\NLAPublicPort",
-        L"\\RPC Control\\nlaapi",
-        L"\\RPC Control\\tapsrvlpc",
-        L"\\RPC Control\\senssvc",
-        L"\\RPC Control\\samss lpc",
-        L"*\\BaseNamedObjects*\\SENS Information Cache",
-        L"*\\BaseNamedObjects*\\TabletHardwarePresent",
-        L"*\\BaseNamedObjects*\\userenv: * Group Policy has been applied",
-        L"*\\BaseNamedObjects*\\TermSrvReadyEvent",
-        //
-        // network
-        //
-        L"\\RPC Control\\dhcpcsvc",
-        L"\\RPC Control\\dhcpcsvc6",
-        L"\\RPC Control\\DNSResolver",
-        L"\\RPC Control\\RasmanRpc",
-        L"*\\BaseNamedObjects*\\WininetStartupMutex",
-        L"*\\BaseNamedObjects*\\WininetConnectionMutex",
-        L"*\\BaseNamedObjects*\\WininetProxyRegistryMutex",
-        L"*\\BaseNamedObjects*\\RasPbFile",
-        //
-        // cicero multi-language subsystem
-        //
-        L"*\\BaseNamedObjects*\\CTF.*",
-        L"*\\BaseNamedObjects*\\MSCTF.*",
-        L"*\\BaseNamedObjects*\\MSUIM.*",
-        L"*\\BaseNamedObjects*\\CtfmonInstMutex*",
-        L"*\\BaseNamedObjects*\\CiceroSharedMemDefault*",
-        L"*\\BaseNamedObjects*\\CicLoadWinStaWinSta*",
-        //
-        // sysinternals dbgview
-        //
-        L"*\\BaseNamedObjects*\\DBWinMutex",
-        L"*\\BaseNamedObjects*\\DBWIN_BUFFER",
-        L"*\\BaseNamedObjects*\\DBWIN_BUFFER_READY",
-        L"*\\BaseNamedObjects*\\DBWIN_DATA_READY",
-        //
-        // multimedia
-        //
-        L"\\RPC Control\\AudioSrv",
-        L"*\\BaseNamedObjects*\\mmGlobalPnpInfo",
-        L"*\\BaseNamedObjects*\\Guard*mmGlobalPnpInfoGuard",
-        L"*\\BaseNamedObjects*\\MidiMapper_modLongMessage_RefCnt",
-        L"*\\BaseNamedObjects*\\MidiMapper_Configure",
-        L"*\\BaseNamedObjects*\\SsiMidiDllCs",
-        L"*\\BaseNamedObjects*\\StaccatoSynthCore11Mutex",
-        L"*\\BaseNamedObjects*\\WDMAUD_Callbacks",
-        L"*\\BaseNamedObjects*\\DirectSound*",
-        L"*\\BaseNamedObjects*\\AMResourceMutex*",
-        L"*\\BaseNamedObjects*\\AMResourceMapping*",
-        L"*\\BaseNamedObjects*\\VideoRenderer",
-        L"*\\BaseNamedObjects*\\VIDEOMEMORY",
-        L"*\\BaseNamedObjects*\\mxrapi",
-        L"*\\BaseNamedObjects*\\mixercallback",
-        L"*\\BaseNamedObjects*\\hardwaremixercallback",
-        L"*\\BaseNamedObjects*\\DINPUTWINMM",
-        L"*\\BaseNamedObjects*\\DDrawDriverObjectListMutex",
-        L"*\\BaseNamedObjects*\\__DDrawExclMode__",
-        L"*\\BaseNamedObjects*\\__DDrawCheckExclMode__",
-        L"*\\BaseNamedObjects*\\DDrawWindowListMutex",
-        L"*\\BaseNamedObjects*\\DDrawCheckFullscreenSemaphore",
-        L"*\\BaseNamedObjects*\\D3D9CheckFullscreenSemaphore",
-        L"*\\BaseNamedObjects*\\WinMMConsoleAudioEvent",
-        L"*\\BaseNamedObjects*\\SYSTEM_AUDIO_STREAM_*",     // AudioDg
-        // following resource is needed on Windows Vista and later,
-        // but also provided by the SRS Audio Sandbox program
-        L"*\\BaseNamedObjects*\\AudioEngineDuplicateHandleApiPort*",
-        // nComputing audio server/driver ?
-        L"\\RPC Control\\NCWTSAudioServer",
-        //
-        // printer
-        //
-        L"\\RPC Control\\spoolss",
-        L"*\\BaseNamedObjects*\\EPSON-PrgMtr-*",
-        L"*\\BaseNamedObjects*\\RouterPreInitEvent",
-        //
-        // sandboxie service
-        //
-        L"\\RPC Control\\" SBIESVC L"Port",
-        L"*\\BaseNamedObjects*\\" SANDBOXIE L"_StartMenu_WorkArea_*",
-        //
-        // third party
-        //
-        L"*\\BaseNamedObjects*\\ATITRAY_SMEM",
-        L"*\\BaseNamedObjects*\\ATITRAY_OSDM",
-        L"*\\BaseNamedObjects*\\AMCreateListenSock*",
-        L"*\\BaseNamedObjects*\\AMIPC_*",       // Ad Muncher
-        L"*\\BaseNamedObjects*\\devldr32",      // DevLdr32 sound card driver
-        L"*\\BaseNamedObjects*\\ThreatfireApiHookIpc2Map",  // ThreatFire
-        //
-        // third party - key-logger-related
-        //
-        L"*\\BaseNamedObjects*\\00MemoryShareKeyloggerHunter",
-        //
-        // hardware - wacom tablet
-        //
-        L"*\\BaseNamedObjects*\\WacomNewFrontAppEventName",
-        L"*\\BaseNamedObjects*\\WacomTouchingAppNameMutexName",
-        //
-        // end
-        //
-        L"\\...\\*",        // objects in an unnamed directory
-        NULL
-    };
-    static const WCHAR *openpaths_vista[] = {
-        //
-        // misc services (vista)
-        //
-        L"\\RPC Control\\SLCTransportEndpoint-*",       // licensing
-        L"\\RPC Control\\wpcsvc",                       // parental controls
-        L"*\\BaseNamedObjects*\\BFE_Notify_Event_*",    // firewall
-        //
-        // multimedia (vista)
-        //
-        L"\\UxSmsApiPort",
-        L"\\MmcssApiPort",
-        L"*\\BaseNamedObjects*\\Dwm-*-ApiPort-*",       // aero
-        L"*\\BaseNamedObjects*\\DwmDxBltEvent*",        // aero
-        L"\\RPC Control\\AudioClientRpc",
-#ifdef _WIN64
-        //
-        // 64-bit spooler for 32-bit programs
-        //
-        L"*\\BaseNamedObjects*\\WinSpl64To32Mutex*_0",
-        L"\\RPC Control\\splwow64_*_0",
-        L"\\RPC Control\\umpdproxy_*_0",
-#endif _WIN64
-        NULL
-    };
-    static const WCHAR *openpaths_windows7[] = {
-        L"\\ConsoleEvent-0x*",
-        L"*\\BaseNamedObjects*\\ConsoleEvent-0x*",
-        L"\\RPC Control\\console-0x*-lpc-handle",
-        L"\\RPC Control\\ConsoleEvent-0x*",
-        L"\\RPC Control\\ConsoleLPC-0x*",
-        L"\\RPC Control\\lsapolicylookup",
-        L"\\RPC Control\\lsasspirpc",
-        L"\\RPC Control\\LSARPC_ENDPOINT",
-        L"\\RPC Control\\umpo",
-        L"*\\BaseNamedObjects*\\FlipEx*",
-        NULL
-    };
-    static const WCHAR *openpaths_windows8[] = {
-        L"\\Windows\\Theme*",
-        L"\\Sessions\\*\\Windows\\Theme*",
-        L"\\Sessions\\*\\Windows\\DwmApiPort",
-        L"*\\BaseNamedObjects*\\DWM_DX_FULLSCREEN_TRANSITION_EVENT",
-#ifdef _WIN64
-        //
-        // 64-bit spooler for 32-bit programs
-        //
-        L"*\\BaseNamedObjects*\\WinSpl64To32Mutex*_2000",
-        L"\\RPC Control\\splwow64_*_2000",
-        L"\\RPC Control\\umpdproxy_*_2000",
-#endif _WIN64
-        NULL
-    };
-    static const WCHAR *openpaths_windows10[] = {
-        L"*\\BaseNamedObjects*\\CoreMessagingRegistrar",
-        L"\\RPC Control\\webcache_*",
-        L"*\\BaseNamedObjects\\windows_webcache_counters_*",
-        NULL
-    };
-
-    ULONG i;
-    BOOLEAN ok;
-
-    //
-    // open paths
-    //
-
-    ok = Process_GetPaths(proc, &proc->open_ipc_paths, _OpenPath, FALSE);
-
-    //
-    // if configuration option OpenProtectedStorage applies,
-    // then allow access to ProtectedStorage objects
-    //
-
-    if (ok && Conf_Get_Boolean(
-                proc->box->name, Driver_OpenProtectedStorage, 0, FALSE)) {
-
-        static const WCHAR *_PstEvent =
-            L"*\\BaseNamedObjects*\\PS_SERVICE_STARTED";
-        static const WCHAR *_PstPort =
-            L"\\RPC Control\\protected_storage";
-
-        ok = Process_AddPath(
-            proc, &proc->open_ipc_paths, NULL, TRUE, _PstEvent, FALSE);
-        if (ok) {
-            ok = Process_AddPath(
-                proc, &proc->open_ipc_paths, NULL, TRUE, _PstPort, FALSE);
-        }
-    }
-
-    //
-    // add default/built-in open paths
-    //
-
-    for (i = 0; openpaths[i] && ok; ++i) {
-        ok = Process_AddPath(proc, &proc->open_ipc_paths, NULL,
-                             TRUE, openpaths[i], FALSE);
-    }
-
-    if (Driver_OsVersion >= DRIVER_WINDOWS_VISTA) {
-
-        for (i = 0; openpaths_vista[i] && ok; ++i) {
-            ok = Process_AddPath(proc, &proc->open_ipc_paths, NULL,
-                                 TRUE, openpaths_vista[i], FALSE);
-        }
-    }
-
-    if (Driver_OsVersion >= DRIVER_WINDOWS_7) {
-
-        for (i = 0; openpaths_windows7[i] && ok; ++i) {
-            ok = Process_AddPath(proc, &proc->open_ipc_paths, NULL,
-                                 TRUE, openpaths_windows7[i], FALSE);
-        }
-    }
-
-    if (Driver_OsVersion >= DRIVER_WINDOWS_8) {
-
-        for (i = 0; openpaths_windows8[i] && ok; ++i) {
-            ok = Process_AddPath(proc, &proc->open_ipc_paths, NULL,
-                                 TRUE, openpaths_windows8[i], FALSE);
-        }
-    }
-
-    if (Driver_OsVersion >= DRIVER_WINDOWS_10) {
-
-        for (i = 0; openpaths_windows10[i] && ok; ++i) {
-            ok = Process_AddPath(proc, &proc->open_ipc_paths, NULL,
-                TRUE, openpaths_windows10[i], FALSE);
-        }
-    }
-
-    if (ok) {
-        static const WCHAR *_ReturnToWelcome =
-            L"*\\BaseNamedObjects*\\msgina: ReturnToWelcome";
-        ok = Process_AddPath(proc, &proc->open_ipc_paths, NULL,
-                             FALSE, _ReturnToWelcome, FALSE);
-    }
-
-    if (! ok) {
-        Log_MsgP1(MSG_INIT_PATHS, _OpenPath, proc->pid);
-        return FALSE;
-    }
-
-    //
-    // closed paths
-    //
-
-    ok = Process_GetPaths(proc, &proc->closed_ipc_paths, _ClosedPath, FALSE);
-    if (! ok) {
-        Log_MsgP1(MSG_INIT_PATHS, _ClosedPath, proc->pid);
-        return FALSE;
-    }
-
-    proc->ipc_warn_startrun = Conf_Get_Boolean(
-        proc->box->name, L"NotifyStartRunAccessDenied", 0, TRUE);
-
-    //
-    // block password
-    //
-
-    proc->ipc_block_password =
-        Conf_Get_Boolean(proc->box->name, L"BlockPassword", 0, TRUE);
-
-    proc->m_boolAllowSpoolerPrintToFile = 
-        Conf_Get_Boolean(proc->box->name, L"AllowSpoolerPrintToFile", 0, FALSE);
-
-    //
-    // if process is launched as a COM server process by DcomLaunch service
-    // outside the sandbox, then we will need to restart it as Start.exe
-    // (see also Custom_ComServer in core/dll/custom.c)
-    //
-
-    if (ok && Ipc_IsComServer(proc)) {
-
-        proc->untouchable = TRUE;
-    }
-
-    //
-    // finish
-    //
-
-    return TRUE;
-}
-
-
-//---------------------------------------------------------------------------
-// Ipc_IsComServer
-//---------------------------------------------------------------------------
-
-
-_FX BOOLEAN Ipc_IsComServer(PROCESS *proc)
-{
-    HANDLE ParentId;
-    PROCESS *pproc;
-
-    //
-    // we conclude this is a COM server process if...
-    //
-    // - the process is forced
-    //
-
-    if (! proc->forced_process)
-        return FALSE;
-
-    //
-    // - the executable image is iexplore.exe or wmplayer.exe or winamp.exe
-    //   or kmplayer.exe    (from outside the sandbox)
-    //
-
-    if (proc->image_from_box)
-        return FALSE;
-
-    if (_wcsicmp(proc->image_name, L"iexplore.exe") != 0 &&
-        _wcsicmp(proc->image_name, L"wmplayer.exe") != 0 &&
-        _wcsicmp(proc->image_name, L"winamp.exe")   != 0 &&
-        _wcsicmp(proc->image_name, L"kmplayer.exe") != 0) {
-
-        return FALSE;
-    }
-
-    //
-    // - parent is not sandboxed
-    //
-
-    MyGetParentId(&ParentId);
-    if (! ParentId)
-        return FALSE;
-
-    pproc = Process_Find(ParentId, NULL);
-    if (pproc)
-        return FALSE;
-
-    //
-    // - parent process is a system process
-    //
-
-    if (! MyIsProcessRunningAsSystemAccount(ParentId))
-        return FALSE;
-
-    //
-    // process is most likely a COM server process
-    //
-
-    return TRUE;
-}
-
-
-//---------------------------------------------------------------------------
-// Ipc_InitProcess
-//---------------------------------------------------------------------------
-
-
-_FX BOOLEAN Ipc_InitProcess(PROCESS *proc)
-{
-    BOOLEAN ok = Ipc_InitPaths(proc);
-
-    //
-    // finish
-    //
-
-    return ok;
-}
-
-
-//---------------------------------------------------------------------------
-// Ipc_IsRunRestricted
-//---------------------------------------------------------------------------
-
-
-_FX BOOLEAN Ipc_IsRunRestricted(PROCESS *proc)
-{
-    //
-    // check Start/Run restrictions
-    // issue message SBIE1308 when Start/Run restrictions apply
-    //
-
-    PATTERN *pattern = List_Head(&proc->closed_ipc_paths);
-    while (pattern) {
-
-        const WCHAR *source = Pattern_Source(pattern);
-        if (source[0] == L'*' && source[1] == L'\0') {
-
-            if (proc->ipc_warn_startrun) {
-
-                Process_LogMessage(proc, MSG_STARTRUN_ACCESS_DENIED);
-                proc->ipc_warn_startrun = FALSE;
-            }
-
-            return TRUE;
-        }
-
-        pattern = List_Next(pattern);
-    }
-
-    return FALSE;
-}
-
-
-//---------------------------------------------------------------------------
-// Ipc_CheckGenericObject
-//---------------------------------------------------------------------------
-
-
-_FX NTSTATUS Ipc_CheckGenericObject(
-    PROCESS *proc, void *Object, UNICODE_STRING *Name,
-    ACCESS_MASK GrantedAccess)
-{
-    NTSTATUS status;
-    BOOLEAN IsBoxedPath;
-
-    // If the client port object is unnamed, check the server port object. This happens with dynamic ports like the spooler and WPAD.
-    // (and possibly others)
-
-    if (!Name->Length)
-    {
-        OBJECT_NAME_INFORMATION *ServerPortName;
-        ULONG NameLength;
-
-        status = Obj_GetName(proc->pool, Object, &ServerPortName, &NameLength);
-
-        if (ServerPortName && ServerPortName->Name.Buffer &&  ServerPortName->Name.Length)
-        {
-            //DbgPrintEx(DPFLTR_DEFAULT_ID, DPFLTR_ERROR_LEVEL, "Ipc_CheckGenericObject Server Name = %S\n", ServerPortName->Name.Buffer);
-            Name = &ServerPortName->Name;   // use the server name
-        }
-    }
-
-    //
-    // allow unconditional access to unnamed objects
-    //
-
-    if (! Name->Length)
-        return STATUS_SUCCESS;
-
-    ///
-    // check if the specified path leads inside the box
-    //
-
-    IsBoxedPath = FALSE;
-
-    if (Box_IsBoxedPath(proc->box, ipc, Name))
-        IsBoxedPath = TRUE;
-
-    //
-    // allow/deny rules:
-    // if path leads inside the sandbox, we allow access
-    //
-
-    status = STATUS_SUCCESS;
-
-    if (! IsBoxedPath) {
-
-        const WCHAR *pattern;
-        BOOLEAN is_open, is_closed;
-
-        //
-        // deny access in two cases:
-        // - if unsandboxed path matches a closed path
-        // - if unsandboxed path does not match an open path
-        //
-
-        pattern = Process_MatchPath(
-            proc->pool,
-            Name->Buffer, Name->Length / sizeof(WCHAR),
-            &proc->open_ipc_paths, &proc->closed_ipc_paths,
-            &is_open, &is_closed);
-
-        //
-        // KnownDll objects:  prevent DELETE access
-        //
-
-        if (is_open && pattern[0] == L'\\' && pattern[1] == L'K'
-                    && (wcscmp(pattern, L"\\KnownDlls\\*") == 0)) {
-
-            if (GrantedAccess & (DELETE | SECTION_EXTEND_SIZE))
-                status = STATUS_ACCESS_DENIED;
-        }
-
-        else if (!is_open && !is_closed)
-        {
-            int i;
-            for (i = 0; i < NUM_DYNAMIC_PORTS; i++)
-            {
-                if (Ipc_Dynamic_Ports[i].pPortLock)
-                {
-                    KeEnterCriticalRegion();
-                    ExAcquireResourceSharedLite(Ipc_Dynamic_Ports[i].pPortLock, TRUE);
-
-                    if (*Ipc_Dynamic_Ports[i].wstrPortName
-                        && (Name->Length >= 32 * sizeof(WCHAR))
-                        && _wcsicmp(Name->Buffer, Ipc_Dynamic_Ports[i].wstrPortName) == 0)
-                    {
-                        // dynamic version of RPC ports, see also ipc_spl.c
-                        // and RpcBindingFromStringBindingW in core/dll/rpcrt.c
-                        is_open = TRUE;
-                    }
-
-                    ExReleaseResourceLite(Ipc_Dynamic_Ports[i].pPortLock);
-                    KeLeaveCriticalRegion();
-                    if (is_open)
-                        break;
-                }
-            }
-        }
-
-        if (is_closed || (! is_open))
-            status = STATUS_ACCESS_DENIED;
-    }
-
-    //
-    // trace the request if so desired
-    //
-
-    if (proc->ipc_trace & (TRACE_ALLOW | TRACE_DENY)) {
-
-        WCHAR access_str[24];
-        WCHAR letter;
-
-        if ((! NT_SUCCESS(status)) && (proc->ipc_trace & TRACE_DENY))
-            letter = L'D';
-        else if (NT_SUCCESS(status) && (proc->ipc_trace & TRACE_ALLOW))
-            letter = L'A';
-        else
-            letter = 0;
-
-        if (letter) {
-            WCHAR *backslash = wcsrchr(Name->Buffer, L'\\');
-            if (backslash) {
-                ++backslash;
-                if (wcscmp(backslash, L"DBWinMutex")            == 0 ||
-                    wcscmp(backslash, L"DBWIN_BUFFER")          == 0 ||
-                    wcscmp(backslash, L"DBWIN_BUFFER_READY")    == 0 ||
-                    wcscmp(backslash, L"DBWIN_DATA_READY")      == 0) {
-
-                        letter = 0;
-                }
-            }
-        }
-
-        if (letter) {
-            swprintf(access_str, L"(I%c) %08X", letter, GrantedAccess);
-            Log_Debug_Msg(MONITOR_IPC, access_str, Name->Buffer);
-        }
-    }
-
-    if (Session_MonitorCount) {
-
-        USHORT mon_type = MONITOR_IPC;
-        WCHAR *mon_name = Name->Buffer;
-        if (IsBoxedPath)
-            mon_name += proc->box->ipc_path_len / sizeof(WCHAR) - 1;
-        else if (NT_SUCCESS(status))
-            mon_type |= MONITOR_OPEN;
-        else
-            mon_type |= MONITOR_DENY;
-        Session_MonitorPut(mon_type, mon_name, proc->pid);
-    }
-
-    // DbgPrint("Process <%06d> Status <%08X> Object <%S>\n", proc->pid, status, Name->Name.Buffer);
-
-    return status;
-}
-
-
-//---------------------------------------------------------------------------
-// Ipc_CheckPortObject
-//---------------------------------------------------------------------------
-
-
-_FX NTSTATUS Ipc_CheckPortObject(
-    PROCESS *proc, void *Object, UNICODE_STRING *Name,
-    ACCESS_MASK GrantedAccess)
-{
-    void *PortObject = Ipc_GetServerPort(Object);
-
-    if (! PortObject)
-        return STATUS_SUCCESS;
-
-    return Ipc_CheckGenericObject(proc, PortObject, Name, GrantedAccess);
-}
-
-
-//---------------------------------------------------------------------------
-// Ipc_CheckJobObject
-//---------------------------------------------------------------------------
-
-
-_FX NTSTATUS Ipc_CheckJobObject(
-    PROCESS *proc, void *Object, UNICODE_STRING *Name,
-    ACCESS_MASK GrantedAccess)
-{
-    //
-    // we don't mind if a program in the sandbox creates or opens a job
-    // object, but the job object must be named (as opposed to other IPC
-    // objects), and must not include the right to assign to processes.
-    // Ipc_CheckGenericObject additionally makes sure the job name path
-    // is inside the sandbox
-    //
-
-    if (GrantedAccess & (JOB_OBJECT_ASSIGN_PROCESS | JOB_OBJECT_TERMINATE))
-        return STATUS_ACCESS_DENIED;
-
-    if (! Name->Length)
-        return STATUS_ACCESS_DENIED;
-
-    return Ipc_CheckGenericObject(proc, Object, Name, GrantedAccess);
-}
-
-
-//---------------------------------------------------------------------------
-// Ipc_Api_DuplicateObject
-//---------------------------------------------------------------------------
-
-
-_FX NTSTATUS Ipc_Api_DuplicateObject(PROCESS *proc, ULONG64 *parms)
-{
-    API_DUPLICATE_OBJECT_ARGS *args = (API_DUPLICATE_OBJECT_ARGS *)parms;
-    PEPROCESS OtherProcessObject;
-    HANDLE OtherProcessHandle;
-    HANDLE SourceProcessHandle;
-    HANDLE SourceHandle;
-    HANDLE TargetProcessHandle;
-    HANDLE *TargetHandle;
-    HANDLE TargetHandleValue;
-    ULONG DesiredAccess;
-    ULONG HandleAttributes;
-    ULONG Options;
-    NTSTATUS status;
-
-    //
-    // this API must be invoked by a sandboxed process
-    //
-
-    if (! proc)
-        return STATUS_NOT_IMPLEMENTED;
-
-    //
-    // collect and verify parameters
-    //
-
-    SourceHandle        = args->source_handle.val;
-    TargetHandle        = args->target_handle.val;
-    OtherProcessHandle  = args->process_handle.val;
-
-    ProbeForWrite(TargetHandle, sizeof(HANDLE), sizeof(ULONG_PTR));
-
-    DesiredAccess       = args->desired_access.val;
-    Options             = args->options.val;
-    HandleAttributes    = 0;
-    if (Options & DUPLICATE_INHERIT) {
-        HandleAttributes |= OBJ_INHERIT;
-        Options &= ~DUPLICATE_INHERIT;
-    }
-
-    //
-    // other process must not be sandboxed.  this makes sure this API
-    // is not used for communication by processes running in two
-    // different sandboxes
-    //
-
-    status = ObReferenceObjectByHandle(OtherProcessHandle, 0, *PsProcessType,
-                                       UserMode, &OtherProcessObject, NULL);
-
-    if (! NT_SUCCESS(status))
-        return status;
-
-    if (Process_Find(PsGetProcessId(OtherProcessObject), NULL)) {
-        // other process is sandboxed
-        ObDereferenceObject(OtherProcessObject);
-        return STATUS_ACCESS_DENIED;
-    }
-
-    //
-    // if the caller holds SeDebugPrivilege, we allow duplication from
-    // any other process.  otherwise, only from processes with same SID
-    //
-
-    if (! SeSinglePrivilegeCheck(
-            RtlConvertLongToLuid(SE_DEBUG_PRIVILEGE), ExGetPreviousMode())) {
-
-        UNICODE_STRING SidString;
-        ULONG SessionId;
-
-        status = Process_GetSidStringAndSessionId(
-                        OtherProcessHandle, NULL, &SidString, &SessionId);
-        if (NT_SUCCESS(status)) {
-
-            if (_wcsicmp(proc->box->sid, SidString.Buffer) != 0)
-                status = STATUS_ACCESS_DENIED;
-
-            RtlFreeUnicodeString(&SidString);
-        }
-
-        if (! NT_SUCCESS(status)) {
-            ObDereferenceObject(OtherProcessObject);
-            return status;
-        }
-    }
-
-    //
-    // open the other process for PROCESS_DUP_HANDLE access
-    //
-
-    status = ObOpenObjectByPointer(
-                OtherProcessObject, 0, NULL, PROCESS_DUP_HANDLE,
-                *PsProcessType, UserMode, &OtherProcessHandle);
-
-    ObDereferenceObject(OtherProcessObject);
-
-    if (! NT_SUCCESS(status))
-        return status;
-
-    if (Options & DUPLICATE_INTO_OTHER) {
-
-        SourceProcessHandle = NtCurrentProcess();
-        TargetProcessHandle = OtherProcessHandle;
-        Options &= ~DUPLICATE_INTO_OTHER;
-
-    } else {
-
-        SourceProcessHandle = OtherProcessHandle;
-        TargetProcessHandle = NtCurrentProcess();
-    }
-
-    //
-    // set up an exception catching block so we can always close
-    // the powerful OtherProcessHandle
-    //
-
-    __try {
-
-    //
-    // if the source handle is in the current process, make sure it is
-    // an unnamed object, before trying to duplicate it.  this makes sure
-    // NtDuplicateObject is used for inter-process exchange of private
-    // handles, and not to hijack access to objects outside the sandbox
-    //
-
-    if (IS_ARG_CURRENT_PROCESS(SourceProcessHandle)) {
-
-        status = Ipc_CheckObjectName(SourceHandle);
-
-        if (NT_SUCCESS(status)) {
-
-            status = NtDuplicateObject(
-                SourceProcessHandle, SourceHandle,
-                TargetProcessHandle, TargetHandle,
-                DesiredAccess, HandleAttributes, Options);
-        }
-
-    //
-    // if the source handle is in another process, we have to duplicate
-    // it before we can examine it, so duplicate first without the
-    // DUPLICATE_CLOSE_SOURCE option
-    //
-
-    } else if (IS_ARG_CURRENT_PROCESS(TargetProcessHandle)) {
-
-        status = NtDuplicateObject(
-                        SourceProcessHandle, SourceHandle,
-                        TargetProcessHandle, TargetHandle,
-                        DesiredAccess, HandleAttributes,
-                        Options & ~DUPLICATE_CLOSE_SOURCE);
-
-        TargetHandleValue = *TargetHandle;
-        *TargetHandle = NULL;
-
-        if (NT_SUCCESS(status)) {
-
-            status = Ipc_CheckObjectName(TargetHandleValue);
-
-            if (! NT_SUCCESS(status))
-                NtClose(TargetHandleValue);
-        }
-
-        if (NT_SUCCESS(status) && (Options & DUPLICATE_CLOSE_SOURCE)) {
-
-            NtClose(TargetHandleValue);
-
-            status = NtDuplicateObject(
-                SourceProcessHandle, SourceHandle,
-                TargetProcessHandle, TargetHandle,
-                DesiredAccess, HandleAttributes, Options);
-
-            TargetHandleValue = *TargetHandle;
-        }
-
-        if (NT_SUCCESS(status))
-            *TargetHandle = TargetHandleValue;
-
-    } else
-        status = STATUS_INVALID_HANDLE;
-
-    //
-    // end exception block and close OtherProcessHandle
-    //
-
-    } __except (EXCEPTION_EXECUTE_HANDLER) {
-        status = GetExceptionCode();
-    }
-
-    NtClose(OtherProcessHandle);
-
-    return status;
-}
-
-
-//---------------------------------------------------------------------------
-// Ipc_CheckObjectName
-//---------------------------------------------------------------------------
-
-
-_FX NTSTATUS Ipc_CheckObjectName(HANDLE handle)
-{
-    NTSTATUS status;
-    OBJECT_TYPE *object;
-    USHORT TypeLength;
-    WCHAR *TypeBuffer;
-
-    status = ObReferenceObjectByHandle(
-                    handle, 0, NULL, UserMode, &object, NULL);
-
-    if (! NT_SUCCESS(status))
-        return status;
-
-    TypeLength = 0;
-    TypeBuffer = NULL;
-
-    if (Driver_OsVersion >= DRIVER_WINDOWS_7) {
-
-        //
-        // on Windows 7, the new ObQueryNameInfo API returns the offset
-        // to the OBJECT_HEADER_NAME_INFO structure, or zero if the
-        // object does not have a name
-        //
-
-        ULONG NameInfoOffset = pObQueryNameInfo(object);
-        if (! NameInfoOffset) {
-
-            //
-            // use the new ObGetObjectType API to get the object type
-            //
-
-            OBJECT_TYPE_VISTA_SP1 *ObjectType = pObGetObjectType(object);
-            TypeLength = ObjectType->Name.Length;
-            TypeBuffer = ObjectType->Name.Buffer;
-        }
-
-    } else {
-
-        //
-        // on earlier versions of Windows, the object header precedes the
-        // object body and contains an OBJECT_HEADER_NAME_INFO structure
-        // and a direct pointer to the object type
-        //
-
-        OBJECT_HEADER *ObjectHeader = OBJECT_TO_OBJECT_HEADER(object);
-        OBJECT_HEADER_NAME_INFO *NameInfo =
-            OBJECT_HEADER_TO_NAME_INFO(ObjectHeader);
-
-        if (! NameInfo) {
-
-            if (Driver_OsVersion >= DRIVER_WINDOWS_VISTA &&
-                Driver_OsBuild > 6000) {
-
-                OBJECT_TYPE_VISTA_SP1 *ObjectType =
-                    (OBJECT_TYPE_VISTA_SP1 *)ObjectHeader->Type;
-
-                TypeLength = ObjectType->Name.Length;
-                TypeBuffer = ObjectType->Name.Buffer;
-
-            } else {
-
-                OBJECT_TYPE *ObjectType = ObjectHeader->Type;
-                TypeLength = ObjectType->Name.Length;
-                TypeBuffer = ObjectType->Name.Buffer;
-            }
-        }
-
-        //DbgPrint("Object %08X Has NameInfo %08X TypeBuffer %*.*S\n", object, NameInfo, TypeLength/sizeof(WCHAR), TypeLength/sizeof(WCHAR), TypeBuffer);
-    }
-
-    //
-    // if we have the type name here, it means the object is unnamed,
-    // and we need to make sure the type name is acceptable
-    //
-
-    status = STATUS_ACCESS_DENIED;
-
-    if (TypeLength && TypeBuffer) {
-
-        #define IS_OBJECT_TYPE(l,n)                 \
-            (TypeLength == l * sizeof(WCHAR) &&     \
-             _wcsnicmp(TypeBuffer, n, l) == 0)
-
-        if (IS_OBJECT_TYPE( 5,Ipc_Event_TypeName)       ||
-            IS_OBJECT_TYPE( 9,Ipc_EventPair_TypeName)   ||
-            IS_OBJECT_TYPE(10,Ipc_KeyedEvent_TypeName)  ||
-            IS_OBJECT_TYPE( 6,Ipc_Mutant_TypeName)      ||
-            IS_OBJECT_TYPE( 9,Ipc_Semaphore_TypeName)   ||
-            IS_OBJECT_TYPE( 7,Ipc_Section_TypeName)      ) {
-
-            status = STATUS_SUCCESS;
-        }
-
-        #undef IS_OBJECT_TYPE
-    }
-
-    //
-    // finish
-    //
-
-    ObDereferenceObject(object);
-
-    return status;
-}
-
-
-//---------------------------------------------------------------------------
-// Ipc_Api_CreateDirOrLink
-//---------------------------------------------------------------------------
-
-
-_FX NTSTATUS Ipc_Api_CreateDirOrLink(PROCESS *proc, ULONG64 *parms)
-{
-    API_CREATE_DIR_OR_LINK_ARGS *args =
-        (API_CREATE_DIR_OR_LINK_ARGS *)parms;
-    NTSTATUS status;
-    HANDLE handle;
-    UNICODE_STRING64 *user_uni;
-<<<<<<< HEAD
-    WCHAR *user_buf, *objname_buf = L"", *target_buf;
-=======
-    WCHAR *user_buf, *objname_buf = NULL, *target_buf;
->>>>>>> 76ca6187
-    ULONG user_len,  objname_len,  target_len;
-    OBJECT_ATTRIBUTES objattrs;
-    UNICODE_STRING objname, target;
-
-    //
-    // this API must be invoked by a sandboxed process
-    //
-
-    if (! proc)
-        return STATUS_NOT_IMPLEMENTED;
-
-    status = STATUS_SUCCESS;
-
-    //
-    // copy first user parameter: objname
-    //
-
-    user_uni = (UNICODE_STRING64 *)args->objname.val;
-    ProbeForRead(user_uni, sizeof(UNICODE_STRING64), sizeof(ULONG_PTR));
-    user_len = user_uni->Length;
-    user_buf = (WCHAR *)(ULONG_PTR)user_uni->Buffer;
-
-    if (user_len >= sizeof(WCHAR) && user_len < 2048 && user_buf) {
-
-        objname_len = user_len & ~1;
-        ProbeForRead(user_buf, objname_len, sizeof(WCHAR));
-        objname_buf = Mem_Alloc(proc->pool, objname_len + sizeof(WCHAR));
-        if (! objname_buf)
-            status = STATUS_INSUFFICIENT_RESOURCES;
-        else {
-            memcpy(objname_buf, user_buf, objname_len);
-            objname_buf[objname_len / sizeof(WCHAR)] = L'\0';
-        }
-
-    } else
-        status = STATUS_INVALID_PARAMETER;
-
-    if (! NT_SUCCESS(status))
-        return status;
-
-    //
-    // copy second user parameter: target.  note that if we fail here,
-    // we don't even bother freeing up memory, since its allocated
-    // to the pool of the sandboxed process
-    //
-
-    target_buf = NULL;
-    target_len = 0;
-
-    user_uni = (UNICODE_STRING64 *)args->target.val;
-    if (user_uni) {
-
-        ProbeForRead(user_uni, sizeof(UNICODE_STRING64), sizeof(ULONG_PTR));
-        user_len = user_uni->Length;
-        user_buf = (WCHAR *)(ULONG_PTR)user_uni->Buffer;
-
-        if (user_len >= sizeof(WCHAR) && user_len < 2048 && user_buf) {
-
-            target_len = user_len & ~1;
-            ProbeForRead(user_buf, target_len, sizeof(WCHAR));
-            target_buf = Mem_Alloc(proc->pool, target_len + sizeof(WCHAR));
-            if (! target_buf)
-                status = STATUS_INSUFFICIENT_RESOURCES;
-            else {
-                memcpy(target_buf, user_buf, target_len);
-                target_buf[target_len / sizeof(WCHAR)] = L'\0';
-            }
-
-        } else
-            status = STATUS_INVALID_PARAMETER;
-    }
-
-    if (! NT_SUCCESS(status)) {
-        Mem_Free(objname_buf, objname_len + sizeof(WCHAR));
-        return status;
-    }
-
-    //
-    // make sure the paths are within the sandbox
-    //
-
-    InitializeObjectAttributes(
-        &objattrs, &objname,
-        OBJ_CASE_INSENSITIVE | OBJ_PERMANENT | OBJ_KERNEL_HANDLE,
-        NULL, Driver_PublicSd);
-
-    RtlInitUnicodeString(&objname, objname_buf);
-    if (! Box_IsBoxedPath(proc->box, ipc, &objname))
-        status = STATUS_ACCESS_DENIED;
-
-    else if (target_buf) {
-
-        RtlInitUnicodeString(&target, target_buf);
-        if (! Box_IsBoxedPath(proc->box, ipc, &target))
-            status = STATUS_ACCESS_DENIED;
-        else {
-
-            status = ZwCreateSymbolicLinkObject(
-                &handle, SYMBOLIC_LINK_ALL_ACCESS, &objattrs, &target);
-
-            if (NT_SUCCESS(status))
-                ZwClose(handle);
-        }
-
-        Mem_Free(target_buf, target_len + sizeof(WCHAR));
-
-    } else {
-
-        if (Driver_LowLabelSd) {
-
-            //
-            // prior to version 3.68, we did not create object directories
-            // with a low integrity label.  so to make sure migration is
-            // smooth from earlier versions, we use the OBJ_OPENIF flag to
-            // force the directory to always open successfully, so that we
-            // can call ZwSetSecurityObject
-            //
-            // in later releases, when it is unlikely to still encounter
-            // object directories created without the integrity label, it
-            // would be ok to remove the OBJ_OPENIF flag, and only apply
-            // the label when actually creating the object directory
-            //
-
-            objattrs.Attributes |= OBJ_OPENIF;
-        }
-
-        status = ZwCreateDirectoryObject(
-            &handle, DIRECTORY_ALL_ACCESS, &objattrs);
-
-        if (NT_SUCCESS(status)) {
-
-            if (Driver_LowLabelSd) {
-
-                ZwSetSecurityObject(
-                    handle, LABEL_SECURITY_INFORMATION, Driver_LowLabelSd);
-            }
-
-            ZwClose(handle);
-        }
-    }
-
-    Mem_Free(objname_buf, objname_len + sizeof(WCHAR));
-
-    if (status == STATUS_OBJECT_NAME_COLLISION)
-        status = STATUS_SUCCESS;
-
-    return status;
-}
-
-
-//---------------------------------------------------------------------------
-// Ipc_Api_OpenDeviceMap
-//---------------------------------------------------------------------------
-
-
-_FX NTSTATUS Ipc_Api_OpenDeviceMap(PROCESS *proc, ULONG64 *parms)
-{
-    API_OPEN_DEVICE_MAP_ARGS *args =
-        (API_OPEN_DEVICE_MAP_ARGS *)parms;
-    NTSTATUS status;
-    HANDLE handle;
-    UNICODE_STRING objname;
-    OBJECT_ATTRIBUTES objattrs;
-
-    //
-    // this API must be invoked by a sandboxed process
-    //
-
-    if (! proc)
-        return STATUS_NOT_IMPLEMENTED;
-
-    //
-    // open the device map for the current process
-    //
-
-    InitializeObjectAttributes(
-        &objattrs, &objname, OBJ_CASE_INSENSITIVE, NULL, NULL);
-
-    RtlInitUnicodeString(&objname, L"\\??");
-
-    status = ZwOpenDirectoryObject(&handle, 0, &objattrs);
-
-    if (! NT_SUCCESS(status))
-        return status;
-
-    //
-    // copy handle into user space
-    //
-
-    __try {
-
-        HANDLE *user_handle = args->handle.val;
-        ProbeForRead(user_handle, sizeof(HANDLE), sizeof(HANDLE));
-        *user_handle = handle;
-
-    } __except (EXCEPTION_EXECUTE_HANDLER) {
-        status = GetExceptionCode();
-    }
-
-    if (! NT_SUCCESS(status))
-        NtClose(handle);
-
-    return status;
-}
-
-
-//---------------------------------------------------------------------------
-// Ipc_Api_QuerySymbolicLink
-//---------------------------------------------------------------------------
-
-
-_FX NTSTATUS Ipc_Api_QuerySymbolicLink(PROCESS *proc, ULONG64 *parms)
-{
-    API_QUERY_SYMBOLIC_LINK_ARGS *args =
-        (API_QUERY_SYMBOLIC_LINK_ARGS *)parms;
-    OBJECT_ATTRIBUTES objattrs;
-    UNICODE_STRING objname;
-    HANDLE handle;
-    WCHAR *buf;
-    WCHAR *user_buf;
-    ULONG user_len;
-    NTSTATUS status;
-
-    //
-    // this API must be invoked by a sandboxed process
-    //
-
-    if (! proc)
-        return STATUS_NOT_IMPLEMENTED;
-
-    //
-    // check input buffers
-    //
-
-    user_buf = args->name_buf.val;
-    user_len = args->name_len.val / sizeof(WCHAR);
-    if ((! user_buf) || (! user_len) || (user_len > 4096))
-        return STATUS_INVALID_PARAMETER;
-
-    //
-    // copy user object name into kernel buffer
-    //
-
-    buf = Mem_Alloc(proc->pool, (user_len + 8) * sizeof(WCHAR));
-    if (! buf)
-        return STATUS_INSUFFICIENT_RESOURCES;
-    ProbeForRead(user_buf, sizeof(WCHAR) * user_len, sizeof(WCHAR));
-    wmemcpy(buf, user_buf, user_len);
-    buf[user_len] = L'\0';
-
-    RtlInitUnicodeString(&objname, buf);
-
-    InitializeObjectAttributes(&objattrs,
-        &objname, OBJ_KERNEL_HANDLE | OBJ_CASE_INSENSITIVE, NULL, NULL);
-
-    // DbgPrint("Process %06d ||| Query <%S>\n", PsGetCurrentProcessId(), buf);
-
-    //
-    // open and query symbolic link into kernel buffer
-    //
-
-    status = ZwOpenSymbolicLinkObject(
-                &handle, SYMBOLIC_LINK_QUERY, &objattrs);
-
-    if (NT_SUCCESS(status)) {
-
-        objname.Length = (USHORT)(user_len * sizeof(WCHAR));
-        objname.MaximumLength = objname.Length;
-        objname.Buffer = buf;
-        status = ZwQuerySymbolicLinkObject(handle, &objname, NULL);
-
-        ZwClose(handle);
-    }
-
-    //
-    // write kernel buffer into user buffer
-    //
-
-    if (NT_SUCCESS(status)) {
-
-        __try {
-
-            ULONG len = objname.Length / sizeof(WCHAR);
-            if (len >= user_len - 1)
-                status = STATUS_BUFFER_TOO_SMALL;
-            else {
-                buf[len] = L'\0';
-                ProbeForRead(
-                    user_buf, sizeof(WCHAR) * (len + 1), sizeof(WCHAR));
-                wmemcpy(user_buf, buf, len + 1);
-            }
-
-        } __except (EXCEPTION_EXECUTE_HANDLER) {
-            status = GetExceptionCode();
-        }
-    }
-
-    // DbgPrint("Process %06d ||| Status <%08X>\n", PsGetCurrentProcessId(), status);
-
-    Mem_Free(buf, (user_len + 8) * sizeof(WCHAR));
-
-    return status;
-}
-
-//---------------------------------------------------------------------------
-// Api_Unload
-//---------------------------------------------------------------------------
-
-
-_FX void Ipc_Unload(void)
-{
-    int i;
-
-    for (i = 0; i < NUM_DYNAMIC_PORTS; i++)
-    {
-        if (Ipc_Dynamic_Ports[i].pPortLock)
-            Mem_FreeLockResource(&Ipc_Dynamic_Ports[i].pPortLock);
-    }
+/*
+ * Copyright 2004-2020 Sandboxie Holdings, LLC 
+ * Copyright 2020 David Xanatos, xanasoft.com
+ *
+ * This program is free software: you can redistribute it and/or modify
+ *   it under the terms of the GNU General Public License as published by
+ *   the Free Software Foundation, either version 3 of the License, or
+ *   (at your option) any later version.
+ *
+ *   This program is distributed in the hope that it will be useful,
+ *   but WITHOUT ANY WARRANTY; without even the implied warranty of
+ *   MERCHANTABILITY or FITNESS FOR A PARTICULAR PURPOSE.  See the
+ *   GNU General Public License for more details.
+ *
+ *   You should have received a copy of the GNU General Public License
+ *   along with this program.  If not, see <https://www.gnu.org/licenses/>.
+ */
+
+//---------------------------------------------------------------------------
+// Inter-Process Communication
+//---------------------------------------------------------------------------
+
+
+#include "ipc.h"
+#include "syscall.h"
+#include "process.h"
+#include "session.h"
+#include "obj.h"
+#include "conf.h"
+#include "util.h"
+#include "api.h"
+#include "common/my_version.h"
+#include "common/pattern.h"
+
+
+//---------------------------------------------------------------------------
+// Functions
+//---------------------------------------------------------------------------
+
+
+static BOOLEAN Ipc_Init_Type(
+    const WCHAR *TypeName, P_Syscall_Handler2 handler);
+
+static BOOLEAN Ipc_InitPaths(PROCESS *proc);
+
+static BOOLEAN Ipc_IsComServer(PROCESS *proc);
+
+
+//---------------------------------------------------------------------------
+
+
+static NTSTATUS Ipc_CheckGenericObject(
+    PROCESS *proc, void *Object, UNICODE_STRING *Name,
+    ACCESS_MASK GrantedAccess);
+
+static NTSTATUS Ipc_CheckPortObject(
+    PROCESS *proc, void *Object, UNICODE_STRING *Name,
+    ACCESS_MASK GrantedAccess);
+
+static NTSTATUS Ipc_CheckJobObject(
+    PROCESS *proc, void *Object, UNICODE_STRING *Name,
+    ACCESS_MASK GrantedAccess);
+
+static NTSTATUS Ipc_CheckObjectName(HANDLE handle);
+
+
+//---------------------------------------------------------------------------
+
+
+static NTSTATUS Ipc_Api_DuplicateObject(PROCESS *proc, ULONG64 *parms);
+
+static NTSTATUS Ipc_Api_CreateDirOrLink(PROCESS *proc, ULONG64 *parms);
+
+static NTSTATUS Ipc_Api_OpenDeviceMap(PROCESS *proc, ULONG64 *parms);
+
+static NTSTATUS Ipc_Api_QuerySymbolicLink(PROCESS *proc, ULONG64 *parms);
+
+
+//---------------------------------------------------------------------------
+
+
+#ifdef ALLOC_PRAGMA
+#pragma alloc_text (INIT, Ipc_Init)
+#pragma alloc_text (INIT, Ipc_Init_Type)
+#endif // ALLOC_PRAGMA
+
+
+//---------------------------------------------------------------------------
+// Variables
+//---------------------------------------------------------------------------
+
+
+static const WCHAR *Ipc_Event_TypeName      = L"Event";
+static const WCHAR *Ipc_EventPair_TypeName  = L"EventPair";
+static const WCHAR *Ipc_KeyedEvent_TypeName = L"KeyedEvent";
+static const WCHAR *Ipc_Mutant_TypeName     = L"Mutant";
+static const WCHAR *Ipc_Semaphore_TypeName  = L"Semaphore";
+static const WCHAR *Ipc_Section_TypeName    = L"Section";
+static const WCHAR *Ipc_JobObject_TypeName  = L"JobObject";
+
+
+//---------------------------------------------------------------------------
+// Ipc_Init
+//---------------------------------------------------------------------------
+
+
+_FX BOOLEAN Ipc_Init(void)
+{
+    const UCHAR *_PortSyscallNames[] = {
+        "ConnectPort", "SecureConnectPort", "CreatePort",
+        "AlpcConnectPort", "AlpcCreatePort", NULL
+    };
+    const UCHAR **NamePtr;
+
+    //
+    // set object open handlers for generic objects
+    //
+
+#define Ipc_Init_Type_Generic(TypeName)                     \
+    if (! Ipc_Init_Type(TypeName, Ipc_CheckGenericObject))  \
+        return FALSE;
+
+    Ipc_Init_Type_Generic(Ipc_Event_TypeName);
+    Ipc_Init_Type_Generic(Ipc_EventPair_TypeName);
+    Ipc_Init_Type_Generic(Ipc_KeyedEvent_TypeName);
+    Ipc_Init_Type_Generic(Ipc_Mutant_TypeName);
+    Ipc_Init_Type_Generic(Ipc_Semaphore_TypeName);
+    Ipc_Init_Type_Generic(Ipc_Section_TypeName);
+
+#undef Ipc_Init_Type_Generic
+
+    if (! Ipc_Init_Type(Ipc_JobObject_TypeName, Ipc_CheckJobObject))
+        return FALSE;
+
+    //
+    // set object open handlers for port objects
+    //
+
+    for (NamePtr = _PortSyscallNames; *NamePtr; ++NamePtr) {
+
+        if (Driver_OsVersion >= DRIVER_WINDOWS_VISTA ||
+                            memcmp(*NamePtr, "Alpc", 4) != 0) {
+
+            if (! Syscall_Set2(*NamePtr, Ipc_CheckPortObject))
+                return FALSE;
+        }
+    }
+
+    if (! Syscall_Set1("ImpersonateClientOfPort", Ipc_ImpersonatePort))
+        return FALSE;
+
+    if (Driver_OsVersion >= DRIVER_WINDOWS_VISTA) {
+
+        if (! Syscall_Set1(
+                    "AlpcImpersonateClientOfPort", Ipc_ImpersonatePort))
+            return FALSE;
+
+        //
+        // protect use of NtRequestPort, NtRequestWaitReplyPort, and
+        // NtAlpcSendWaitReceivePort on Windows Vista to prevent use
+        // of EndTask and NetUserChangePassword, when called through our
+        // syscall interface.
+        //
+        // note that if a malicious program calls NtAlpcSendWaitReceivePort
+        // directly (without using our syscall interface to elevate first)
+        // to emulate NetUserChangePassword, then it gets status code
+        // STATUS_PRIVILEGE_NOT_HELD because the restricted process token
+        // does not include the change notify privilege.
+        //
+        // on Windows Vista, direct use of NtAlpcSendWaitReceivePort to
+        // emulate EndTask (without using our syscall interface to elevate
+        // first) will be blocked by UIPI.  (But note that applications in
+        // other sandboxed will still be killable.)
+        //
+        // on Windows XP, the real NtRequestPort and NtRequestWaitReplyPort
+        // in the kernel are already hooked by the gui_xp module.
+        //
+
+        if (! Syscall_Set1("RequestPort", Ipc_RequestPort))
+            return FALSE;
+
+        if (! Syscall_Set1("RequestWaitReplyPort", Ipc_RequestPort))
+            return FALSE;
+
+        if (! Syscall_Set1(
+                    "AlpcSendWaitReceivePort", Ipc_AlpcSendWaitReceivePort))
+            return FALSE;
+    }
+
+    //
+    // set API handlers
+    //
+
+    Api_SetFunction(API_DUPLICATE_OBJECT,       Ipc_Api_DuplicateObject);
+    Api_SetFunction(API_CREATE_DIR_OR_LINK,     Ipc_Api_CreateDirOrLink);
+    Api_SetFunction(API_OPEN_DEVICE_MAP,        Ipc_Api_OpenDeviceMap);
+    Api_SetFunction(API_QUERY_SYMBOLIC_LINK,    Ipc_Api_QuerySymbolicLink);
+    //Api_SetFunction(API_ALLOW_SPOOLER_PRINT_TO_FILE, Ipc_Api_AllowSpoolerPrintToFile);
+
+#ifndef _WIN64
+    Api_SetFunction(API_SET_LSA_AUTH_PKG,       Ipc_Api_SetLsaAuthPkg);
+#endif ! _WIN64
+
+    if (Driver_OsVersion >= DRIVER_WINDOWS_81) {
+        if (Mem_GetLockResource(&Ipc_Dynamic_Ports[SPOOLER_PORT].pPortLock, TRUE)) {
+            Api_SetFunction(API_GET_SPOOLER_PORT, Ipc_Api_GetSpoolerPortFromPid);
+        }
+        else
+            return FALSE;
+    }
+
+    if (Driver_OsVersion >= DRIVER_WINDOWS_10) {
+        if (Mem_GetLockResource(&Ipc_Dynamic_Ports[WPAD_PORT].pPortLock, TRUE)) {
+            Api_SetFunction(API_GET_WPAD_PORT, Ipc_Api_GetWpadPortFromPid);
+        }
+        else
+            return FALSE;
+        if (Mem_GetLockResource(&Ipc_Dynamic_Ports[GAME_CONFIG_STORE_PORT].pPortLock, TRUE)) {
+            Api_SetFunction(API_SET_GAME_CONFIG_STORE_PORT, Ipc_Api_SetGameConfigStorePort);
+        }
+        else
+            return FALSE;
+        if (Mem_GetLockResource(&Ipc_Dynamic_Ports[SMART_CARD_PORT].pPortLock, TRUE)) {
+            Api_SetFunction(API_SET_SMART_CARD_PORT, Ipc_Api_SetSmartCardPort);
+        }
+        else
+            return FALSE;
+    }
+
+    //
+    // finish
+    //
+
+    return TRUE;
+}
+
+
+//---------------------------------------------------------------------------
+// Ipc_Init_Type
+//---------------------------------------------------------------------------
+
+
+_FX BOOLEAN Ipc_Init_Type(const WCHAR *TypeName, P_Syscall_Handler2 handler)
+{
+    WCHAR nameW[64];
+    UCHAR nameA[64];
+    ULONG i, n;
+
+    wcscpy(nameW, L"Open");
+    wcscat(nameW, TypeName);
+    n = wcslen(nameW);
+    for (i = 0; i <= n; ++i)
+        nameA[i] = (UCHAR)nameW[i];
+
+    if (! Syscall_Set2(nameA, handler))
+        return FALSE;
+
+    wcscpy(nameW, L"Create");
+    wcscat(nameW, TypeName);
+    n = wcslen(nameW);
+    for (i = 0; i <= n; ++i)
+        nameA[i] = (UCHAR)nameW[i];
+
+    if (! Syscall_Set2(nameA, handler))
+        return FALSE;
+
+    return TRUE;
+}
+
+
+//---------------------------------------------------------------------------
+// Ipc_CreateBoxPath
+//---------------------------------------------------------------------------
+
+
+_FX BOOLEAN Ipc_CreateBoxPath(PROCESS *proc)
+{
+    NTSTATUS status;
+    UCHAR sd[128];
+    OBJECT_ATTRIBUTES objattrs;
+    UNICODE_STRING objname;
+    HANDLE handle;
+    WCHAR *ptr;
+    ULONG retries;
+
+    //
+    // initialize object attributes to create sandbox paths
+    //
+
+    RtlCreateSecurityDescriptor(&sd, SECURITY_DESCRIPTOR_REVISION);
+    RtlSetDaclSecurityDescriptor(&sd, TRUE, NULL, FALSE);
+    InitializeObjectAttributes(
+        &objattrs, &objname,
+        OBJ_CASE_INSENSITIVE | OBJ_PERMANENT | OBJ_KERNEL_HANDLE,
+        NULL, &sd);
+
+    //
+    // main loop:  try to create sandbox path, removing last path component
+    // each time we get STATUS_OBJECT_PATH_NOT_FOUND
+    //
+
+    ptr = NULL;
+
+    retries = 0;
+    while (retries < 64) {
+
+        ++retries;
+        RtlInitUnicodeString(&objname, proc->box->ipc_path);
+
+        status = ZwCreateDirectoryObject(
+            &handle, DIRECTORY_ALL_ACCESS, &objattrs);
+
+        if (status == STATUS_OBJECT_PATH_NOT_FOUND) {
+
+            //
+            // if parent directories are missing, terminate the
+            // path at the last backslash and retry the loop
+            //
+
+            WCHAR *ptr2 = wcsrchr(proc->box->ipc_path, L'\\');
+            if (ptr)
+                *ptr = L'\\';
+            ptr = ptr2;
+            if (ptr)
+                *ptr = L'\0';
+
+        } else {
+
+            //
+            // if we could create the path, we check if any backslashes
+            // were zeroed out.  if so, we restart the loop from the top
+            // using the full path.  otherwise, we're done
+            //
+
+            if (NT_SUCCESS(status))
+                ZwClose(handle);
+
+            if (status == STATUS_OBJECT_NAME_COLLISION)
+                status = STATUS_SUCCESS;
+
+            if (ptr) {
+
+                *ptr = L'\\';
+                ptr = NULL;
+
+            } else
+                break;
+        }
+    }
+
+    if (retries >= 64)
+        status = STATUS_UNSUCCESSFUL;
+
+    if (! NT_SUCCESS(status)) {
+		Log_Status_Ex_Process(MSG_IPC_CREATE_BOX_PATH, 0, status, proc->box->ipc_path, -1, proc->pid);
+    }
+
+    return (NT_SUCCESS(status));
+}
+
+
+//---------------------------------------------------------------------------
+// Ipc_InitPaths
+//---------------------------------------------------------------------------
+
+
+_FX BOOLEAN Ipc_InitPaths(PROCESS *proc)
+{
+    static const WCHAR *_OpenPath = L"OpenIpcPath";
+    static const WCHAR *_ClosedPath = L"ClosedIpcPath";
+    static const WCHAR *openpaths[] = {
+        L"\\Windows\\ApiPort",
+        L"\\Sessions\\*\\Windows\\ApiPort",
+        L"\\Sessions\\*\\Windows\\SharedSection",
+        L"\\Sessions\\*\\BaseNamedObjects\\CrSharedMem_*",      // now required by Chromium browsers
+        L"\\ThemeApiPort",
+        L"\\KnownDlls\\*",              // see Ipc_Generic_MyOpenProc_2
+#ifdef _WIN64
+        L"\\KnownDlls32\\*",            // see Ipc_Generic_MyOpenProc_2
+#endif _WIN64
+        L"\\NLS\\*",
+        L"*\\BaseNamedObjects*\\ShimCacheMutex",
+        L"*\\BaseNamedObjects*\\ShimSharedMemory",
+        L"*\\BaseNamedObjects*\\SHIMLIB_LOG_MUTEX",
+        L"\\Security\\LSA_AUTHENTICATION_INITIALIZED",
+        L"\\LsaAuthenticationPort",
+        L"\\NlsCacheMutant",
+        L"\\KernelObjects\\*",
+        //
+        // misc services
+        //
+        L"\\NLAPublicPort",
+        L"\\RPC Control\\nlaapi",
+        L"\\RPC Control\\tapsrvlpc",
+        L"\\RPC Control\\senssvc",
+        L"\\RPC Control\\samss lpc",
+        L"*\\BaseNamedObjects*\\SENS Information Cache",
+        L"*\\BaseNamedObjects*\\TabletHardwarePresent",
+        L"*\\BaseNamedObjects*\\userenv: * Group Policy has been applied",
+        L"*\\BaseNamedObjects*\\TermSrvReadyEvent",
+        //
+        // network
+        //
+        L"\\RPC Control\\dhcpcsvc",
+        L"\\RPC Control\\dhcpcsvc6",
+        L"\\RPC Control\\DNSResolver",
+        L"\\RPC Control\\RasmanRpc",
+        L"*\\BaseNamedObjects*\\WininetStartupMutex",
+        L"*\\BaseNamedObjects*\\WininetConnectionMutex",
+        L"*\\BaseNamedObjects*\\WininetProxyRegistryMutex",
+        L"*\\BaseNamedObjects*\\RasPbFile",
+        //
+        // cicero multi-language subsystem
+        //
+        L"*\\BaseNamedObjects*\\CTF.*",
+        L"*\\BaseNamedObjects*\\MSCTF.*",
+        L"*\\BaseNamedObjects*\\MSUIM.*",
+        L"*\\BaseNamedObjects*\\CtfmonInstMutex*",
+        L"*\\BaseNamedObjects*\\CiceroSharedMemDefault*",
+        L"*\\BaseNamedObjects*\\CicLoadWinStaWinSta*",
+        //
+        // sysinternals dbgview
+        //
+        L"*\\BaseNamedObjects*\\DBWinMutex",
+        L"*\\BaseNamedObjects*\\DBWIN_BUFFER",
+        L"*\\BaseNamedObjects*\\DBWIN_BUFFER_READY",
+        L"*\\BaseNamedObjects*\\DBWIN_DATA_READY",
+        //
+        // multimedia
+        //
+        L"\\RPC Control\\AudioSrv",
+        L"*\\BaseNamedObjects*\\mmGlobalPnpInfo",
+        L"*\\BaseNamedObjects*\\Guard*mmGlobalPnpInfoGuard",
+        L"*\\BaseNamedObjects*\\MidiMapper_modLongMessage_RefCnt",
+        L"*\\BaseNamedObjects*\\MidiMapper_Configure",
+        L"*\\BaseNamedObjects*\\SsiMidiDllCs",
+        L"*\\BaseNamedObjects*\\StaccatoSynthCore11Mutex",
+        L"*\\BaseNamedObjects*\\WDMAUD_Callbacks",
+        L"*\\BaseNamedObjects*\\DirectSound*",
+        L"*\\BaseNamedObjects*\\AMResourceMutex*",
+        L"*\\BaseNamedObjects*\\AMResourceMapping*",
+        L"*\\BaseNamedObjects*\\VideoRenderer",
+        L"*\\BaseNamedObjects*\\VIDEOMEMORY",
+        L"*\\BaseNamedObjects*\\mxrapi",
+        L"*\\BaseNamedObjects*\\mixercallback",
+        L"*\\BaseNamedObjects*\\hardwaremixercallback",
+        L"*\\BaseNamedObjects*\\DINPUTWINMM",
+        L"*\\BaseNamedObjects*\\DDrawDriverObjectListMutex",
+        L"*\\BaseNamedObjects*\\__DDrawExclMode__",
+        L"*\\BaseNamedObjects*\\__DDrawCheckExclMode__",
+        L"*\\BaseNamedObjects*\\DDrawWindowListMutex",
+        L"*\\BaseNamedObjects*\\DDrawCheckFullscreenSemaphore",
+        L"*\\BaseNamedObjects*\\D3D9CheckFullscreenSemaphore",
+        L"*\\BaseNamedObjects*\\WinMMConsoleAudioEvent",
+        L"*\\BaseNamedObjects*\\SYSTEM_AUDIO_STREAM_*",     // AudioDg
+        // following resource is needed on Windows Vista and later,
+        // but also provided by the SRS Audio Sandbox program
+        L"*\\BaseNamedObjects*\\AudioEngineDuplicateHandleApiPort*",
+        // nComputing audio server/driver ?
+        L"\\RPC Control\\NCWTSAudioServer",
+        //
+        // printer
+        //
+        L"\\RPC Control\\spoolss",
+        L"*\\BaseNamedObjects*\\EPSON-PrgMtr-*",
+        L"*\\BaseNamedObjects*\\RouterPreInitEvent",
+        //
+        // sandboxie service
+        //
+        L"\\RPC Control\\" SBIESVC L"Port",
+        L"*\\BaseNamedObjects*\\" SANDBOXIE L"_StartMenu_WorkArea_*",
+        //
+        // third party
+        //
+        L"*\\BaseNamedObjects*\\ATITRAY_SMEM",
+        L"*\\BaseNamedObjects*\\ATITRAY_OSDM",
+        L"*\\BaseNamedObjects*\\AMCreateListenSock*",
+        L"*\\BaseNamedObjects*\\AMIPC_*",       // Ad Muncher
+        L"*\\BaseNamedObjects*\\devldr32",      // DevLdr32 sound card driver
+        L"*\\BaseNamedObjects*\\ThreatfireApiHookIpc2Map",  // ThreatFire
+        //
+        // third party - key-logger-related
+        //
+        L"*\\BaseNamedObjects*\\00MemoryShareKeyloggerHunter",
+        //
+        // hardware - wacom tablet
+        //
+        L"*\\BaseNamedObjects*\\WacomNewFrontAppEventName",
+        L"*\\BaseNamedObjects*\\WacomTouchingAppNameMutexName",
+        //
+        // end
+        //
+        L"\\...\\*",        // objects in an unnamed directory
+        NULL
+    };
+    static const WCHAR *openpaths_vista[] = {
+        //
+        // misc services (vista)
+        //
+        L"\\RPC Control\\SLCTransportEndpoint-*",       // licensing
+        L"\\RPC Control\\wpcsvc",                       // parental controls
+        L"*\\BaseNamedObjects*\\BFE_Notify_Event_*",    // firewall
+        //
+        // multimedia (vista)
+        //
+        L"\\UxSmsApiPort",
+        L"\\MmcssApiPort",
+        L"*\\BaseNamedObjects*\\Dwm-*-ApiPort-*",       // aero
+        L"*\\BaseNamedObjects*\\DwmDxBltEvent*",        // aero
+        L"\\RPC Control\\AudioClientRpc",
+#ifdef _WIN64
+        //
+        // 64-bit spooler for 32-bit programs
+        //
+        L"*\\BaseNamedObjects*\\WinSpl64To32Mutex*_0",
+        L"\\RPC Control\\splwow64_*_0",
+        L"\\RPC Control\\umpdproxy_*_0",
+#endif _WIN64
+        NULL
+    };
+    static const WCHAR *openpaths_windows7[] = {
+        L"\\ConsoleEvent-0x*",
+        L"*\\BaseNamedObjects*\\ConsoleEvent-0x*",
+        L"\\RPC Control\\console-0x*-lpc-handle",
+        L"\\RPC Control\\ConsoleEvent-0x*",
+        L"\\RPC Control\\ConsoleLPC-0x*",
+        L"\\RPC Control\\lsapolicylookup",
+        L"\\RPC Control\\lsasspirpc",
+        L"\\RPC Control\\LSARPC_ENDPOINT",
+        L"\\RPC Control\\umpo",
+        L"*\\BaseNamedObjects*\\FlipEx*",
+        NULL
+    };
+    static const WCHAR *openpaths_windows8[] = {
+        L"\\Windows\\Theme*",
+        L"\\Sessions\\*\\Windows\\Theme*",
+        L"\\Sessions\\*\\Windows\\DwmApiPort",
+        L"*\\BaseNamedObjects*\\DWM_DX_FULLSCREEN_TRANSITION_EVENT",
+#ifdef _WIN64
+        //
+        // 64-bit spooler for 32-bit programs
+        //
+        L"*\\BaseNamedObjects*\\WinSpl64To32Mutex*_2000",
+        L"\\RPC Control\\splwow64_*_2000",
+        L"\\RPC Control\\umpdproxy_*_2000",
+#endif _WIN64
+        NULL
+    };
+    static const WCHAR *openpaths_windows10[] = {
+        L"*\\BaseNamedObjects*\\CoreMessagingRegistrar",
+        L"\\RPC Control\\webcache_*",
+        L"*\\BaseNamedObjects\\windows_webcache_counters_*",
+        NULL
+    };
+
+    ULONG i;
+    BOOLEAN ok;
+
+    //
+    // open paths
+    //
+
+    ok = Process_GetPaths(proc, &proc->open_ipc_paths, _OpenPath, FALSE);
+
+    //
+    // if configuration option OpenProtectedStorage applies,
+    // then allow access to ProtectedStorage objects
+    //
+
+    if (ok && Conf_Get_Boolean(
+                proc->box->name, Driver_OpenProtectedStorage, 0, FALSE)) {
+
+        static const WCHAR *_PstEvent =
+            L"*\\BaseNamedObjects*\\PS_SERVICE_STARTED";
+        static const WCHAR *_PstPort =
+            L"\\RPC Control\\protected_storage";
+
+        ok = Process_AddPath(
+            proc, &proc->open_ipc_paths, NULL, TRUE, _PstEvent, FALSE);
+        if (ok) {
+            ok = Process_AddPath(
+                proc, &proc->open_ipc_paths, NULL, TRUE, _PstPort, FALSE);
+        }
+    }
+
+    //
+    // add default/built-in open paths
+    //
+
+    for (i = 0; openpaths[i] && ok; ++i) {
+        ok = Process_AddPath(proc, &proc->open_ipc_paths, NULL,
+                             TRUE, openpaths[i], FALSE);
+    }
+
+    if (Driver_OsVersion >= DRIVER_WINDOWS_VISTA) {
+
+        for (i = 0; openpaths_vista[i] && ok; ++i) {
+            ok = Process_AddPath(proc, &proc->open_ipc_paths, NULL,
+                                 TRUE, openpaths_vista[i], FALSE);
+        }
+    }
+
+    if (Driver_OsVersion >= DRIVER_WINDOWS_7) {
+
+        for (i = 0; openpaths_windows7[i] && ok; ++i) {
+            ok = Process_AddPath(proc, &proc->open_ipc_paths, NULL,
+                                 TRUE, openpaths_windows7[i], FALSE);
+        }
+    }
+
+    if (Driver_OsVersion >= DRIVER_WINDOWS_8) {
+
+        for (i = 0; openpaths_windows8[i] && ok; ++i) {
+            ok = Process_AddPath(proc, &proc->open_ipc_paths, NULL,
+                                 TRUE, openpaths_windows8[i], FALSE);
+        }
+    }
+
+    if (Driver_OsVersion >= DRIVER_WINDOWS_10) {
+
+        for (i = 0; openpaths_windows10[i] && ok; ++i) {
+            ok = Process_AddPath(proc, &proc->open_ipc_paths, NULL,
+                TRUE, openpaths_windows10[i], FALSE);
+        }
+    }
+
+    if (ok) {
+        static const WCHAR *_ReturnToWelcome =
+            L"*\\BaseNamedObjects*\\msgina: ReturnToWelcome";
+        ok = Process_AddPath(proc, &proc->open_ipc_paths, NULL,
+                             FALSE, _ReturnToWelcome, FALSE);
+    }
+
+    if (! ok) {
+        Log_MsgP1(MSG_INIT_PATHS, _OpenPath, proc->pid);
+        return FALSE;
+    }
+
+    //
+    // closed paths
+    //
+
+    ok = Process_GetPaths(proc, &proc->closed_ipc_paths, _ClosedPath, FALSE);
+    if (! ok) {
+        Log_MsgP1(MSG_INIT_PATHS, _ClosedPath, proc->pid);
+        return FALSE;
+    }
+
+    proc->ipc_warn_startrun = Conf_Get_Boolean(
+        proc->box->name, L"NotifyStartRunAccessDenied", 0, TRUE);
+
+    //
+    // block password
+    //
+
+    proc->ipc_block_password =
+        Conf_Get_Boolean(proc->box->name, L"BlockPassword", 0, TRUE);
+
+    proc->m_boolAllowSpoolerPrintToFile = 
+        Conf_Get_Boolean(proc->box->name, L"AllowSpoolerPrintToFile", 0, FALSE);
+
+    //
+    // if process is launched as a COM server process by DcomLaunch service
+    // outside the sandbox, then we will need to restart it as Start.exe
+    // (see also Custom_ComServer in core/dll/custom.c)
+    //
+
+    if (ok && Ipc_IsComServer(proc)) {
+
+        proc->untouchable = TRUE;
+    }
+
+    //
+    // finish
+    //
+
+    return TRUE;
+}
+
+
+//---------------------------------------------------------------------------
+// Ipc_IsComServer
+//---------------------------------------------------------------------------
+
+
+_FX BOOLEAN Ipc_IsComServer(PROCESS *proc)
+{
+    HANDLE ParentId;
+    PROCESS *pproc;
+
+    //
+    // we conclude this is a COM server process if...
+    //
+    // - the process is forced
+    //
+
+    if (! proc->forced_process)
+        return FALSE;
+
+    //
+    // - the executable image is iexplore.exe or wmplayer.exe or winamp.exe
+    //   or kmplayer.exe    (from outside the sandbox)
+    //
+
+    if (proc->image_from_box)
+        return FALSE;
+
+    if (_wcsicmp(proc->image_name, L"iexplore.exe") != 0 &&
+        _wcsicmp(proc->image_name, L"wmplayer.exe") != 0 &&
+        _wcsicmp(proc->image_name, L"winamp.exe")   != 0 &&
+        _wcsicmp(proc->image_name, L"kmplayer.exe") != 0) {
+
+        return FALSE;
+    }
+
+    //
+    // - parent is not sandboxed
+    //
+
+    MyGetParentId(&ParentId);
+    if (! ParentId)
+        return FALSE;
+
+    pproc = Process_Find(ParentId, NULL);
+    if (pproc)
+        return FALSE;
+
+    //
+    // - parent process is a system process
+    //
+
+    if (! MyIsProcessRunningAsSystemAccount(ParentId))
+        return FALSE;
+
+    //
+    // process is most likely a COM server process
+    //
+
+    return TRUE;
+}
+
+
+//---------------------------------------------------------------------------
+// Ipc_InitProcess
+//---------------------------------------------------------------------------
+
+
+_FX BOOLEAN Ipc_InitProcess(PROCESS *proc)
+{
+    BOOLEAN ok = Ipc_InitPaths(proc);
+
+    //
+    // finish
+    //
+
+    return ok;
+}
+
+
+//---------------------------------------------------------------------------
+// Ipc_IsRunRestricted
+//---------------------------------------------------------------------------
+
+
+_FX BOOLEAN Ipc_IsRunRestricted(PROCESS *proc)
+{
+    //
+    // check Start/Run restrictions
+    // issue message SBIE1308 when Start/Run restrictions apply
+    //
+
+    PATTERN *pattern = List_Head(&proc->closed_ipc_paths);
+    while (pattern) {
+
+        const WCHAR *source = Pattern_Source(pattern);
+        if (source[0] == L'*' && source[1] == L'\0') {
+
+            if (proc->ipc_warn_startrun) {
+
+                Process_LogMessage(proc, MSG_STARTRUN_ACCESS_DENIED);
+                proc->ipc_warn_startrun = FALSE;
+            }
+
+            return TRUE;
+        }
+
+        pattern = List_Next(pattern);
+    }
+
+    return FALSE;
+}
+
+
+//---------------------------------------------------------------------------
+// Ipc_CheckGenericObject
+//---------------------------------------------------------------------------
+
+
+_FX NTSTATUS Ipc_CheckGenericObject(
+    PROCESS *proc, void *Object, UNICODE_STRING *Name,
+    ACCESS_MASK GrantedAccess)
+{
+    NTSTATUS status;
+    BOOLEAN IsBoxedPath;
+
+    // If the client port object is unnamed, check the server port object. This happens with dynamic ports like the spooler and WPAD.
+    // (and possibly others)
+
+    if (!Name->Length)
+    {
+        OBJECT_NAME_INFORMATION *ServerPortName;
+        ULONG NameLength;
+
+        status = Obj_GetName(proc->pool, Object, &ServerPortName, &NameLength);
+
+        if (ServerPortName && ServerPortName->Name.Buffer &&  ServerPortName->Name.Length)
+        {
+            //DbgPrintEx(DPFLTR_DEFAULT_ID, DPFLTR_ERROR_LEVEL, "Ipc_CheckGenericObject Server Name = %S\n", ServerPortName->Name.Buffer);
+            Name = &ServerPortName->Name;   // use the server name
+        }
+    }
+
+    //
+    // allow unconditional access to unnamed objects
+    //
+
+    if (! Name->Length)
+        return STATUS_SUCCESS;
+
+    ///
+    // check if the specified path leads inside the box
+    //
+
+    IsBoxedPath = FALSE;
+
+    if (Box_IsBoxedPath(proc->box, ipc, Name))
+        IsBoxedPath = TRUE;
+
+    //
+    // allow/deny rules:
+    // if path leads inside the sandbox, we allow access
+    //
+
+    status = STATUS_SUCCESS;
+
+    if (! IsBoxedPath) {
+
+        const WCHAR *pattern;
+        BOOLEAN is_open, is_closed;
+
+        //
+        // deny access in two cases:
+        // - if unsandboxed path matches a closed path
+        // - if unsandboxed path does not match an open path
+        //
+
+        pattern = Process_MatchPath(
+            proc->pool,
+            Name->Buffer, Name->Length / sizeof(WCHAR),
+            &proc->open_ipc_paths, &proc->closed_ipc_paths,
+            &is_open, &is_closed);
+
+        //
+        // KnownDll objects:  prevent DELETE access
+        //
+
+        if (is_open && pattern[0] == L'\\' && pattern[1] == L'K'
+                    && (wcscmp(pattern, L"\\KnownDlls\\*") == 0)) {
+
+            if (GrantedAccess & (DELETE | SECTION_EXTEND_SIZE))
+                status = STATUS_ACCESS_DENIED;
+        }
+
+        else if (!is_open && !is_closed)
+        {
+            int i;
+            for (i = 0; i < NUM_DYNAMIC_PORTS; i++)
+            {
+                if (Ipc_Dynamic_Ports[i].pPortLock)
+                {
+                    KeEnterCriticalRegion();
+                    ExAcquireResourceSharedLite(Ipc_Dynamic_Ports[i].pPortLock, TRUE);
+
+                    if (*Ipc_Dynamic_Ports[i].wstrPortName
+                        && (Name->Length >= 32 * sizeof(WCHAR))
+                        && _wcsicmp(Name->Buffer, Ipc_Dynamic_Ports[i].wstrPortName) == 0)
+                    {
+                        // dynamic version of RPC ports, see also ipc_spl.c
+                        // and RpcBindingFromStringBindingW in core/dll/rpcrt.c
+                        is_open = TRUE;
+                    }
+
+                    ExReleaseResourceLite(Ipc_Dynamic_Ports[i].pPortLock);
+                    KeLeaveCriticalRegion();
+                    if (is_open)
+                        break;
+                }
+            }
+        }
+
+        if (is_closed || (! is_open))
+            status = STATUS_ACCESS_DENIED;
+    }
+
+    //
+    // trace the request if so desired
+    //
+
+    if (proc->ipc_trace & (TRACE_ALLOW | TRACE_DENY)) {
+
+        WCHAR access_str[24];
+        WCHAR letter;
+
+        if ((! NT_SUCCESS(status)) && (proc->ipc_trace & TRACE_DENY))
+            letter = L'D';
+        else if (NT_SUCCESS(status) && (proc->ipc_trace & TRACE_ALLOW))
+            letter = L'A';
+        else
+            letter = 0;
+
+        if (letter) {
+            WCHAR *backslash = wcsrchr(Name->Buffer, L'\\');
+            if (backslash) {
+                ++backslash;
+                if (wcscmp(backslash, L"DBWinMutex")            == 0 ||
+                    wcscmp(backslash, L"DBWIN_BUFFER")          == 0 ||
+                    wcscmp(backslash, L"DBWIN_BUFFER_READY")    == 0 ||
+                    wcscmp(backslash, L"DBWIN_DATA_READY")      == 0) {
+
+                        letter = 0;
+                }
+            }
+        }
+
+        if (letter) {
+            swprintf(access_str, L"(I%c) %08X", letter, GrantedAccess);
+            Log_Debug_Msg(MONITOR_IPC, access_str, Name->Buffer);
+        }
+    }
+
+    if (Session_MonitorCount) {
+
+        USHORT mon_type = MONITOR_IPC;
+        WCHAR *mon_name = Name->Buffer;
+        if (IsBoxedPath)
+            mon_name += proc->box->ipc_path_len / sizeof(WCHAR) - 1;
+        else if (NT_SUCCESS(status))
+            mon_type |= MONITOR_OPEN;
+        else
+            mon_type |= MONITOR_DENY;
+        Session_MonitorPut(mon_type, mon_name, proc->pid);
+    }
+
+    // DbgPrint("Process <%06d> Status <%08X> Object <%S>\n", proc->pid, status, Name->Name.Buffer);
+
+    return status;
+}
+
+
+//---------------------------------------------------------------------------
+// Ipc_CheckPortObject
+//---------------------------------------------------------------------------
+
+
+_FX NTSTATUS Ipc_CheckPortObject(
+    PROCESS *proc, void *Object, UNICODE_STRING *Name,
+    ACCESS_MASK GrantedAccess)
+{
+    void *PortObject = Ipc_GetServerPort(Object);
+
+    if (! PortObject)
+        return STATUS_SUCCESS;
+
+    return Ipc_CheckGenericObject(proc, PortObject, Name, GrantedAccess);
+}
+
+
+//---------------------------------------------------------------------------
+// Ipc_CheckJobObject
+//---------------------------------------------------------------------------
+
+
+_FX NTSTATUS Ipc_CheckJobObject(
+    PROCESS *proc, void *Object, UNICODE_STRING *Name,
+    ACCESS_MASK GrantedAccess)
+{
+    //
+    // we don't mind if a program in the sandbox creates or opens a job
+    // object, but the job object must be named (as opposed to other IPC
+    // objects), and must not include the right to assign to processes.
+    // Ipc_CheckGenericObject additionally makes sure the job name path
+    // is inside the sandbox
+    //
+
+    if (GrantedAccess & (JOB_OBJECT_ASSIGN_PROCESS | JOB_OBJECT_TERMINATE))
+        return STATUS_ACCESS_DENIED;
+
+    if (! Name->Length)
+        return STATUS_ACCESS_DENIED;
+
+    return Ipc_CheckGenericObject(proc, Object, Name, GrantedAccess);
+}
+
+
+//---------------------------------------------------------------------------
+// Ipc_Api_DuplicateObject
+//---------------------------------------------------------------------------
+
+
+_FX NTSTATUS Ipc_Api_DuplicateObject(PROCESS *proc, ULONG64 *parms)
+{
+    API_DUPLICATE_OBJECT_ARGS *args = (API_DUPLICATE_OBJECT_ARGS *)parms;
+    PEPROCESS OtherProcessObject;
+    HANDLE OtherProcessHandle;
+    HANDLE SourceProcessHandle;
+    HANDLE SourceHandle;
+    HANDLE TargetProcessHandle;
+    HANDLE *TargetHandle;
+    HANDLE TargetHandleValue;
+    ULONG DesiredAccess;
+    ULONG HandleAttributes;
+    ULONG Options;
+    NTSTATUS status;
+
+    //
+    // this API must be invoked by a sandboxed process
+    //
+
+    if (! proc)
+        return STATUS_NOT_IMPLEMENTED;
+
+    //
+    // collect and verify parameters
+    //
+
+    SourceHandle        = args->source_handle.val;
+    TargetHandle        = args->target_handle.val;
+    OtherProcessHandle  = args->process_handle.val;
+
+    ProbeForWrite(TargetHandle, sizeof(HANDLE), sizeof(ULONG_PTR));
+
+    DesiredAccess       = args->desired_access.val;
+    Options             = args->options.val;
+    HandleAttributes    = 0;
+    if (Options & DUPLICATE_INHERIT) {
+        HandleAttributes |= OBJ_INHERIT;
+        Options &= ~DUPLICATE_INHERIT;
+    }
+
+    //
+    // other process must not be sandboxed.  this makes sure this API
+    // is not used for communication by processes running in two
+    // different sandboxes
+    //
+
+    status = ObReferenceObjectByHandle(OtherProcessHandle, 0, *PsProcessType,
+                                       UserMode, &OtherProcessObject, NULL);
+
+    if (! NT_SUCCESS(status))
+        return status;
+
+    if (Process_Find(PsGetProcessId(OtherProcessObject), NULL)) {
+        // other process is sandboxed
+        ObDereferenceObject(OtherProcessObject);
+        return STATUS_ACCESS_DENIED;
+    }
+
+    //
+    // if the caller holds SeDebugPrivilege, we allow duplication from
+    // any other process.  otherwise, only from processes with same SID
+    //
+
+    if (! SeSinglePrivilegeCheck(
+            RtlConvertLongToLuid(SE_DEBUG_PRIVILEGE), ExGetPreviousMode())) {
+
+        UNICODE_STRING SidString;
+        ULONG SessionId;
+
+        status = Process_GetSidStringAndSessionId(
+                        OtherProcessHandle, NULL, &SidString, &SessionId);
+        if (NT_SUCCESS(status)) {
+
+            if (_wcsicmp(proc->box->sid, SidString.Buffer) != 0)
+                status = STATUS_ACCESS_DENIED;
+
+            RtlFreeUnicodeString(&SidString);
+        }
+
+        if (! NT_SUCCESS(status)) {
+            ObDereferenceObject(OtherProcessObject);
+            return status;
+        }
+    }
+
+    //
+    // open the other process for PROCESS_DUP_HANDLE access
+    //
+
+    status = ObOpenObjectByPointer(
+                OtherProcessObject, 0, NULL, PROCESS_DUP_HANDLE,
+                *PsProcessType, UserMode, &OtherProcessHandle);
+
+    ObDereferenceObject(OtherProcessObject);
+
+    if (! NT_SUCCESS(status))
+        return status;
+
+    if (Options & DUPLICATE_INTO_OTHER) {
+
+        SourceProcessHandle = NtCurrentProcess();
+        TargetProcessHandle = OtherProcessHandle;
+        Options &= ~DUPLICATE_INTO_OTHER;
+
+    } else {
+
+        SourceProcessHandle = OtherProcessHandle;
+        TargetProcessHandle = NtCurrentProcess();
+    }
+
+    //
+    // set up an exception catching block so we can always close
+    // the powerful OtherProcessHandle
+    //
+
+    __try {
+
+    //
+    // if the source handle is in the current process, make sure it is
+    // an unnamed object, before trying to duplicate it.  this makes sure
+    // NtDuplicateObject is used for inter-process exchange of private
+    // handles, and not to hijack access to objects outside the sandbox
+    //
+
+    if (IS_ARG_CURRENT_PROCESS(SourceProcessHandle)) {
+
+        status = Ipc_CheckObjectName(SourceHandle);
+
+        if (NT_SUCCESS(status)) {
+
+            status = NtDuplicateObject(
+                SourceProcessHandle, SourceHandle,
+                TargetProcessHandle, TargetHandle,
+                DesiredAccess, HandleAttributes, Options);
+        }
+
+    //
+    // if the source handle is in another process, we have to duplicate
+    // it before we can examine it, so duplicate first without the
+    // DUPLICATE_CLOSE_SOURCE option
+    //
+
+    } else if (IS_ARG_CURRENT_PROCESS(TargetProcessHandle)) {
+
+        status = NtDuplicateObject(
+                        SourceProcessHandle, SourceHandle,
+                        TargetProcessHandle, TargetHandle,
+                        DesiredAccess, HandleAttributes,
+                        Options & ~DUPLICATE_CLOSE_SOURCE);
+
+        TargetHandleValue = *TargetHandle;
+        *TargetHandle = NULL;
+
+        if (NT_SUCCESS(status)) {
+
+            status = Ipc_CheckObjectName(TargetHandleValue);
+
+            if (! NT_SUCCESS(status))
+                NtClose(TargetHandleValue);
+        }
+
+        if (NT_SUCCESS(status) && (Options & DUPLICATE_CLOSE_SOURCE)) {
+
+            NtClose(TargetHandleValue);
+
+            status = NtDuplicateObject(
+                SourceProcessHandle, SourceHandle,
+                TargetProcessHandle, TargetHandle,
+                DesiredAccess, HandleAttributes, Options);
+
+            TargetHandleValue = *TargetHandle;
+        }
+
+        if (NT_SUCCESS(status))
+            *TargetHandle = TargetHandleValue;
+
+    } else
+        status = STATUS_INVALID_HANDLE;
+
+    //
+    // end exception block and close OtherProcessHandle
+    //
+
+    } __except (EXCEPTION_EXECUTE_HANDLER) {
+        status = GetExceptionCode();
+    }
+
+    NtClose(OtherProcessHandle);
+
+    return status;
+}
+
+
+//---------------------------------------------------------------------------
+// Ipc_CheckObjectName
+//---------------------------------------------------------------------------
+
+
+_FX NTSTATUS Ipc_CheckObjectName(HANDLE handle)
+{
+    NTSTATUS status;
+    OBJECT_TYPE *object;
+    USHORT TypeLength;
+    WCHAR *TypeBuffer;
+
+    status = ObReferenceObjectByHandle(
+                    handle, 0, NULL, UserMode, &object, NULL);
+
+    if (! NT_SUCCESS(status))
+        return status;
+
+    TypeLength = 0;
+    TypeBuffer = NULL;
+
+    if (Driver_OsVersion >= DRIVER_WINDOWS_7) {
+
+        //
+        // on Windows 7, the new ObQueryNameInfo API returns the offset
+        // to the OBJECT_HEADER_NAME_INFO structure, or zero if the
+        // object does not have a name
+        //
+
+        ULONG NameInfoOffset = pObQueryNameInfo(object);
+        if (! NameInfoOffset) {
+
+            //
+            // use the new ObGetObjectType API to get the object type
+            //
+
+            OBJECT_TYPE_VISTA_SP1 *ObjectType = pObGetObjectType(object);
+            TypeLength = ObjectType->Name.Length;
+            TypeBuffer = ObjectType->Name.Buffer;
+        }
+
+    } else {
+
+        //
+        // on earlier versions of Windows, the object header precedes the
+        // object body and contains an OBJECT_HEADER_NAME_INFO structure
+        // and a direct pointer to the object type
+        //
+
+        OBJECT_HEADER *ObjectHeader = OBJECT_TO_OBJECT_HEADER(object);
+        OBJECT_HEADER_NAME_INFO *NameInfo =
+            OBJECT_HEADER_TO_NAME_INFO(ObjectHeader);
+
+        if (! NameInfo) {
+
+            if (Driver_OsVersion >= DRIVER_WINDOWS_VISTA &&
+                Driver_OsBuild > 6000) {
+
+                OBJECT_TYPE_VISTA_SP1 *ObjectType =
+                    (OBJECT_TYPE_VISTA_SP1 *)ObjectHeader->Type;
+
+                TypeLength = ObjectType->Name.Length;
+                TypeBuffer = ObjectType->Name.Buffer;
+
+            } else {
+
+                OBJECT_TYPE *ObjectType = ObjectHeader->Type;
+                TypeLength = ObjectType->Name.Length;
+                TypeBuffer = ObjectType->Name.Buffer;
+            }
+        }
+
+        //DbgPrint("Object %08X Has NameInfo %08X TypeBuffer %*.*S\n", object, NameInfo, TypeLength/sizeof(WCHAR), TypeLength/sizeof(WCHAR), TypeBuffer);
+    }
+
+    //
+    // if we have the type name here, it means the object is unnamed,
+    // and we need to make sure the type name is acceptable
+    //
+
+    status = STATUS_ACCESS_DENIED;
+
+    if (TypeLength && TypeBuffer) {
+
+        #define IS_OBJECT_TYPE(l,n)                 \
+            (TypeLength == l * sizeof(WCHAR) &&     \
+             _wcsnicmp(TypeBuffer, n, l) == 0)
+
+        if (IS_OBJECT_TYPE( 5,Ipc_Event_TypeName)       ||
+            IS_OBJECT_TYPE( 9,Ipc_EventPair_TypeName)   ||
+            IS_OBJECT_TYPE(10,Ipc_KeyedEvent_TypeName)  ||
+            IS_OBJECT_TYPE( 6,Ipc_Mutant_TypeName)      ||
+            IS_OBJECT_TYPE( 9,Ipc_Semaphore_TypeName)   ||
+            IS_OBJECT_TYPE( 7,Ipc_Section_TypeName)      ) {
+
+            status = STATUS_SUCCESS;
+        }
+
+        #undef IS_OBJECT_TYPE
+    }
+
+    //
+    // finish
+    //
+
+    ObDereferenceObject(object);
+
+    return status;
+}
+
+
+//---------------------------------------------------------------------------
+// Ipc_Api_CreateDirOrLink
+//---------------------------------------------------------------------------
+
+
+_FX NTSTATUS Ipc_Api_CreateDirOrLink(PROCESS *proc, ULONG64 *parms)
+{
+    API_CREATE_DIR_OR_LINK_ARGS *args =
+        (API_CREATE_DIR_OR_LINK_ARGS *)parms;
+    NTSTATUS status;
+    HANDLE handle;
+    UNICODE_STRING64 *user_uni;
+    WCHAR *user_buf, *objname_buf = NULL, *target_buf;
+    ULONG user_len,  objname_len,  target_len;
+    OBJECT_ATTRIBUTES objattrs;
+    UNICODE_STRING objname, target;
+
+    //
+    // this API must be invoked by a sandboxed process
+    //
+
+    if (! proc)
+        return STATUS_NOT_IMPLEMENTED;
+
+    status = STATUS_SUCCESS;
+
+    //
+    // copy first user parameter: objname
+    //
+
+    user_uni = (UNICODE_STRING64 *)args->objname.val;
+    ProbeForRead(user_uni, sizeof(UNICODE_STRING64), sizeof(ULONG_PTR));
+    user_len = user_uni->Length;
+    user_buf = (WCHAR *)(ULONG_PTR)user_uni->Buffer;
+
+    if (user_len >= sizeof(WCHAR) && user_len < 2048 && user_buf) {
+
+        objname_len = user_len & ~1;
+        ProbeForRead(user_buf, objname_len, sizeof(WCHAR));
+        objname_buf = Mem_Alloc(proc->pool, objname_len + sizeof(WCHAR));
+        if (! objname_buf)
+            status = STATUS_INSUFFICIENT_RESOURCES;
+        else {
+            memcpy(objname_buf, user_buf, objname_len);
+            objname_buf[objname_len / sizeof(WCHAR)] = L'\0';
+        }
+
+    } else
+        status = STATUS_INVALID_PARAMETER;
+
+    if (! NT_SUCCESS(status))
+        return status;
+
+    //
+    // copy second user parameter: target.  note that if we fail here,
+    // we don't even bother freeing up memory, since its allocated
+    // to the pool of the sandboxed process
+    //
+
+    target_buf = NULL;
+    target_len = 0;
+
+    user_uni = (UNICODE_STRING64 *)args->target.val;
+    if (user_uni) {
+
+        ProbeForRead(user_uni, sizeof(UNICODE_STRING64), sizeof(ULONG_PTR));
+        user_len = user_uni->Length;
+        user_buf = (WCHAR *)(ULONG_PTR)user_uni->Buffer;
+
+        if (user_len >= sizeof(WCHAR) && user_len < 2048 && user_buf) {
+
+            target_len = user_len & ~1;
+            ProbeForRead(user_buf, target_len, sizeof(WCHAR));
+            target_buf = Mem_Alloc(proc->pool, target_len + sizeof(WCHAR));
+            if (! target_buf)
+                status = STATUS_INSUFFICIENT_RESOURCES;
+            else {
+                memcpy(target_buf, user_buf, target_len);
+                target_buf[target_len / sizeof(WCHAR)] = L'\0';
+            }
+
+        } else
+            status = STATUS_INVALID_PARAMETER;
+    }
+
+    if (! NT_SUCCESS(status)) {
+        Mem_Free(objname_buf, objname_len + sizeof(WCHAR));
+        return status;
+    }
+
+    //
+    // make sure the paths are within the sandbox
+    //
+
+    InitializeObjectAttributes(
+        &objattrs, &objname,
+        OBJ_CASE_INSENSITIVE | OBJ_PERMANENT | OBJ_KERNEL_HANDLE,
+        NULL, Driver_PublicSd);
+
+    RtlInitUnicodeString(&objname, objname_buf);
+    if (! Box_IsBoxedPath(proc->box, ipc, &objname))
+        status = STATUS_ACCESS_DENIED;
+
+    else if (target_buf) {
+
+        RtlInitUnicodeString(&target, target_buf);
+        if (! Box_IsBoxedPath(proc->box, ipc, &target))
+            status = STATUS_ACCESS_DENIED;
+        else {
+
+            status = ZwCreateSymbolicLinkObject(
+                &handle, SYMBOLIC_LINK_ALL_ACCESS, &objattrs, &target);
+
+            if (NT_SUCCESS(status))
+                ZwClose(handle);
+        }
+
+        Mem_Free(target_buf, target_len + sizeof(WCHAR));
+
+    } else {
+
+        if (Driver_LowLabelSd) {
+
+            //
+            // prior to version 3.68, we did not create object directories
+            // with a low integrity label.  so to make sure migration is
+            // smooth from earlier versions, we use the OBJ_OPENIF flag to
+            // force the directory to always open successfully, so that we
+            // can call ZwSetSecurityObject
+            //
+            // in later releases, when it is unlikely to still encounter
+            // object directories created without the integrity label, it
+            // would be ok to remove the OBJ_OPENIF flag, and only apply
+            // the label when actually creating the object directory
+            //
+
+            objattrs.Attributes |= OBJ_OPENIF;
+        }
+
+        status = ZwCreateDirectoryObject(
+            &handle, DIRECTORY_ALL_ACCESS, &objattrs);
+
+        if (NT_SUCCESS(status)) {
+
+            if (Driver_LowLabelSd) {
+
+                ZwSetSecurityObject(
+                    handle, LABEL_SECURITY_INFORMATION, Driver_LowLabelSd);
+            }
+
+            ZwClose(handle);
+        }
+    }
+
+    Mem_Free(objname_buf, objname_len + sizeof(WCHAR));
+
+    if (status == STATUS_OBJECT_NAME_COLLISION)
+        status = STATUS_SUCCESS;
+
+    return status;
+}
+
+
+//---------------------------------------------------------------------------
+// Ipc_Api_OpenDeviceMap
+//---------------------------------------------------------------------------
+
+
+_FX NTSTATUS Ipc_Api_OpenDeviceMap(PROCESS *proc, ULONG64 *parms)
+{
+    API_OPEN_DEVICE_MAP_ARGS *args =
+        (API_OPEN_DEVICE_MAP_ARGS *)parms;
+    NTSTATUS status;
+    HANDLE handle;
+    UNICODE_STRING objname;
+    OBJECT_ATTRIBUTES objattrs;
+
+    //
+    // this API must be invoked by a sandboxed process
+    //
+
+    if (! proc)
+        return STATUS_NOT_IMPLEMENTED;
+
+    //
+    // open the device map for the current process
+    //
+
+    InitializeObjectAttributes(
+        &objattrs, &objname, OBJ_CASE_INSENSITIVE, NULL, NULL);
+
+    RtlInitUnicodeString(&objname, L"\\??");
+
+    status = ZwOpenDirectoryObject(&handle, 0, &objattrs);
+
+    if (! NT_SUCCESS(status))
+        return status;
+
+    //
+    // copy handle into user space
+    //
+
+    __try {
+
+        HANDLE *user_handle = args->handle.val;
+        ProbeForRead(user_handle, sizeof(HANDLE), sizeof(HANDLE));
+        *user_handle = handle;
+
+    } __except (EXCEPTION_EXECUTE_HANDLER) {
+        status = GetExceptionCode();
+    }
+
+    if (! NT_SUCCESS(status))
+        NtClose(handle);
+
+    return status;
+}
+
+
+//---------------------------------------------------------------------------
+// Ipc_Api_QuerySymbolicLink
+//---------------------------------------------------------------------------
+
+
+_FX NTSTATUS Ipc_Api_QuerySymbolicLink(PROCESS *proc, ULONG64 *parms)
+{
+    API_QUERY_SYMBOLIC_LINK_ARGS *args =
+        (API_QUERY_SYMBOLIC_LINK_ARGS *)parms;
+    OBJECT_ATTRIBUTES objattrs;
+    UNICODE_STRING objname;
+    HANDLE handle;
+    WCHAR *buf;
+    WCHAR *user_buf;
+    ULONG user_len;
+    NTSTATUS status;
+
+    //
+    // this API must be invoked by a sandboxed process
+    //
+
+    if (! proc)
+        return STATUS_NOT_IMPLEMENTED;
+
+    //
+    // check input buffers
+    //
+
+    user_buf = args->name_buf.val;
+    user_len = args->name_len.val / sizeof(WCHAR);
+    if ((! user_buf) || (! user_len) || (user_len > 4096))
+        return STATUS_INVALID_PARAMETER;
+
+    //
+    // copy user object name into kernel buffer
+    //
+
+    buf = Mem_Alloc(proc->pool, (user_len + 8) * sizeof(WCHAR));
+    if (! buf)
+        return STATUS_INSUFFICIENT_RESOURCES;
+    ProbeForRead(user_buf, sizeof(WCHAR) * user_len, sizeof(WCHAR));
+    wmemcpy(buf, user_buf, user_len);
+    buf[user_len] = L'\0';
+
+    RtlInitUnicodeString(&objname, buf);
+
+    InitializeObjectAttributes(&objattrs,
+        &objname, OBJ_KERNEL_HANDLE | OBJ_CASE_INSENSITIVE, NULL, NULL);
+
+    // DbgPrint("Process %06d ||| Query <%S>\n", PsGetCurrentProcessId(), buf);
+
+    //
+    // open and query symbolic link into kernel buffer
+    //
+
+    status = ZwOpenSymbolicLinkObject(
+                &handle, SYMBOLIC_LINK_QUERY, &objattrs);
+
+    if (NT_SUCCESS(status)) {
+
+        objname.Length = (USHORT)(user_len * sizeof(WCHAR));
+        objname.MaximumLength = objname.Length;
+        objname.Buffer = buf;
+        status = ZwQuerySymbolicLinkObject(handle, &objname, NULL);
+
+        ZwClose(handle);
+    }
+
+    //
+    // write kernel buffer into user buffer
+    //
+
+    if (NT_SUCCESS(status)) {
+
+        __try {
+
+            ULONG len = objname.Length / sizeof(WCHAR);
+            if (len >= user_len - 1)
+                status = STATUS_BUFFER_TOO_SMALL;
+            else {
+                buf[len] = L'\0';
+                ProbeForRead(
+                    user_buf, sizeof(WCHAR) * (len + 1), sizeof(WCHAR));
+                wmemcpy(user_buf, buf, len + 1);
+            }
+
+        } __except (EXCEPTION_EXECUTE_HANDLER) {
+            status = GetExceptionCode();
+        }
+    }
+
+    // DbgPrint("Process %06d ||| Status <%08X>\n", PsGetCurrentProcessId(), status);
+
+    Mem_Free(buf, (user_len + 8) * sizeof(WCHAR));
+
+    return status;
+}
+
+//---------------------------------------------------------------------------
+// Api_Unload
+//---------------------------------------------------------------------------
+
+
+_FX void Ipc_Unload(void)
+{
+    int i;
+
+    for (i = 0; i < NUM_DYNAMIC_PORTS; i++)
+    {
+        if (Ipc_Dynamic_Ports[i].pPortLock)
+            Mem_FreeLockResource(&Ipc_Dynamic_Ports[i].pPortLock);
+    }
 }