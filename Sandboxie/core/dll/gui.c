/*
 * Copyright 2004-2020 Sandboxie Holdings, LLC 
 * Copyright 2020-2023 David Xanatos, xanasoft.com
 *
 * This program is free software: you can redistribute it and/or modify
 *   it under the terms of the GNU General Public License as published by
 *   the Free Software Foundation, either version 3 of the License, or
 *   (at your option) any later version.
 *
 *   This program is distributed in the hope that it will be useful,
 *   but WITHOUT ANY WARRANTY; without even the implied warranty of
 *   MERCHANTABILITY or FITNESS FOR A PARTICULAR PURPOSE.  See the
 *   GNU General Public License for more details.
 *
 *   You should have received a copy of the GNU General Public License
 *   along with this program.  If not, see <https://www.gnu.org/licenses/>.
 */

//---------------------------------------------------------------------------
// GUI Services
//---------------------------------------------------------------------------

#include "dll.h"

#define GUI_DEFINE_SYS_VARIABLES
#include "gui_p.h"
#include "taskbar.h"
#include "core/svc/GuiWire.h"
#include "common/my_version.h"
#include "core/drv/api_defs.h"
#include <stdio.h>
#include <psapi.h>

#if defined(_M_ARM64) || defined(_M_ARM64EC)
void* Hook_GetFFSTarget(void* ptr);
void* Hook_GetXipTarget(void* ptr, int mode);
void* SbieDll_Hook_arm(const char* SourceFuncName, void* SourceFunc, void* DetourFunc, HMODULE module);
#endif

//---------------------------------------------------------------------------
// Variables
//---------------------------------------------------------------------------


BOOLEAN Gui_UseProxyService = TRUE;


//---------------------------------------------------------------------------
// Function Pointers in USER32.DLL
//---------------------------------------------------------------------------


        P_SetThreadDesktop          __sys_SetThreadDesktop          = NULL;
        P_SwitchDesktop             __sys_SwitchDesktop             = NULL;

        P_UserHandleGrantAccess     __sys_UserHandleGrantAccess     = NULL;

        P_GetFocus                  __sys_GetFocus                  = NULL;

        P_ShowWindow                __sys_ShowWindow                = NULL;

        P_ExitWindowsEx             __sys_ExitWindowsEx             = NULL;

        P_EndTask                   __sys_EndTask                   = NULL;

        P_ConsoleControl            __sys_ConsoleControl            = NULL;

        P_SwapMouseButton           __sys_SwapMouseButton           = NULL;
        P_SetDoubleClickTime        __sys_SetDoubleClickTime        = NULL;

        P_AnimateWindow             __sys_AnimateWindow             = NULL;

        P_GetClipboardFormatName    __sys_GetClipboardFormatNameA   = NULL;
        P_GetClipboardFormatName    __sys_GetClipboardFormatNameW   = NULL;

        P_RegisterClipboardFormat   __sys_RegisterClipboardFormatA  = NULL;
        P_RegisterClipboardFormat   __sys_RegisterClipboardFormatW  = NULL;

        P_RealGetWindowClass        __sys_RealGetWindowClassA       = NULL;
        P_RealGetWindowClass        __sys_RealGetWindowClassW       = NULL;

        P_GetWindowText             __sys_GetWindowTextA            = NULL;
        P_GetWindowText             __sys_GetWindowTextW            = NULL;

        P_CallWindowProc            __sys_CallWindowProcA           = NULL;
        P_CallWindowProc            __sys_CallWindowProcW           = NULL;

        P_CreateWindowEx            __sys_CreateWindowExA           = NULL;
        P_CreateWindowEx            __sys_CreateWindowExW           = NULL;

        P_DefWindowProc             __sys_DefWindowProcA            = NULL;
        P_DefWindowProc             __sys_DefWindowProcW            = NULL;

        P_ActivateKeyboardLayout    __sys_ActivateKeyboardLayout    = NULL;

        P_MoveWindow                __sys_MoveWindow                = NULL;
        P_SetWindowPos              __sys_SetWindowPos              = NULL;

        P_GetWindowInfo             __sys_GetWindowInfo             = NULL;

        P_RegisterClass             __sys_RegisterClassA            = NULL;
        P_RegisterClass             __sys_RegisterClassW            = NULL;
        P_RegisterClass             __sys_RegisterClassExA          = NULL;
        P_RegisterClass             __sys_RegisterClassExW          = NULL;

        P_UnregisterClass           __sys_UnregisterClassA          = NULL;
        P_UnregisterClass           __sys_UnregisterClassW          = NULL;

        P_GetClassInfo              __sys_GetClassInfoA             = NULL;
        P_GetClassInfo              __sys_GetClassInfoW             = NULL;
        P_GetClassInfo              __sys_GetClassInfoExA           = NULL;
        P_GetClassInfo              __sys_GetClassInfoExW           = NULL;

        P_GetClassName              __sys_GetClassNameA             = NULL;
        P_GetClassName              __sys_GetClassNameW             = NULL;

        P_EnumWindows               __sys_EnumWindows               = NULL;
        P_EnumChildWindows          __sys_EnumChildWindows          = NULL;
        P_EnumThreadWindows         __sys_EnumThreadWindows         = NULL;
        P_EnumDesktopWindows        __sys_EnumDesktopWindows        = NULL;

        P_EnumDesktops              __sys_EnumDesktopsA             = NULL;
        P_EnumDesktops              __sys_EnumDesktopsW             = NULL;

        P_FindWindow                __sys_FindWindowA               = NULL;
        P_FindWindow                __sys_FindWindowW               = NULL;

        P_FindWindowEx              __sys_FindWindowExA             = NULL;
        P_FindWindowEx              __sys_FindWindowExW             = NULL;

        P_GetDesktopWindow          __sys_GetDesktopWindow          = NULL;
        P_GetShellWindow            __sys_GetShellWindow            = NULL;

        P_GetProp                   __sys_GetPropA                  = NULL;
        P_GetProp                   __sys_GetPropW                  = NULL;

        P_SetProp                   __sys_SetPropA                  = NULL;
        P_SetProp                   __sys_SetPropW                  = NULL;

        P_RemoveProp                __sys_RemovePropA               = NULL;
        P_RemoveProp                __sys_RemovePropW               = NULL;

        P_GetWindowLong             __sys_GetWindowLongA            = NULL;
        P_GetWindowLong             __sys_GetWindowLongW            = NULL;

        P_SetWindowLong             __sys_SetWindowLongA            = NULL;
        P_SetWindowLong             __sys_SetWindowLongW            = NULL;

        P_GetClassLong              __sys_GetClassLongA             = NULL;
        P_GetClassLong              __sys_GetClassLongW             = NULL;

#ifdef _WIN64

        P_GetWindowLongPtr          __sys_GetWindowLongPtrA         = NULL;
        P_GetWindowLongPtr          __sys_GetWindowLongPtrW         = NULL;

        P_SetWindowLongPtr          __sys_SetWindowLongPtrA         = NULL;
        P_SetWindowLongPtr          __sys_SetWindowLongPtrW         = NULL;

        P_GetClassLongPtr           __sys_GetClassLongPtrA          = NULL;
        P_GetClassLongPtr           __sys_GetClassLongPtrW          = NULL;

#endif _WIN64

        P_SetWindowsHookEx          __sys_SetWindowsHookExA         = NULL;
        P_SetWindowsHookEx          __sys_SetWindowsHookExW         = NULL;

        P_UnhookWindowsHookEx       __sys_UnhookWindowsHookEx       = NULL;

        P_CreateDialogParam         __sys_CreateDialogParamA        = NULL;
        P_CreateDialogParam         __sys_CreateDialogParamW        = NULL;

        P_CreateDialogIndirectParam __sys_CreateDialogIndirectParamA
                                                                    = NULL;
        P_CreateDialogIndirectParam __sys_CreateDialogIndirectParamW
                                                                    = NULL;
        P_CreateDialogIndirectParamAorW
                                    __sys_CreateDialogIndirectParamAorW
                                                                    = NULL;

        P_DialogBoxParam            __sys_DialogBoxParamA           = NULL;
        P_DialogBoxParam            __sys_DialogBoxParamW           = NULL;

        P_DialogBoxIndirectParam    __sys_DialogBoxIndirectParamA   = NULL;
        P_DialogBoxIndirectParam    __sys_DialogBoxIndirectParamW   = NULL;

        P_DialogBoxIndirectParamAorW
                                    __sys_DialogBoxIndirectParamAorW
                                                                    = NULL;

        P_LoadString                __sys_LoadStringW               = NULL;

        P_RegisterDeviceNotification
                                    __sys_RegisterDeviceNotificationA
                                                                    = NULL;
        P_RegisterDeviceNotification
                                    __sys_RegisterDeviceNotificationW
                                                                    = NULL;
        P_UnregisterDeviceNotification
                                    __sys_UnregisterDeviceNotification
                                                                    = NULL;
        P_MsgWaitForMultipleObjects __sys_MsgWaitForMultipleObjects = NULL;

        P_PeekMessage               __sys_PeekMessageA              = NULL;
        P_PeekMessage               __sys_PeekMessageW              = NULL;

        P_MessageBoxW               __sys_MessageBoxW               = NULL;
        P_MessageBoxExW             __sys_MessageBoxExW             = NULL;

        P_WaitForInputIdle          __sys_WaitForInputIdle          = NULL;

        P_AttachThreadInput         __sys_AttachThreadInput         = NULL;

        P_GetOpenFileNameW          __sys_GetOpenFileNameW          = NULL;


//---------------------------------------------------------------------------
// Functions
//---------------------------------------------------------------------------


static BOOLEAN Gui_Init2(HMODULE module);

static BOOLEAN Gui_Init3(HMODULE module);

static BOOL Gui_SetThreadDesktop(HDESK hDesktop);

static BOOL Gui_SwitchDesktop(HDESK hDesktop);

static BOOL Gui_UserHandleGrantAccess(
    HANDLE hUserHandle, HANDLE hJob, BOOL bGrant);

static HWND Gui_CreateDummyParentWindow(void);

static HWND Gui_CreateWindowExA(
    DWORD dwExStyle,
    UCHAR *lpClassName,
    void *lpWindowName,
    DWORD dwStyle,
    int x,
    int y,
    int nWidth,
    int nHeight,
    HWND hWndParent,
    HMENU hMenu,
    HINSTANCE hInstance,
    LPVOID lpParam);

static HWND Gui_CreateWindowExW(
    DWORD dwExStyle,
    void *lpClassName,
    void *lpWindowName,
    DWORD dwStyle,
    int x,
    int y,
    int nWidth,
    int nHeight,
    HWND hWndParent,
    HMENU hMenu,
    HINSTANCE hInstance,
    LPVOID lpParam);

static BOOLEAN Gui_CanForwardMsg(
    HWND hWnd, UINT uMsg, WPARAM wParam, LPARAM lParam/*, LRESULT* plResult*/);

static VOID Gui_ProtectScreen(HWND hWnd);

static LRESULT Gui_DefWindowProcA(
    HWND hWnd, UINT uMsg, WPARAM wParam, LPARAM lParam);

static LRESULT Gui_DefWindowProcW(
    HWND hWnd, UINT uMsg, WPARAM wParam, LPARAM lParam);

static ULONG_PTR Gui_ActivateKeyboardLayout(ULONG_PTR hkl, UINT flags);

static BOOL Gui_ExitWindowsEx(UINT uFlags, DWORD dwReason);

static BOOL Gui_IsWindowCommon(HWND hwnd, UCHAR which);

static BOOL Gui_IsWindow(HWND hWnd);

static BOOL Gui_IsWindowEnabled(HWND hWnd);

BOOL Gui_IsWindowVisible(HWND hWnd);

BOOL Gui_IsWindowUnicode(HWND hWnd);

BOOL Gui_IsIconic(HWND hWnd);

BOOL Gui_IsZoomed(HWND hWnd);

static BOOL Gui_MoveWindow(
    HWND hWnd, int x, int y, int w, int h, BOOL bRepaint);

static BOOL Gui_SetWindowPos(
    HWND hWnd, HWND hWndInsertAfter, int x, int y, int w, int h, UINT flags);

static int Gui_MessageBoxW(
    HWND hWnd, LPCWSTR lpText, LPCWSTR lpCaption, UINT uType);

static int Gui_MessageBoxExW(
    HWND hWnd, LPCWSTR lpText, LPCWSTR lpCaption, UINT uType, WORD wLanguageId);    

static BOOL Gui_EndTask(
    HWND hWnd, BOOL fShutDown, BOOL fForce);

static BOOL Gui_ConsoleControl(
    ULONG ctlcode, ULONG *data, ULONG_PTR unknown);

static ULONG_PTR Gui_RegisterDeviceNotificationA(
    HANDLE hRecipient, LPVOID NotificationFilter, DWORD Flags);

static ULONG_PTR Gui_RegisterDeviceNotificationW(
    HANDLE hRecipient, LPVOID NotificationFilter, DWORD Flags);

static BOOL Gui_UnregisterDeviceNotification(ULONG_PTR Handle);

static int Gui_MapWindowPoints(
    HWND hWndFrom, HWND hWndTo, LPPOINT lpPoints, UINT cPoints);

static BOOL Gui_ClientToScreen(HWND hWnd, LPPOINT lpPoint);

static BOOL Gui_ScreenToClient(HWND hWnd, LPPOINT lpPoint);

static int Gui_GetClientRect(HWND hWnd, LPRECT lpRect);

static int Gui_GetWindowRect(HWND hWnd, LPRECT lpRect);

static int Gui_GetWindowInfo(HWND hWnd, PWINDOWINFO pwi);

static BOOL Gui_AnimateWindow(HWND hwnd, ULONG time, ULONG flags);

static DWORD Gui_WaitForInputIdle(HANDLE hProcess, DWORD dwMilliseconds);

static BOOL Gui_AttachThreadInput(DWORD idAttach, DWORD idAttachTo, BOOL fAttach);

static BOOL Gui_DeleteDC(HDC hdc);

static BOOL Gui_BitBlt(
	HDC   hdc,
	int   x,
	int   y,
	int   cx,
	int   cy,
	HDC   hdcSrc,
	int   x1,
	int   y1,
	DWORD rop
);

static BOOL Gui_StretchBlt(
	HDC   hdcDest,
	int   xDest,
	int   yDest,
	int   wDest,
	int   hDest,
	HDC   hdcSrc,
	int   xSrc,
	int   ySrc,
	int   wSrc,
	int   hSrc,
	DWORD rop
);

/*static BOOL Gui_TransparentBlt(
	HDC  hdcDest,
	int  xoriginDest,
	int  yoriginDest,
	int  wDest,
	int  hDest,
	HDC  hdcSrc,
	int  xoriginSrc,
	int  yoriginSrc,
	int  wSrc,
	int  hSrc,
	UINT crTransparent
);*/

static HDC Gui_CreateDCA(LPCSTR  pwszDriver, LPCSTR  pwszDevice, LPCSTR pszPort, const DEVMODEA* pdm);

static HDC Gui_CreateDCW(LPCWSTR  pwszDriver, LPCWSTR  pwszDevice, LPCWSTR pszPort, const DEVMODEW* pdm);


//---------------------------------------------------------------------------
// GUI_IMPORT
//---------------------------------------------------------------------------


#define GUI_IMPORT_(base,suffix) {                                      \
    ProcName = #base#suffix;                                            \
    __sys_##base##suffix =                                              \
        (P_##base)GetProcAddress(module, #base#suffix);                 \
    if (! __sys_##base##suffix)                                         \
        goto import_fail;                                               \
    }

#define GUI_IMPORT___(base) GUI_IMPORT_(base,)
#define GUI_IMPORT__W(base) GUI_IMPORT_(base,W)
#define GUI_IMPORT_AW(base) GUI_IMPORT_(base,A) GUI_IMPORT_(base,W)


//---------------------------------------------------------------------------
// Gui_Init
//---------------------------------------------------------------------------


_FX BOOLEAN Gui_Init(HMODULE module)
{
    //
    // import functions
    //

    BOOLEAN ok = TRUE;

    const UCHAR *ProcName;

    if (! Gdi_InitZero(module))       // only if Gdi_Init was not called yet
        return FALSE;

    // NoSbieDesk BEGIN

    //
    // Sandboxie is routing many gui related things through the service, 
    // when we operate in app mode we don't need to do that hence
    // disable the use of the gui proxy
    //

    Gui_UseProxyService = !Dll_CompartmentMode && !SbieApi_QueryConfBool(NULL, L"NoSandboxieDesktop", FALSE);
    // NoSbieDesk END

	GUI_IMPORT___(PrintWindow);
		GUI_IMPORT___(GetWindowDC);
		GUI_IMPORT___(GetDC);
		GUI_IMPORT___(GetDCEx);
		GUI_IMPORT___(DeleteDC);
		GUI_IMPORT___(ReleaseDC);
		GUI_IMPORT___(BitBlt);
		GUI_IMPORT___(StretchBlt);
		GUI_IMPORT___(TransparentBlt);
		GUI_IMPORT___(CreateDCA);
		GUI_IMPORT___(CreateDCW);
    GUI_IMPORT___(GetWindowThreadProcessId);
    GUI_IMPORT___(SetThreadDesktop);
    GUI_IMPORT___(SwitchDesktop);
    GUI_IMPORT___(UserHandleGrantAccess);
    GUI_IMPORT___(GetWindow);
    GUI_IMPORT___(GetParent);
    GUI_IMPORT___(SetParent);
    GUI_IMPORT___(GetFocus);
    GUI_IMPORT___(GetForegroundWindow);
    GUI_IMPORT___(IsWindow);
    GUI_IMPORT___(IsWindowEnabled);
    GUI_IMPORT___(IsWindowVisible);
    GUI_IMPORT___(IsWindowUnicode);
    GUI_IMPORT___(IsIconic);
    GUI_IMPORT___(IsZoomed);
    GUI_IMPORT___(ShowWindow);
    GUI_IMPORT___(ClipCursor);
    GUI_IMPORT___(GetClipCursor);
    GUI_IMPORT___(GetCursorPos);
    GUI_IMPORT___(SetCursorPos);

    GUI_IMPORT___(MsgWaitForMultipleObjects);
    GUI_IMPORT_AW(PeekMessage);
    GUI_IMPORT___(MessageBoxW);
    GUI_IMPORT___(MessageBoxExW);
    GUI_IMPORT___(WaitForInputIdle);

    GUI_IMPORT___(OpenClipboard);
    GUI_IMPORT___(CloseClipboard);
    GUI_IMPORT___(GetClipboardOwner);
    GUI_IMPORT___(GetOpenClipboardWindow);
    GUI_IMPORT___(GetClipboardSequenceNumber);
    GUI_IMPORT_AW(GetClipboardFormatName);
    GUI_IMPORT_AW(RegisterClipboardFormat);
    GUI_IMPORT___(SetClipboardData);
    GUI_IMPORT___(GetClipboardData);
    GUI_IMPORT___(EmptyClipboard);

    GUI_IMPORT___(GetRawInputDeviceInfoA);
    GUI_IMPORT___(GetRawInputDeviceInfoW);
    
    GUI_IMPORT___(ExitWindowsEx);
    GUI_IMPORT___(EndTask);
    // NoSbieCons BEGIN
    if (!Dll_CompartmentMode && !SbieApi_QueryConfBool(NULL, L"NoSandboxieConsole", FALSE))
	// NoSbieCons END
    if (Dll_OsBuild >= 8400) {
        GUI_IMPORT___(ConsoleControl);
    }

    GUI_IMPORT_AW(CallWindowProc);

    GUI_IMPORT_AW(CreateWindowEx);

    GUI_IMPORT_AW(DefWindowProc);
    GUI_IMPORT___(ActivateKeyboardLayout);

    GUI_IMPORT_AW(RealGetWindowClass);
    GUI_IMPORT_AW(GetWindowText);

    GUI_IMPORT___(MoveWindow);
    GUI_IMPORT___(SetWindowPos);
    GUI_IMPORT___(SwapMouseButton);
    GUI_IMPORT___(SetDoubleClickTime);
    GUI_IMPORT___(SetCursor);
    GUI_IMPORT___(GetIconInfo);
    GUI_IMPORT___(AnimateWindow);

    GUI_IMPORT___(BlockInput);
    GUI_IMPORT___(SendInput);

    GUI_IMPORT___(MapWindowPoints);
    GUI_IMPORT___(ClientToScreen);
    GUI_IMPORT___(ScreenToClient);
    GUI_IMPORT___(GetClientRect);
    GUI_IMPORT___(GetWindowRect);
    GUI_IMPORT___(GetWindowInfo);

    GUI_IMPORT_AW(RegisterDeviceNotification);
    GUI_IMPORT___(UnregisterDeviceNotification);

    GUI_IMPORT_AW(RegisterClass);
    GUI_IMPORT_AW(RegisterClassEx);
    GUI_IMPORT_AW(UnregisterClass);
    GUI_IMPORT_AW(GetClassInfo);
    GUI_IMPORT_AW(GetClassInfoEx);
    GUI_IMPORT_AW(GetClassName);

    GUI_IMPORT___(EnumWindows);
    GUI_IMPORT___(EnumChildWindows);
    GUI_IMPORT___(EnumThreadWindows);
    GUI_IMPORT___(EnumDesktopWindows);
    GUI_IMPORT_AW(EnumDesktops);
    GUI_IMPORT_AW(OpenDesktop);
    GUI_IMPORT_AW(CreateDesktop);
    GUI_IMPORT_AW(CreateWindowStation);

    GUI_IMPORT_AW(FindWindow);
    GUI_IMPORT_AW(FindWindowEx);

    GUI_IMPORT___(GetDesktopWindow);
    GUI_IMPORT___(GetShellWindow);

    GUI_IMPORT_AW(GetProp);
    GUI_IMPORT_AW(SetProp);
    GUI_IMPORT_AW(RemoveProp);
    GUI_IMPORT_AW(GetWindowLong);
    GUI_IMPORT_AW(SetWindowLong);
    GUI_IMPORT_AW(GetClassLong);

#ifdef _WIN64

    GUI_IMPORT_AW(GetWindowLongPtr);
    GUI_IMPORT_AW(SetWindowLongPtr);
    GUI_IMPORT_AW(GetClassLongPtr);

#endif _WIN64

    GUI_IMPORT_AW(SendMessage);
    GUI_IMPORT_AW(SendMessageTimeout);
    //GUI_IMPORT_AW(SendMessageCallback);
    GUI_IMPORT_AW(SendNotifyMessage);
    GUI_IMPORT_AW(PostMessage);
    GUI_IMPORT_AW(PostThreadMessage);
    GUI_IMPORT_AW(DispatchMessage);
	GUI_IMPORT___(ShutdownBlockReasonCreate)

    GUI_IMPORT_AW(SetWindowsHookEx);
    GUI_IMPORT___(UnhookWindowsHookEx);

    GUI_IMPORT_AW(CreateDialogParam);
    GUI_IMPORT_AW(CreateDialogIndirectParam);
    GUI_IMPORT___(CreateDialogIndirectParamAorW);

    GUI_IMPORT_AW(DialogBoxParam);
    GUI_IMPORT_AW(DialogBoxIndirectParam);
    GUI_IMPORT___(DialogBoxIndirectParamAorW);

    GUI_IMPORT__W(LoadString);
    GUI_IMPORT___(SetForegroundWindow);
    GUI_IMPORT___(MonitorFromWindow);
    GUI_IMPORT_AW(DdeInitialize)

    GUI_IMPORT___(AttachThreadInput);

    ProcName = NULL;

import_fail:

    if (ProcName)
        SbieApi_Log(2303, L"%s (0)", ProcName);

    //
    // initialize sub-modules
    //

    ok = TRUE;

    if (ok)
        ok = Gui_InitClass(module);

    if (ok)
        ok = Gui_InitTitle(module);

    if (ok)
        ok = Gui_Init2(module);

    if (ok)
        ok = Gui_InitEnum(module);

    if (ok)
        ok = Gui_InitProp(module);

    if (ok)
        ok = Gui_InitMsg(module);

    if (ok)
        ok = Gui_InitDlgTmpl(module);

    if (ok && SbieApi_QueryConfBool(NULL, L"BlockRegisterDeviceNotification", FALSE))
        ok = Gui_Init3(module); // todo remove later

    if (Gui_UseProxyService) {

        if (ok)
            ok = Gui_InitWinHooks(module);

        SBIEDLL_HOOK_GUI(AttachThreadInput);
    }

    return ok;
}


//---------------------------------------------------------------------------
// Gui_Init2
//---------------------------------------------------------------------------


_FX BOOLEAN Gui_Init2(HMODULE module)
{
    SBIEDLL_HOOK_GUI(ExitWindowsEx);
    SBIEDLL_HOOK_GUI(EndTask);
    // NoSbieCons BEGIN
    if (!Dll_CompartmentMode && !SbieApi_QueryConfBool(NULL, L"NoSandboxieConsole", FALSE))
	// NoSbieCons END
    if (__sys_ConsoleControl) {
        SBIEDLL_HOOK_GUI(ConsoleControl);
    }

    //if (Gui_RenameClasses) {
    if (! Dll_SkipHook(L"createwin")) {

        SBIEDLL_HOOK_GUI(CreateWindowExA);
        SBIEDLL_HOOK_GUI(CreateWindowExW);
    }

    if (! Dll_KernelBase) {

        //
        // see Gui_InitWindows7
        //

        SBIEDLL_HOOK_GUI(DefWindowProcA);
        SBIEDLL_HOOK_GUI(DefWindowProcW);
    }


    SBIEDLL_HOOK_GUI(SetThreadDesktop);
    SBIEDLL_HOOK_GUI(SwitchDesktop);

    SBIEDLL_HOOK_GUI(MessageBoxW);
    SBIEDLL_HOOK_GUI(MessageBoxExW);


    if (! Gui_OpenAllWinClasses) {

        SBIEDLL_HOOK_GUI(UserHandleGrantAccess);

        if(Gui_UseProxyService) {
            SBIEDLL_HOOK_GUI(IsWindow);
            SBIEDLL_HOOK_GUI(IsWindowEnabled);
            SBIEDLL_HOOK_GUI(IsWindowVisible);
            SBIEDLL_HOOK_GUI(IsWindowUnicode);
            SBIEDLL_HOOK_GUI(IsIconic);
            SBIEDLL_HOOK_GUI(IsZoomed);
        }

        SBIEDLL_HOOK_GUI(MoveWindow);
        SBIEDLL_HOOK_GUI(SetWindowPos);
        if (Gui_UseProxyService) {
            SBIEDLL_HOOK_GUI(MapWindowPoints);
            SBIEDLL_HOOK_GUI(ClientToScreen);
            SBIEDLL_HOOK_GUI(ScreenToClient);
            SBIEDLL_HOOK_GUI(GetClientRect);
            SBIEDLL_HOOK_GUI(GetWindowRect);
            SBIEDLL_HOOK_GUI(GetWindowInfo);
        }
        SBIEDLL_HOOK_GUI(AnimateWindow);
        SBIEDLL_HOOK_GUI(WaitForInputIdle);
        SBIEDLL_HOOK_GUI(ActivateKeyboardLayout);
    }

    if (! Gui_InitMisc(module))
        return FALSE;

    if (! Gui_DDE_Init(module))
        return FALSE;

    return TRUE;
}


//---------------------------------------------------------------------------
// Gui_Init3
//---------------------------------------------------------------------------


_FX BOOLEAN Gui_Init3(HMODULE module)
{
    //
    // expect that both RegisterDeviceNotificationA and
    // RegisterDeviceNotificationW might point at the same location
    //

    if (__sys_RegisterDeviceNotificationA ==
                                        __sys_RegisterDeviceNotificationW) {

        SBIEDLL_HOOK_GUI(RegisterDeviceNotificationW);

    } else {

        SBIEDLL_HOOK_GUI(RegisterDeviceNotificationA);
        SBIEDLL_HOOK_GUI(RegisterDeviceNotificationW);
    }

    SBIEDLL_HOOK_GUI(UnregisterDeviceNotification);

    return TRUE;
}


//---------------------------------------------------------------------------
// Gui_InitWindows7
//---------------------------------------------------------------------------


_FX void Gui_InitWindows7(void)
{
    // $HookHack$ - Custom, not automated, Hook
    if (Dll_KernelBase) {

        //
        // on Windows 7, doing GetProcAddress for user32!DefWindowProcX
        // actually returns the address for ntdll!NtdllDefWindowProc_X,
        // which points at just one instruction:
        //      jmp dword/qword ptr [x]
        // where x is initially a dummy function in ntdll.  when the user32
        // dll is initialized, the value at x is redirected to the real
        // function in user32.
        //
        // Gui_Init2 is typically invoked before user32 was initialized,
        // therefore we postpone hooking DefWindowProc to this function,
        // which is called after user32 has been initialized, and can see
        // the real function in user32.
        //

        ULONG i;
        for (i = 0; i < 2; ++i) {

            BOOLEAN ok = FALSE;
            ULONG_PTR *pSourceFunc = 0;
            UCHAR *SourceFunc;
            UCHAR *DetourFunc;
            const UCHAR *FuncName;

            if (i == 0) {
                pSourceFunc = (ULONG_PTR *)&__sys_DefWindowProcA;
                DetourFunc = (UCHAR *)Gui_DefWindowProcA;
                FuncName = "DefWindowProcA";
            } else if (i == 1) {
                pSourceFunc = (ULONG_PTR *)&__sys_DefWindowProcW;
                DetourFunc = (UCHAR *)Gui_DefWindowProcW;
                FuncName = "DefWindowProcW";
            }

            if (! pSourceFunc)
                continue;
            SourceFunc = (UCHAR *)(*pSourceFunc);
            if (! SourceFunc)
                continue;
            
            //
            // confirm the function starts with an indirect jmp,
            // and try to replace the value at [x]
            //

#ifdef _M_ARM64EC

            //  48 8B FF            mov         rdi,rdi  
            //  55                  push        rbp  
            //  48 8B EC            mov         rbp,rsp  
            //  5D                  pop         rbp  
            //  90                  nop  
            //  E9 02 48 18 00      jmp         #__GSHandlerCheck_SEH_AMD64+138h (07FFB572B8190h) 
           
            //  B0FFFEF0            adrp        xip0,#NtdllScrollBarWndProc_A (07FFD30995000h)  
            //  91018210            add         xip0,xip0,#0x60  
            //  D61F0200            br          xip0  

            //  F0001050            adrp        xip0,NtUserPfn (07FFD30BA0000h)  
            //  F9426A10            ldr         xip0,[xip0,#0x4D0]  // DefWindowProcA/DefWindowProcW
            //  D61F0200            br          xip0  

            UCHAR* Target = Hook_GetFFSTarget(SourceFunc);
            if(Target) {

                Target = Hook_GetXipTarget(Target, 1); // adrp add br
                Target = Hook_GetXipTarget(Target, 0); // adrp ldr br
                
                *pSourceFunc = (ULONG_PTR)SbieDll_Hook_arm(
                    FuncName, Target, DetourFunc, NULL);
            }
            else // fall back to SbieDll_Hook
#else

#ifdef _M_ARM64
            void* ptr = Hook_GetXipTarget(SourceFunc, 1); // adrp add br
            ptr = Hook_GetXipTarget(ptr, 0); // adrp ldr br
            if (ptr != SourceFunc)
                *pSourceFunc = (ULONG_PTR)ptr;
#else

#ifdef _WIN64

            if (*(UCHAR *)SourceFunc == 0x48 &&
                    *(USHORT *)((UCHAR *)SourceFunc + 1) == 0x25FF) {
                // 4825FF is same as 25FF
                SourceFunc = (UCHAR *)SourceFunc + 1;
            }

#endif _WIN64

            if (*(ULONG *)SourceFunc == 0x25FFFF8B) {
                // skip prefix "mov edi,edi"
                SourceFunc = (UCHAR *)SourceFunc + 2;
            }

            if (*(USHORT *)SourceFunc == 0x25FF) {

                ULONG_PTR target;
#ifdef _WIN64
                LONG_PTR diff = *(LONG *)((ULONG_PTR)SourceFunc + 2);
                target = (ULONG_PTR)SourceFunc + 6 + diff;
#else
                target = *(ULONG_PTR *)((ULONG_PTR)SourceFunc + 2);
#endif _WIN64
                *pSourceFunc = *(ULONG_PTR *)target;
            }

#endif
#endif
            *pSourceFunc = (ULONG_PTR)SbieDll_Hook(
                FuncName, (void *)(*pSourceFunc), DetourFunc, NULL);
        }
    }
}

// Processthreadsapi.h from Windows 8 See
// https://msdn.microsoft.com/en-us/library/windows/desktop/hh769085%28v=vs.85%29.aspx
// https://msdn.microsoft.com/en-us/library/windows/desktop/hh871472(v=vs.85).aspx
#if 0
typedef enum _PROCESS_MITIGATION_POLICY { 
  ProcessDEPPolicy                  = 0,
  ProcessASLRPolicy                 = 1,
  ProcessReserved1MitigationPolicy  = 2,
  ProcessStrictHandleCheckPolicy    = 3,
  ProcessSystemCallDisablePolicy    = 4,
  MaxProcessMitigationPolicy        = 5
} PROCESS_MITIGATION_POLICY, *PPROCESS_MITIGATION_POLICY;

typedef struct _PROCESS_MITIGATION_SYSTEM_CALL_DISABLE_POLICY {
  union {
      DWORD  Flags;
      struct {
          DWORD DisallowWin32kSystemCalls : 1;
          DWORD ReservedFlags : 31;
      };
  };
} PROCESS_MITIGATION_SYSTEM_CALL_DISABLE_POLICY, *PPROCESS_MITIGATION_SYSTEM_CALL_DISABLE_POLICY;
#endif

typedef BOOL (WINAPI * pGetProcessMitigationPolicy)(
    HANDLE hProcess,
    PROCESS_MITIGATION_POLICY MitigationPolicy,
    PVOID lpBuffer,
    SIZE_T dwLength
);

_FX BOOL DisallowWin32kSystemCallsIsOn()
{
    BOOL bRet = FALSE;

    if (Dll_OsBuild >= 8400)    // win8
    {
        pGetProcessMitigationPolicy fn = (pGetProcessMitigationPolicy) GetProcAddress(GetModuleHandle(L"kernel32.dll"), "GetProcessMitigationPolicy");
        
        if (fn)
        {
            PROCESS_MITIGATION_SYSTEM_CALL_DISABLE_POLICY pol = {0};

            if (fn(GetCurrentProcess(), ProcessSystemCallDisablePolicy, &pol, sizeof(pol)))
            {
                if (pol.Flags & pol.DisallowWin32kSystemCalls)
                {
                    bRet = TRUE;
                }
            }
        }
    }

    return bRet;
}

//---------------------------------------------------------------------------
// Gui_ConnectToWindowStationAndDesktop
//---------------------------------------------------------------------------

extern P_NtSetInformationThread __sys_NtSetInformationThread;

_FX BOOLEAN Gui_ConnectToWindowStationAndDesktop(HMODULE User32)
{
    static HDESK _ProcessDesktop = NULL;

    RTL_USER_PROCESS_PARAMETERS *ProcessParms;
    ULONG_PTR rc = 0;
    ULONG errlvl = 0;

    // NoSbieDesk BEGIN
	if (Dll_CompartmentMode || SbieApi_QueryConfBool(NULL, L"NoSandboxieDesktop", FALSE))
		return TRUE;
	// NoSbieDesk END

    //
    // process is already connected to window station, connect to desktop
    //

    if (_ProcessDesktop)
        goto ConnectThread;

    //
    // on first call from Gdi_GdiDllInitialize_Common in gdi.c, the User32
    // parameter should be non-zero.  if we get here and User32 is zero,
    // then this is a call from DllMain for a non-GUI process, and we quit
    //

    if (! User32)
        return FALSE;

    if (DisallowWin32kSystemCallsIsOn())
    {
        return FALSE;
    }

    //
    // the first win32k service call (i.e. service number >= 0x1000)
    // triggers "thread GUI conversion".  the kernel system service
    // handler nt!KiSystemService calls nt!PsConvertToGuiThread which
    // calls some initialization function in win32k which connects the
    // calling process to a window station object, then connects the
    // calling thread to a desktop object.
    //
    // note that this thread conversion code path occurs for the first
    // win32k syscall without regard to which specific syscall it is.
    //
    // the difficulty with this is that SbieLow does not hook win32k
    // syscalls, so the window station/desktop connection is done with
    // the highly restricted process token, and this fails.  to solve
    // this problem, the SbieSvc GUI Proxy Server creates dummy window
    // station and desktop objects with a NULL DACL which can be accessed
    // even with our restricted token.  SbieSvc also gives us duplicated
    // handles with full access to the real window station and desktop
    // objects that we need to use.
    //
    // we place the name of the dummy window station object into the
    // lpDesktop member of the STARTUPINFO structure.  we then call
    // SetProcessWindowStation.  which means the thread conversion code
    // will successfully connect to the dummy window station, and then
    // control passes to SetProcessWindowStation which connects us to
    // the real window station before returning control.
    //

    ProcessParms = Proc_GetRtlUserProcessParameters();
    if (! ProcessParms)
        errlvl = 1;
    else {

        //
        // ask SbieSvc for window station and desktop handles
        //

        ULONG req = GUI_GET_WINDOW_STATION;
        GUI_GET_WINDOW_STATION_RPL *rpl = Gui_CallProxyEx(
                    &req, sizeof(ULONG), sizeof(*rpl), FALSE);

        if (! rpl)
            errlvl = 2;
        else {

            //
            // locate windowstation and desktop functions in user32 dll
            //

            P_SetProcessWindowStation _SetProcessWindowStation =
                (P_SetProcessWindowStation)
                    GetProcAddress(User32, "SetProcessWindowStation");

            if (! __sys_SetThreadDesktop) {
                // in the special case when USER32 is loaded before GDI32, as
                // discussed in Gdi_InitZero, SetThreadDesktop is still zero
                __sys_SetThreadDesktop = (P_SetThreadDesktop)
                    GetProcAddress(User32, "SetThreadDesktop");
            }

            if ((! _SetProcessWindowStation) || (! __sys_SetThreadDesktop))
                errlvl = 3;
            else {

                //
                // set DesktopName in ProcessParms to point to our dummy
                // window station so the initial default connection can
                // be made to a workstation that is accessible
                //

                UNICODE_STRING SaveDesktopName;
#ifndef _WIN64
                UNICODE_STRING64 SaveDesktopName64;
                UNICODE_STRING64 *DesktopName64;
#endif ! _WIN64

                memcpy(&SaveDesktopName, &ProcessParms->DesktopName,
                       sizeof(UNICODE_STRING));

                RtlInitUnicodeString(
                    &ProcessParms->DesktopName, rpl->name);

#ifndef _WIN64
                //
                // in a 32-bit process on 64-bit Windows, we actually need
                // to change the DesktopName member in the 64-bit
                // RTL_USER_PROCESS_PARAMETERS structure and not the
                // 32-bit version of the structure.
                //
                // note that the 64-bit PEB will be in the lower 32-bits in
                // a 32-bit process, so it is accessible, but its address is
                // not available to us.   but the SbieSvc GUI Proxy process
                // is 64-bit so it can send us the address of the 64-bit PEB
                // in the reply datagram
                //

                if (Dll_IsWow64) {

                    //
                    // 64-bit PEB offset 0x20 -> RTL_USER_PROCESS_PARAMETERS
                    // RTL_USER_PROCESS_PARAMETERS offset 0xC0 is DesktopName
                    //

                    ULONG ProcessParms64 = *(ULONG *)(rpl->peb64 + 0x20);
                    DesktopName64 =
                            (UNICODE_STRING64 *)(ProcessParms64 + 0xC0);

                    memcpy(&SaveDesktopName64,
                           DesktopName64, sizeof(UNICODE_STRING64));

                    DesktopName64->Length = ProcessParms->DesktopName.Length;
                    DesktopName64->MaximumLength =
                                     ProcessParms->DesktopName.MaximumLength;
                    DesktopName64->Buffer =
                                     (ULONG)ProcessParms->DesktopName.Buffer;
                }
#endif ! _WIN64

                //
                // note also that the default \Windows object directory
                // (where the WindowStations object directory is located)
                // grants access to Everyone, but this is not true for
                // the per-session object directories \Sessions\N.
                //
                // our process token does not include the change notify
                // privilege, so access to the window station object
                // would have to validate each object directory in the
                // path, and this would fail with our process token.
                //
                // to work around this, we issue a special request to
                // SbieDrv through NtSetInformationThread which causes
                // it to return with an impersonation token that includes
                // the change notify privilege but is otherwise restricted
                //
                // see also:  file core/drv/thread_token.c function
                // Thread_SetInformationThread_ChangeNotifyToken
                //

                rc = (ULONG_PTR)NtCurrentThread();

				// OriginalToken BEGIN
				if (Dll_CompartmentMode || SbieApi_QueryConfBool(NULL, L"OriginalToken", FALSE))
					rc = 0;
				else
				// OriginalToken END
                if (__sys_NtSetInformationThread)
                {
                    rc = __sys_NtSetInformationThread(NtCurrentThread(),
                        ThreadImpersonationToken, &rc, sizeof(rc));
                }
                else
                {
                    rc = NtSetInformationThread(NtCurrentThread(),
                                ThreadImpersonationToken, &rc, sizeof(rc));
                }

                if (rc != 0)
                    errlvl = 4;

                //
                // invoking SetProcessWindowStation will first connect
                // to the default (dummy) window station as part of
                // initial thread by PsConvertToGuiThread, then when
                // control finally arrives in SetProcessWindowStation,
                // the connection to the real window station is made
                //

                else if (! _SetProcessWindowStation(
                                                (HWINSTA)rpl->hwinsta)) {
                    errlvl = 5;
                    rc = GetLastError();

                } else
                    _ProcessDesktop = (HDESK)rpl->hdesk;

                //
                // restore the original contents of the DesktopName field
                //

                memcpy(&ProcessParms->DesktopName, &SaveDesktopName,
                       sizeof(UNICODE_STRING));
#ifndef _WIN64
                if (Dll_IsWow64) {
                    memcpy(DesktopName64, &SaveDesktopName64,
                           sizeof(UNICODE_STRING64));
                }
#endif ! _WIN64
            }

            Dll_Free(rpl);
        }
    }

    //
    // the first thread, as well as any subsequent new thread, has to
    // explicitly connect to a desktop object by handle, for the same
    // reason that we need explicit connection to window station by
    // handle:  because the process token is not useful to connect by
    // object name, which is what thread conversion logic tries to do
    //

ConnectThread:

    if (errlvl == 0) {

        if (! __sys_SetThreadDesktop(_ProcessDesktop)) {
            errlvl = 6;
            rc = GetLastError();
        }
    }

    if (errlvl) {
        WCHAR errtxt[48];
        Sbie_snwprintf(errtxt, 48, L"Win32Init.%d (%08p)", errlvl, (void*)rc);
        SbieApi_Log(2205, errtxt);
    }

    return (rc == 0) ? TRUE : FALSE;
}


//---------------------------------------------------------------------------
// Gui_SetThreadDesktop
//---------------------------------------------------------------------------


_FX BOOL Gui_SetThreadDesktop(HDESK hDesktop)
{
    SetLastError(ERROR_SUCCESS);
    return TRUE;
}


//---------------------------------------------------------------------------
// Gui_SwitchDesktop
//---------------------------------------------------------------------------


_FX BOOL Gui_SwitchDesktop(HDESK hDesktop)
{
    SetLastError(ERROR_SUCCESS);
    return TRUE;
}

//---------------------------------------------------------------------------
// Gui_UserHandleGrantAccess
//---------------------------------------------------------------------------


_FX BOOL Gui_UserHandleGrantAccess(
    HANDLE hUserHandle, HANDLE hJob, BOOL bGrant)
{
    SetLastError(ERROR_SUCCESS);
    return TRUE;
}


//---------------------------------------------------------------------------
// Gui_IsSameBox
//---------------------------------------------------------------------------
// only check sandboxed process

_FX BOOLEAN Gui_IsSameBox(
    HWND hwnd, ULONG_PTR *out_idProcess, ULONG_PTR *out_idThread)
{
    ULONG idProcess, idThread;
    NTSTATUS status;
    WCHAR boxname[BOXNAME_COUNT];
    ULONG session_id;

    idProcess = 0;
    idThread = __sys_GetWindowThreadProcessId(hwnd, &idProcess);
    if (out_idProcess)
        *out_idProcess = idProcess;
    if (out_idThread)
        *out_idThread = idThread;

    if ((! idThread) || (! idProcess)) {

#ifndef _WIN64

        if (((ULONG_PTR)hwnd & 0xFFFF0000) == 0
                && (! out_idProcess) && (! out_idThread)) {
            //
            // hWnd could be an index into some internal table (possibly
            // only under WOW64), in which case the GetWindowThreadProcessId
            // call fails.  if the caller doesn't care about pid and tid,
            // then we just assume the window is in the current process
            //
            return TRUE;
        }

#endif ! _WIN64

        return FALSE;
    }

    if (idProcess == Dll_ProcessId)
        return TRUE;

    // not a valid sandboxed process. host injected process has boxname.
    if ( (SbieApi_QueryProcessInfo((HANDLE)(ULONG_PTR)idProcess, 0) & SBIE_FLAG_VALID_PROCESS) != SBIE_FLAG_VALID_PROCESS )
        return FALSE;

    status = SbieApi_QueryProcess((HANDLE)(ULONG_PTR)idProcess,
                                  boxname, NULL, NULL, &session_id);
    if (! NT_SUCCESS(status))
        return FALSE;
    if (session_id != Dll_SessionId)
        return FALSE;
    if (_wcsicmp(boxname, Dll_BoxName) != 0)
        return FALSE;

    return TRUE;
}


//---------------------------------------------------------------------------
// Gui_Free
//---------------------------------------------------------------------------


_FX void Gui_Free(void *ptr)
{
    DWORD err = GetLastError();
    Dll_Free(ptr);
    SetLastError(err);
}


//---------------------------------------------------------------------------
// Gui_CreateDummyParentWindow
//---------------------------------------------------------------------------


_FX HWND Gui_CreateDummyParentWindow(void)
{
    static HWND _hwnd = NULL;
    static ATOM _atom = 0;

    //
    // an Internet Explorer tab process creates a child window (WS_CHILD)
    // with the desktop as a parent.  (and then asks the main IE process
    // to reparent the window.)  the desktop window is inaccessile, so we
    // have to create a dummy window to serve as the parent window
    //

    if (_hwnd) {
        if (__sys_IsWindow(_hwnd))
            return _hwnd;
        _hwnd = NULL;
    }

    if (! _atom) {

        WCHAR clsnm[64], *boxed_clsnm;
        WNDCLASS wc;

        Sbie_snwprintf(clsnm, 64, L"%s-DUMMY-%d-%d",
                 SBIE, Dll_ProcessId, GetTickCount());
        boxed_clsnm = Gui_CreateClassNameW(clsnm);

        memzero(&wc, sizeof(wc));
        wc.lpfnWndProc = __sys_DefWindowProcW;
        wc.hInstance = Dll_Instance;
        wc.lpszClassName = boxed_clsnm;
        _atom = __sys_RegisterClassW(&wc);

        if (boxed_clsnm != clsnm)
            Gui_Free(boxed_clsnm);
    }

    if (! _atom)
        return NULL;

    _hwnd = __sys_CreateWindowExW(
                0, (void *)_atom, L"", 0,
                CW_USEDEFAULT, CW_USEDEFAULT, CW_USEDEFAULT, CW_USEDEFAULT,
                NULL, NULL, Dll_Instance, NULL);
    return _hwnd;
}


//---------------------------------------------------------------------------
// Gui_CreateWindowExW
//---------------------------------------------------------------------------


_FX HWND Gui_CreateWindowExW(
    DWORD dwExStyle,
    void *lpClassName,
    void *lpWindowName,
    DWORD dwStyle,
    int x,
    int y,
    int nWidth,
    int nHeight,
    HWND hWndParent,
    HMENU hMenu,
    HINSTANCE hInstance,
    LPVOID lpParam)
{
    THREAD_DATA *TlsData = Dll_GetTlsData(NULL);
    void *new_WindowName;
    WCHAR *clsnm;
    HWND hwndResult;

    //
    // Under Sandboxie 4, the Chrome sandbox child process gets confused
    // (reason not known) and creates some top level windows, for which it
    // does not process messages. This causes DDE message broadcast to
    // hang for several seconds. To workaround this, we cause the windows
    // to be created as message-only windows
    //
    // note:  the desktop window was made accessible in early v4 builds
    // but this code is still here to handle any other parent windows
    //
    // note:  this code breaks Chrome hw acceleration, so it is no longer used
    //

    /*if (Dll_ChromeSandbox) { 
        dwStyle |= WS_CHILD;
        hWndParent = HWND_MESSAGE;
    }*/

    //
    // replace title on windows that have no parent
    // replace class name
    // replace parent
    //

    if ((! Gui_DisableTitle) &&
            lpWindowName && (dwStyle & WS_CAPTION) == WS_CAPTION &&
            ((! hWndParent) || (dwStyle & WS_CHILD) == 0))
        new_WindowName = Gui_CreateTitleW((WCHAR *)lpWindowName);
    else
        new_WindowName = lpWindowName;

    if (! Gui_RenameClasses)
        clsnm = lpClassName;
    else
        clsnm = Gui_CreateClassNameW(lpClassName);

    if (hWndParent && (hWndParent != HWND_MESSAGE)
                            && (! __sys_IsWindow(hWndParent))) {
        if (dwStyle & WS_CHILD)
            hWndParent = Gui_CreateDummyParentWindow();
        else
            hWndParent = NULL;
    }

    //
    // create window
    //

    ++TlsData->gui_create_window;
    if (TlsData->gui_create_window == 1) {

        if (!TlsData->gui_hooks_installed) {
            Gui_NotifyWinHooks();
            TlsData->gui_hooks_installed = TRUE;
        }

        Taskbar_SetProcessAppUserModelId();
    }

    hwndResult = __sys_CreateWindowExW(
        dwExStyle, clsnm, new_WindowName, dwStyle, x, y,
        nWidth, nHeight, hWndParent, hMenu, hInstance, lpParam);

    if ((! hwndResult) && (clsnm != lpClassName)) {

        ULONG LastError = GetLastError();
        if (LastError == ERROR_CANNOT_FIND_WND_CLASS ||
            LastError == ERROR_INVALID_WINDOW_HANDLE) {

            hwndResult = __sys_CreateWindowExW(
                dwExStyle, lpClassName, new_WindowName, dwStyle, x, y,
                nWidth, nHeight, hWndParent, hMenu, hInstance, lpParam);
        }
    }

    --TlsData->gui_create_window;

    if (hwndResult && !hWndParent && Gui_UseProtectScreen)
        Gui_ProtectScreen(hwndResult);

    //
    // replace window procedure
    //

    if (hwndResult && Gui_RenameClasses) {

        Gui_SetWindowProc(hwndResult, FALSE);

        if ((! hWndParent) && (! (dwExStyle & WS_EX_TOOLWINDOW)))
            Taskbar_SetWindowAppUserModelId(hwndResult);
    }

    //
    // finish
    //

    if (clsnm != lpClassName)
        Gui_Free(clsnm);
    if (new_WindowName != lpWindowName)
        Gui_Free((void *)new_WindowName);

    return hwndResult;
}


//---------------------------------------------------------------------------
// Gui_CreateWindowExA
//---------------------------------------------------------------------------


_FX HWND Gui_CreateWindowExA(
    DWORD dwExStyle,
    UCHAR *lpClassName,
    void *lpWindowName,
    DWORD dwStyle,
    int x,
    int y,
    int nWidth,
    int nHeight,
    HWND hWndParent,
    HMENU hMenu,
    HINSTANCE hInstance,
    LPVOID lpParam)
{
    THREAD_DATA *TlsData = Dll_GetTlsData(NULL);
    void *new_WindowName;
    UCHAR *clsnm;
    HWND hwndResult;

    //
    // replace title on windows that have no parent
    // replace class name
    // replace parent
    //

    if ((! Gui_DisableTitle) &&
            lpWindowName && (dwStyle & WS_CAPTION) == WS_CAPTION &&
            ((! hWndParent) || (dwStyle & WS_CHILD) == 0))
        new_WindowName = Gui_CreateTitleA((UCHAR *)lpWindowName);
    else
        new_WindowName = lpWindowName;

    if (! Gui_RenameClasses)
        clsnm = lpClassName;
    else
        clsnm = Gui_CreateClassNameA(lpClassName);

    if (hWndParent && (hWndParent != HWND_MESSAGE)
                            && (! __sys_IsWindow(hWndParent))) {
        if (dwStyle & WS_CHILD)
            hWndParent = Gui_CreateDummyParentWindow();
        else
            hWndParent = NULL;
    }

    //
    // create window
    //

    ++TlsData->gui_create_window;
    if (TlsData->gui_create_window == 1) {
        
        if (!TlsData->gui_hooks_installed) {
            Gui_NotifyWinHooks();
            TlsData->gui_hooks_installed = TRUE;
        }

        Taskbar_SetProcessAppUserModelId();
    }

    hwndResult = __sys_CreateWindowExA(
        dwExStyle, clsnm, new_WindowName, dwStyle, x, y,
        nWidth, nHeight, hWndParent, hMenu, hInstance, lpParam);

    if ((! hwndResult) && (clsnm != lpClassName)) {

        ULONG LastError = GetLastError();
        if (LastError == ERROR_CANNOT_FIND_WND_CLASS ||
            LastError == ERROR_INVALID_WINDOW_HANDLE) {

            hwndResult = __sys_CreateWindowExA(
                dwExStyle, lpClassName, new_WindowName, dwStyle, x, y,
                nWidth, nHeight, hWndParent, hMenu, hInstance, lpParam);
        }
    }

    --TlsData->gui_create_window;

    if (hwndResult && !hWndParent && Gui_UseProtectScreen)
        Gui_ProtectScreen(hwndResult);

    //
    // replace window procedure
    //

    if (hwndResult && Gui_RenameClasses) {

        Gui_SetWindowProc(hwndResult, FALSE);

        if ((! hWndParent) && (! (dwExStyle & WS_EX_TOOLWINDOW)))
            Taskbar_SetWindowAppUserModelId(hwndResult);
    }

    //
    // finish
    //

    if (clsnm != lpClassName)
        Gui_Free(clsnm);
    if (new_WindowName != lpWindowName)
        Gui_Free((void *)new_WindowName);

    return hwndResult;
}


//---------------------------------------------------------------------------
// Gui_CanForwardMsg
//---------------------------------------------------------------------------


_FX BOOLEAN Gui_CanForwardMsg(
    HWND hWnd, UINT uMsg, WPARAM wParam, LPARAM lParam/*, LRESULT* plResult*/)
{
    //*plResult = 0;
    if (uMsg == WM_DROPFILES) {

        if (Ole_DoDragDrop(hWnd, wParam, lParam))
            return FALSE;

    } else if (uMsg == WM_DEVICECHANGE) {

        SbieDll_DeviceChange(wParam, lParam);

    } else if (uMsg == WM_COPYDATA) {

        if (Gui_DDE_COPYDATA_Received(hWnd, wParam, lParam))
            return FALSE;

    }
    else if (uMsg == WM_DDE_INITIATE) {

    }

    return TRUE;
}


//---------------------------------------------------------------------------
// Gui_ProtectScreen
//---------------------------------------------------------------------------


_FX VOID Gui_ProtectScreen(HWND hWnd)
{
    typedef BOOL(*LPSETWINDOWDISPLAYAFFINITY)(HWND, DWORD);
    static LPSETWINDOWDISPLAYAFFINITY pSetWindowDisplayAffinity = NULL;
    if(!pSetWindowDisplayAffinity)
        pSetWindowDisplayAffinity = (LPSETWINDOWDISPLAYAFFINITY)Ldr_GetProcAddrNew(DllName_user32, L"SetWindowDisplayAffinity", "SetWindowDisplayAffinity");
    if (pSetWindowDisplayAffinity)
        pSetWindowDisplayAffinity(hWnd, 0x00000011);
}


//---------------------------------------------------------------------------
// Gui_WindowProcW
//---------------------------------------------------------------------------


_FX LRESULT Gui_WindowProcW(
    HWND hWnd, UINT uMsg, WPARAM wParam, LPARAM lParam)
{
    WNDPROC wndproc;
    LRESULT lResult;
    LPARAM new_lParam;
    THREAD_DATA * TlsData = Dll_GetTlsData(NULL);
    BOOLEAN bIgnore = FALSE;

    if (! Gui_CanForwardMsg(hWnd, uMsg, wParam, lParam/*, &lResult*/))
        return 0; //lResult;

    if (uMsg == WM_DDE_INITIATE)
        wParam = Gui_DDE_INITIATE_Received(hWnd, wParam);

    if (uMsg == WM_SETTEXT && Gui_ShouldCreateTitle(hWnd))
        new_lParam = (LPARAM)Gui_CreateTitleW((WCHAR *)lParam);
    else
        new_lParam = lParam;

	if (uMsg == WM_QUERYENDSESSION)
	{
		if (SbieApi_QueryConfBool(NULL, L"BlockInterferePower", FALSE))
			return TRUE;
	}

    wndproc = __sys_GetPropW(hWnd, (LPCWSTR)Gui_WindowProcOldW_Atom);
    if (DLL_IMAGE_OFFICE_EXCEL == Dll_ImageType) {

        if (WM_RENDERFORMAT == uMsg)
        {
            TlsData = Dll_GetTlsData(NULL);

            // Ignore rendering when clipboard is closing.
            if (TlsData && TlsData->gui_should_suppress_msgbox)
            {
                bIgnore = TRUE;
            }
        }

        if (!bIgnore)
        {
            lResult = __sys_CallWindowProcW(wndproc, hWnd, uMsg, wParam, new_lParam);
        }
        else
        {
            lResult = 0;
        }
    }
    else {
        lResult = __sys_CallWindowProcW(wndproc, hWnd, uMsg, wParam, new_lParam);
    }

    if (new_lParam != lParam)
        Gui_Free((void *)new_lParam);
    return lResult;
}

//---------------------------------------------------------------------------
// Gui_WindowProcA
//---------------------------------------------------------------------------


_FX LRESULT Gui_WindowProcA(
    HWND hWnd, UINT uMsg, WPARAM wParam, LPARAM lParam)
{
    WNDPROC wndproc;
    LRESULT lResult;
    LPARAM new_lParam;

    if (! Gui_CanForwardMsg(hWnd, uMsg, wParam, lParam/*, &lResult*/))
        return 0; //lResult;

    if (uMsg == WM_DDE_INITIATE)
        wParam = Gui_DDE_INITIATE_Received(hWnd, wParam);

    if (uMsg == WM_SETTEXT && Gui_ShouldCreateTitle(hWnd))
        new_lParam = (LPARAM)Gui_CreateTitleA((UCHAR *)lParam);
    else
        new_lParam = lParam;
		
	if (uMsg == WM_QUERYENDSESSION)
<<<<<<< HEAD
		if (SbieApi_QueryConfBool(NULL, "BlockInterferePower", FALSE))
=======
	{
		if (SbieApi_QueryConfBool(NULL, L"BlockInterferePower", FALSE))
>>>>>>> 6cf990a6
			return TRUE;
    wndproc = __sys_GetPropW(hWnd, (LPCWSTR)Gui_WindowProcOldA_Atom);
    lResult = __sys_CallWindowProcA(wndproc, hWnd, uMsg, wParam, new_lParam);

    if (new_lParam != lParam)
        Gui_Free((void *)new_lParam);
    return lResult;
}


//---------------------------------------------------------------------------
// Gui_DefWindowProcW
//---------------------------------------------------------------------------


_FX LRESULT Gui_DefWindowProcW(
    HWND hWnd, UINT uMsg, WPARAM wParam, LPARAM lParam)
{
    LPARAM new_lParam = lParam;
    LRESULT lResult;

    if (uMsg == WM_SETTEXT && Gui_ShouldCreateTitle(hWnd))
        new_lParam = (LPARAM)Gui_CreateTitleW((WCHAR *)lParam);

    else if (uMsg == WM_CREATE || uMsg == WM_NCCREATE)
        Gui_CREATESTRUCT_Restore(lParam);

    lResult = __sys_DefWindowProcW(hWnd, uMsg, wParam, new_lParam);

    if (new_lParam != lParam)
        Gui_Free((void *)new_lParam);

    return lResult;
}


//---------------------------------------------------------------------------
// Gui_DefWindowProcA
//---------------------------------------------------------------------------


_FX LRESULT Gui_DefWindowProcA(
    HWND hWnd, UINT uMsg, WPARAM wParam, LPARAM lParam)
{
    LPARAM new_lParam = lParam;
    LRESULT lResult;

    if (uMsg == WM_SETTEXT && Gui_ShouldCreateTitle(hWnd))
        new_lParam = (LPARAM)Gui_CreateTitleA((UCHAR *)lParam);

    else if (uMsg == WM_CREATE || uMsg == WM_NCCREATE)
        Gui_CREATESTRUCT_Restore(lParam);

    lResult = __sys_DefWindowProcA(hWnd, uMsg, wParam, new_lParam);

    if (new_lParam != lParam)
        Gui_Free((void *)new_lParam);

    return lResult;
}


//---------------------------------------------------------------------------
// Gui_ActivateKeyboardLayout
//---------------------------------------------------------------------------


_FX ULONG_PTR Gui_ActivateKeyboardLayout(ULONG_PTR hkl, UINT flags)
{
    //
    // direct invocation ActivateKeyboardLayout is blocked because our
    // process is restricted, but we can simulate it by sending a message
    //

    return __sys_DefWindowProcW(__sys_GetFocus(), WM_INPUTLANGCHANGEREQUEST,
                                INPUTLANGCHANGE_SYSCHARSET, hkl);
}


//---------------------------------------------------------------------------
// Gui_ExitWindowsEx
//---------------------------------------------------------------------------


_FX BOOL Gui_ExitWindowsEx(UINT uFlags, DWORD dwReason)
{
    SbieApi_Log(2104, L"%S [%S]", Dll_ImageName, Dll_BoxName);
    SetLastError(ERROR_PRIVILEGE_NOT_HELD);
    return FALSE;
}


//---------------------------------------------------------------------------
// Gui_IsWindowCommon
//---------------------------------------------------------------------------


_FX BOOL Gui_IsWindowCommon(HWND hwnd, UCHAR which)
{
    GUI_IS_WINDOW_REQ req;
    GUI_IS_WINDOW_RPL *rpl;
    ULONG err;
    BOOL retval;

    //
    // first try to issue the command in the context of this process
    //

    err = GetLastError();

    if (__sys_IsWindow(hwnd)) {

        if (which == 'w')
            return TRUE;
        if (which == 'e')
            return __sys_IsWindowEnabled(hwnd);
        if (which == 'v')
            return __sys_IsWindowVisible(hwnd);
        if (which == 'u')
            return __sys_IsWindowUnicode(hwnd);
        if (which == 'i')
            return __sys_IsIconic(hwnd);
        if (which == 'z')
            return __sys_IsZoomed(hwnd);

        SetLastError(ERROR_INVALID_PARAMETER);
        return FALSE;

    } else if (! hwnd)
        return FALSE;

    //
    // if the specified hwnd isn't valid (which is probably due to
    // job restrictions), then go through SbieSvc
    //

    req.msgid = GUI_IS_WINDOW;
    req.error = err;
    req.hwnd = (ULONG)(ULONG_PTR)hwnd;

    rpl = Gui_CallProxy(&req, sizeof(req), sizeof(*rpl));
    if (! rpl)
        return FALSE;

    err = rpl->error;
    if (which == 'w')
        retval = rpl->window;
    else if (which == 'e')
        retval = rpl->enabled;
    else if (which == 'v')
        retval = rpl->visible;
    else if (which == 'u')
        retval = rpl->unicode;
    else if (which == 'i')
        retval = rpl->iconic;
    else if (which == 'z')
        retval = rpl->zoomed;
    else {
        retval = FALSE;
        err = ERROR_INVALID_PARAMETER;
    }

    Dll_Free(rpl);
    SetLastError(err);
    return retval;
}


//---------------------------------------------------------------------------
// Gui_IsWindow
//---------------------------------------------------------------------------


_FX BOOL Gui_IsWindow(HWND hWnd)
{
    return Gui_IsWindowCommon(hWnd, 'w');
}


//---------------------------------------------------------------------------
// Gui_IsWindowEnabled
//---------------------------------------------------------------------------


_FX BOOL Gui_IsWindowEnabled(HWND hWnd)
{
    return Gui_IsWindowCommon(hWnd, 'e');
}


//---------------------------------------------------------------------------
// Gui_IsWindowVisible
//---------------------------------------------------------------------------


_FX BOOL Gui_IsWindowVisible(HWND hWnd)
{
    return Gui_IsWindowCommon(hWnd, 'v');
}


//---------------------------------------------------------------------------
// Gui_IsWindowUnicode
//---------------------------------------------------------------------------


_FX BOOL Gui_IsWindowUnicode(HWND hWnd)
{
    return Gui_IsWindowCommon(hWnd, 'u');
}


//---------------------------------------------------------------------------
// Gui_IsIconic
//---------------------------------------------------------------------------


_FX BOOL Gui_IsIconic(HWND hWnd)
{
    return Gui_IsWindowCommon(hWnd, 'i');
}


//---------------------------------------------------------------------------
// Gui_IsZoomed
//---------------------------------------------------------------------------


_FX BOOL Gui_IsZoomed(HWND hWnd)
{
    return Gui_IsWindowCommon(hWnd, 'z');
}


//---------------------------------------------------------------------------
// Gui_MoveWindow
//---------------------------------------------------------------------------


_FX BOOL Gui_MoveWindow(
    HWND hWnd, int x, int y, int w, int h, BOOL bRepaint)
{
    if (! Gui_IsWindowAccessible(hWnd)) {
        SetLastError(ERROR_INVALID_WINDOW_HANDLE);
        return FALSE;
    }
    return __sys_MoveWindow(hWnd, x, y, w, h, bRepaint);
}


//---------------------------------------------------------------------------
// Gui_SetWindowPos
//---------------------------------------------------------------------------


_FX BOOL Gui_SetWindowPos(
    HWND hWnd, HWND hWndInsertAfter, int x, int y, int w, int h, UINT flags)
{
    ULONG error = GetLastError();

    if (! Gui_IsWindowAccessible(hWnd)) {
        SetLastError(ERROR_INVALID_WINDOW_HANDLE);
        return FALSE;
    }

    //
    // use SbieSvc GUI Proxy if hWnd is accessible but outside the sandbox
    //

    if (Gui_UseProxyService && !Gui_IsSameBox(hWnd, NULL, NULL)) {

        GUI_SET_WINDOW_POS_REQ req;
        GUI_SET_WINDOW_POS_RPL *rpl;
        ULONG retval;

        req.msgid = GUI_SET_WINDOW_POS;
        req.error = error;
        req.hwnd = (ULONG)(ULONG_PTR)hWnd;
        req.hwnd_insert_after = (ULONG)(ULONG_PTR)hWndInsertAfter;
        req.x = x;
        req.y = y;
        req.w = w;
        req.h = h;
        req.flags = flags;

        rpl = Gui_CallProxyEx(&req, sizeof(req), sizeof(*rpl), TRUE);
        if (! rpl)
            return FALSE;

        retval = rpl->retval;
        error = rpl->error;
        Dll_Free(rpl);
        SetLastError(error);
        return retval;
    }

    //
    // for SWP_FRAMECHANGED request, refresh the window title
    //

    if ((! Gui_DisableTitle) && (flags & SWP_FRAMECHANGED)) {

        static volatile LONG SetWindowPosDepth = 0;
        if (InterlockedIncrement(&SetWindowPosDepth) == 1) {

            if (Gui_ShouldCreateTitle(hWnd)) {

                LRESULT lResult1;
                WCHAR *title = Dll_AllocTemp(512);
                if (__sys_GetWindowTextW(hWnd, title, 510)) {
                    __sys_SendMessageTimeoutW(
                        hWnd, WM_SETTEXT, 0, (LPARAM)title,
                        SMTO_BLOCK | SMTO_ABORTIFHUNG, 1000, &lResult1);
                }
                Dll_Free(title);
            }

            InterlockedDecrement(&SetWindowPosDepth);
        }
    }

    return __sys_SetWindowPos(hWnd, hWndInsertAfter, x, y, w, h, flags);
}

//---------------------------------------------------------------------------
// MsgBoxShouldContinue
//---------------------------------------------------------------------------

static BOOL MsgBoxShouldContinue(UINT uType)
{
    THREAD_DATA * TlsData = Dll_GetTlsData(NULL);
    // Condition is that we're performing an operation
    // (gui_should_suppress_msgbox is TRUE) and
    // the message box is informational (i.e. only has OK to click on).
    // In this case we simply ignore this and return OK.
    if (TlsData &&
        TlsData->gui_should_suppress_msgbox &&
        (uType & 0xF) == MB_OK)
    {
        return FALSE;
    }
    return TRUE;
}

//---------------------------------------------------------------------------
// Gui_MessageBoxW
//---------------------------------------------------------------------------

_FX int Gui_MessageBoxW(
    HWND hWnd, LPCWSTR lpText, LPCWSTR lpCaption, UINT uType)
{
    if (!MsgBoxShouldContinue(uType))
    {
        return IDOK;
    }
    return (int)__sys_MessageBoxW(hWnd, lpText, lpCaption, uType);
}

//---------------------------------------------------------------------------
// Gui_MessageBoxW
//---------------------------------------------------------------------------

_FX int Gui_MessageBoxExW(
    HWND hWnd, LPCWSTR lpText, LPCWSTR lpCaption, UINT uType, WORD wLanguageId)
{
    if (!MsgBoxShouldContinue(uType))
    {
        return IDOK;
    }

    // DarkComet is using a trick to get csrss.exe to display the MessageBox and bypass the Sbie window border.
    // Disable these here.
    uType &= ~(MB_DEFAULT_DESKTOP_ONLY | MB_SERVICE_NOTIFICATION);
    return (int)__sys_MessageBoxExW(hWnd, lpText, lpCaption, uType, wLanguageId);
}

//---------------------------------------------------------------------------
// Gui_EndTask
//---------------------------------------------------------------------------


_FX BOOL Gui_EndTask(HWND hWnd, BOOL fShutDown, BOOL fForce)
{
    LRESULT lResult1;
    LRESULT lResult2 = __sys_SendMessageTimeoutW(
        hWnd, WM_CLOSE, 0, 0,
        SMTO_BLOCK | SMTO_ABORTIFHUNG, 1000, &lResult1);
    SetLastError(ERROR_SUCCESS);
    return TRUE;
}


//---------------------------------------------------------------------------
// Gui_ConsoleControl
//---------------------------------------------------------------------------


_FX BOOL Gui_ConsoleControl(ULONG ctlcode, ULONG *data, ULONG_PTR unknown)
{
    if (ctlcode == 7) {
        //
        // in Windows 8, conhost.exe uses ConsoleControl with
        // ctlcode 7 to terminate counterpart process.
        // data[0] specifies pid, data[1] specifies HWND
        //
        BOOLEAN ok = SbieDll_KillOne(*data);
        if (ok)
            return STATUS_SUCCESS;
        //SbieApi_Log(2205, L"ConsoleControl"); // don't log when the process was already killed
    }
    return __sys_ConsoleControl(ctlcode, data, unknown);
}


//---------------------------------------------------------------------------
// Gui_RegisterDeviceNotificationA
//---------------------------------------------------------------------------


_FX ULONG_PTR Gui_RegisterDeviceNotificationA(
    HANDLE hRecipient, LPVOID NotificationFilter, DWORD Flags)
{
    SetLastError(0);
    return (ULONG_PTR)0x12345678;
}


//---------------------------------------------------------------------------
// Gui_RegisterDeviceNotificationW
//---------------------------------------------------------------------------


_FX ULONG_PTR Gui_RegisterDeviceNotificationW(
    HANDLE hRecipient, LPVOID NotificationFilter, DWORD Flags)
{
    SetLastError(0);
    return (ULONG_PTR)0x12345678;
}


//---------------------------------------------------------------------------
// Gui_UnregisterDeviceNotification
//---------------------------------------------------------------------------


_FX BOOL Gui_UnregisterDeviceNotification(ULONG_PTR Handle)
{
    SetLastError(0);
    return TRUE;
}


//---------------------------------------------------------------------------
// Gui_AllowSetForegroundWindow
//---------------------------------------------------------------------------


_FX void Gui_AllowSetForegroundWindow(void)
{
    //
    // this function is typically used prior to calling SbieDll_CallServer
    // in a scenario where SbieSvc might display a pop up window and we
    // want to let this window go to the foreground
    //

    typedef (*P_AllowSetForegroundWindow)(ULONG dwProcessId);
    P_AllowSetForegroundWindow pAllowSetForegroundWindow =
        (P_AllowSetForegroundWindow)
            Ldr_GetProcAddrNew(DllName_user32, L"AllowSetForegroundWindow","AllowSetForegroundWindow");
    if (pAllowSetForegroundWindow)
        pAllowSetForegroundWindow(ASFW_ANY);
}


//---------------------------------------------------------------------------
// Gui_MapWindowPoints
//---------------------------------------------------------------------------


int Gui_MapWindowPoints(
    HWND hWndFrom, HWND hWndTo, LPPOINT lpPoints, UINT cPoints)
{
    GUI_MAP_WINDOW_POINTS_REQ *req;
    GUI_MAP_WINDOW_POINTS_RPL *rpl;
    ULONG req_len, err;
    ULONG retval;

    //
    // first try to execute the command in the context of this process
    //

    retval = __sys_MapWindowPoints(
                        hWndFrom, hWndTo, lpPoints, cPoints);
    if (retval)
        return retval;

    /*if (Gui_IsSameBox(hWndFrom, NULL, NULL)) {
        if (Gui_IsSameBox(hWndTo, NULL, NULL)) {
            return __sys_MapWindowPoints(
                        hWndFrom, hWndTo, lpPoints, cPoints);
        }
    }*/

    //
    // otherwise handle the request through SbieSvc GUI Proxy server
    //

    req_len = sizeof(GUI_MAP_WINDOW_POINTS_REQ) + cPoints * sizeof(POINT);
    req = Dll_AllocTemp(req_len);
    req->msgid = GUI_MAP_WINDOW_POINTS;
    req->hwnd_from = (ULONG)(ULONG_PTR)hWndFrom;
    req->hwnd_to = (ULONG)(ULONG_PTR)hWndTo;
    req->num_pts = cPoints;
    memcpy(req->pts, lpPoints, cPoints * sizeof(POINT));

    rpl = Gui_CallProxy(req, req_len, sizeof(*rpl));
    if (! rpl)
        return 0;

    err = rpl->error;
    retval = rpl->retval;
    memcpy(lpPoints, rpl->pts, (ULONG)rpl->num_pts * sizeof(POINT));
    Dll_Free(rpl);

    SetLastError(err);
    return retval;
}


//---------------------------------------------------------------------------
// Gui_ClientToScreen
//---------------------------------------------------------------------------


_FX BOOL Gui_ClientToScreen(HWND hWnd, LPPOINT lpPoint)
{
    GUI_MAP_WINDOW_POINTS_REQ req;
    GUI_MAP_WINDOW_POINTS_RPL *rpl;
    ULONG err;
    ULONG retval;

    //
    // first try to execute the command in the context of this process
    //

    retval = __sys_ClientToScreen(hWnd, lpPoint);
    if (retval)
        return retval;

    //
    // otherwise handle the request through SbieSvc GUI Proxy server
    //

    req.msgid = GUI_MAP_WINDOW_POINTS;
    req.hwnd_from = (ULONG)(ULONG_PTR)hWnd;
    req.num_pts = (0xFF000000 | 'c2s');
    memcpy(req.pts, lpPoint, sizeof(POINT));

    rpl = Gui_CallProxy(&req, sizeof(req), sizeof(*rpl));
    if (! rpl)
        return 0;

    err = rpl->error;
    retval = rpl->retval;
    memcpy(lpPoint, rpl->pts, sizeof(POINT));
    Dll_Free(rpl);

    SetLastError(err);
    return retval;
}


//---------------------------------------------------------------------------
// Gui_ScreenToClient
//---------------------------------------------------------------------------


_FX BOOL Gui_ScreenToClient(HWND hWnd, LPPOINT lpPoint)
{
    GUI_MAP_WINDOW_POINTS_REQ req;
    GUI_MAP_WINDOW_POINTS_RPL *rpl;
    ULONG err;
    ULONG retval;

    //
    // first try to execute the command in the context of this process
    //

    retval = __sys_ScreenToClient(hWnd, lpPoint);
    if (retval)
        return retval;

    //
    // otherwise handle the request through SbieSvc GUI Proxy server
    //

    req.msgid = GUI_MAP_WINDOW_POINTS;
    req.hwnd_to = (ULONG)(ULONG_PTR)hWnd;
    req.num_pts = (0xFF000000 | 's2c');
    memcpy(req.pts, lpPoint, sizeof(POINT));

    rpl = Gui_CallProxy(&req, sizeof(req), sizeof(*rpl));
    if (! rpl)
        return 0;

    err = rpl->error;
    retval = rpl->retval;
    memcpy(lpPoint, rpl->pts, sizeof(POINT));
    Dll_Free(rpl);

    SetLastError(err);
    return retval;
}


//---------------------------------------------------------------------------
// Gui_AnimateWindow
//---------------------------------------------------------------------------


_FX BOOL Gui_AnimateWindow(HWND hwnd, ULONG time, ULONG flags)
{
    ULONG nShowCmd;

    //
    // the AnimateWindow API manipulates both the window in question and
    // its parent window.  for windows like the ComboLBox which have the
    // desktop as their parent, the call will fail
    //
    //

    if (Gui_IsSameBox(hwnd, NULL, NULL)) {
        HWND parent = __sys_GetParent(hwnd);
        if (Gui_IsSameBox(parent, NULL, NULL)) {

            return __sys_AnimateWindow(hwnd, time, flags);
        }
    }

    //
    // we can't use the SbieSvc GUI Proxy to invoke the AnimateWindow API
    // because that API causes messages to be sent to the window proc,
    // and our thread would be stuck in Gui_CallProxy and would not process
    // any window messages.  so we just do a basic show/hide instead
    //

    if (flags & AW_HIDE)
        nShowCmd = SW_HIDE;
    else if (flags & AW_ACTIVATE)
        nShowCmd = SW_SHOW;
    else
        nShowCmd = SW_SHOWNOACTIVATE;
    return __sys_ShowWindow(hwnd, nShowCmd);
}


//---------------------------------------------------------------------------
// Gui_GetClientRect
//---------------------------------------------------------------------------


_FX BOOL Gui_GetClientRect(HWND hWnd, LPRECT lpRect)
{
    GUI_GET_WINDOW_RECT_REQ req;
    GUI_GET_WINDOW_RECT_RPL *rpl;
    ULONG err;
    BOOL ok;

    err = GetLastError();
    if (__sys_GetClientRect(hWnd, lpRect))
        return TRUE;

    req.msgid = GUI_GET_WINDOW_RECT;
    req.error = err;
    req.which = 'clnt';
    req.hwnd = (ULONG)(ULONG_PTR)hWnd;

    rpl = Gui_CallProxy(&req, sizeof(req), sizeof(*rpl));
    if (! rpl)
        return FALSE;

    err = rpl->error;
    ok = rpl->result;
    memcpy(lpRect, &rpl->rect, sizeof(RECT));
    Dll_Free(rpl);

    SetLastError(err);
    return ok;
}


//---------------------------------------------------------------------------
// Gui_GetWindowRect
//---------------------------------------------------------------------------


_FX BOOL Gui_GetWindowRect(HWND hWnd, LPRECT lpRect)
{
    GUI_GET_WINDOW_RECT_REQ req;
    GUI_GET_WINDOW_RECT_RPL *rpl;
    ULONG err;
    BOOL ok;

    err = GetLastError();
    if (__sys_GetWindowRect(hWnd, lpRect))
        return TRUE;

    req.msgid = GUI_GET_WINDOW_RECT;
    req.error = err;
    req.which = 'wind';
    req.hwnd = (ULONG)(ULONG_PTR)hWnd;

    rpl = Gui_CallProxy(&req, sizeof(req), sizeof(*rpl));
    if (! rpl)
        return FALSE;

    err = rpl->error;
    ok = rpl->result;
    memcpy(lpRect, &rpl->rect, sizeof(RECT));
    Dll_Free(rpl);

    SetLastError(err);
    return ok;
}


//---------------------------------------------------------------------------
// Gui_GetWindowInfo
//---------------------------------------------------------------------------


_FX BOOL Gui_GetWindowInfo(HWND hWnd, PWINDOWINFO pwi)
{
    GUI_GET_WINDOW_INFO_REQ req;
    GUI_GET_WINDOW_INFO_RPL *rpl;
    ULONG err;
    BOOL ok;

    err = GetLastError();
    if (__sys_GetWindowInfo(hWnd, pwi))
        return TRUE;

    req.msgid = GUI_GET_WINDOW_INFO;
    req.error = err;
    req.hwnd = (ULONG)(ULONG_PTR)hWnd;

    rpl = Gui_CallProxy(&req, sizeof(req), sizeof(*rpl));
    if (! rpl)
        return FALSE;

    err = rpl->error;
    ok = rpl->result;
    memcpy(pwi, &rpl->info, sizeof(WINDOWINFO));
    Dll_Free(rpl);

    SetLastError(err);
    return ok;
}


//---------------------------------------------------------------------------
// Gui_WaitForInputIdle
//---------------------------------------------------------------------------


_FX DWORD Gui_WaitForInputIdle(HANDLE hProcess, DWORD dwMilliseconds)
{
    //
    // WaitForInput waits until the specified process is waiting for input
    // messages with an empty message queue.  initialization of a process
    // in the sandbox can involve some uses of Gui_CallProxyEx(msgwait=TRUE).
    // this might cause WaitForInput calls to return prematurely, because
    // MsgWaitForMultipleObjects triggers the "input idle" state.  to work
    // around this, we check that the process is idle 50 times in a row
    //

    ULONG StartTicks = GetTickCount();
    ULONG IdleCount = 0;
    ULONG TicksPassed;
    ULONG RetVal;
    while (1) {
        RetVal = __sys_WaitForInputIdle(hProcess, dwMilliseconds);
        if ((RetVal != 0) || (IdleCount > 50))
            break;
        TicksPassed = GetTickCount() - StartTicks;
        if (TicksPassed >= dwMilliseconds)
            break;
        dwMilliseconds -= TicksPassed;
        ++IdleCount;
        Sleep(1);
    }
    return RetVal;
}

_FX BOOL Gui_AttachThreadInput(DWORD idAttach, DWORD idAttachTo, BOOL fAttach)
{
    BOOL bRet = FALSE;

    if (fAttach)
    {
        GUI_REMOVE_HOST_WINDOW_REQ req;
        GUI_REMOVE_HOST_WINDOW_RPL *rpl = NULL;

        req.msgid = GUI_REMOVE_HOST_WINDOW;
        req.threadid = idAttachTo;

        rpl = Gui_CallProxy(&req, sizeof(req), sizeof(*rpl));
        
        if (rpl)
            Dll_Free(rpl);
    }

    bRet = __sys_AttachThreadInput(idAttach, idAttachTo, fAttach);

    return bRet;
}


//---------------------------------------------------------------------------
// Gui_GetWindowFromProxy
//---------------------------------------------------------------------------


_FX HWND Gui_GetWindowFromProxy(ULONG which, HWND hwnd)
{
    GUI_GET_WINDOW_HANDLE_REQ req;
    GUI_GET_WINDOW_HANDLE_RPL *rpl;
    HWND hwnd_ret;
    ULONG err;

    //
    // first try to issue the command in the context of this process
    //

    err = GetLastError();
    SetLastError(0);
    if (which == 'prnt')
        hwnd_ret = __sys_GetParent(hwnd);
    else if (which < 0x10)
        hwnd_ret = __sys_GetWindow(hwnd, which);
    else
        hwnd_ret = NULL;

    //
    // if there was an error (probably ERROR_INVALID_WINDOW_HANDLE)
    // the request was probably denied by job restrictions, so go
    // through SbieSvc.  otherwise just return
    //

    if (GetLastError() == 0)
        return hwnd_ret;

    req.msgid = GUI_GET_WINDOW_HANDLE;
    req.error = err;
    req.which = which;
    req.hwnd = (ULONG)(ULONG_PTR)hwnd;

    rpl = Gui_CallProxy(&req, sizeof(req), sizeof(*rpl));
    if (! rpl)
        return NULL;

    err = rpl->error;
    hwnd_ret = (HWND)(ULONG_PTR)rpl->hwnd;
    Dll_Free(rpl);

    SetLastError(err);
    return hwnd_ret;
}


//---------------------------------------------------------------------------
// Gui_CallProxy
//---------------------------------------------------------------------------


_FX void *Gui_CallProxy(void *req, ULONG req_len, ULONG rpl_min_len)
{
    return Gui_CallProxyEx(req, req_len, rpl_min_len, FALSE);
}


//---------------------------------------------------------------------------
// Gui_CallProxyEx
//---------------------------------------------------------------------------


_FX void *Gui_CallProxyEx(
    void *req, ULONG req_len, ULONG rpl_min_len, BOOLEAN msgwait)
{
    //static ULONG _Ticks = 0;
    //static ULONG _Ticks1 = 0;
    static WCHAR *_QueueName = NULL;
    NTSTATUS status;
    ULONG req_id;
    ULONG data_len;
    void *data;
    HANDLE event;

    //ULONG Ticks0 = GetTickCount();

    if (! _QueueName) {
        _QueueName = Dll_Alloc(32 * sizeof(WCHAR));
        Sbie_snwprintf(_QueueName, 32, L"*GUIPROXY_%08X", Dll_SessionId);
        //_Ticks = 0;
    }

    /*if (1) {
        WCHAR txt[128];
        Sbie_snwprintf(txt, 128, L"Request command is %08X\n", *(ULONG *)req);
        OutputDebugString(txt);
    }*/

    //
    // if this is a forced program, it may have been started as part of
    // a DDE conversation, which means Windows Explorer may now be waiting
    // in WaitForInputIdle and if we call MsgWaitForMultipleObjects then
    // Windows Explorer will send the DDE message too early for us.
    //
    // to avoid this, we don't use MsgWaitForMultipleObjects in forced
    // processes until DispatchMessage has been called, which is usually
    // late enough that the process already created its DDE server window
    //

    if ((Dll_ProcessFlags & SBIE_FLAG_FORCED_PROCESS) && msgwait) {
        extern BOOLEAN Gui_DispatchMessageCalled; // guimsg.c
        if (! Gui_DispatchMessageCalled)
            msgwait = FALSE;
    }

    // Opera's file dialog hook is there.
    if (msgwait && __sys_GetOpenFileNameW)
    {
        THREAD_DATA *data = Dll_GetTlsData(NULL);
        
        if (data->bOperaFileDlgThread)
        {
            msgwait = FALSE;
        }
    }

    status = SbieDll_QueuePutReq(_QueueName, req, req_len, &req_id, &event);
    if (NT_SUCCESS(status)) {

        if (msgwait) {

            //
            // wait for a reply while processing window messages sent to
            // this thread, for example if waiting for a response for a
            // GUI_GET_CLIPBOARD_DATA request, and the calling thread owns
            // the clipboard, then we have to respond to window messages
            // sent due to SbieSvc GUI Proxy calling GetClipboardData
            //

            ULONG StartTime = GetTickCount();

            if (__sys_MsgWaitForMultipleObjects && __sys_PeekMessageW) {

                while (1) {

                    if ((GetTickCount() - StartTime) > (10 * 1000))
                        status = WAIT_TIMEOUT;
                    else {
#ifdef _WIN64
                        status = __sys_MsgWaitForMultipleObjects(
                            1, &event, FALSE, (10 * 1000), QS_SENDMESSAGE);
#else ! _WIN64
                        // Gui_MsgWaitForMultipleObjects aligns stack
                        // before calling __sys_MsgWaitForMultipleObjects
                        // in case the caller gave us a bad stack
                        extern Gui_MsgWaitForMultipleObjects(
                            ULONG a, HANDLE *b, ULONG c, ULONG d, ULONG e);
                        status = Gui_MsgWaitForMultipleObjects(
                            1, &event, FALSE, (10 * 1000), QS_SENDMESSAGE);
#endif _WIN64
                    }

                    if (status != 1) {  // status 1 means message queue
                        if (status == -1)
                            status = 0xFF000000 | GetLastError();
                        break;
                    } else if (WaitForSingleObject(event, 0) == 0) {
                        // MsgWaitForMultipleObjects checks the message
                        // queue before checking our event, but if it
                        // was signalled, we prefer to just return
                        status = 0;
                        break;
                    } else {
                        // call PeekMessage to process sent messages
                        MSG msg;
                        __sys_PeekMessageW(&msg, NULL, 0, 0, PM_NOREMOVE);
                    }
                }

            } else
                status = STATUS_ENTRYPOINT_NOT_FOUND;

        } else {

            //
            // wait for a reply on the queue without processing window
            // messages, this is the simpler case and is preferable in most
            // scenarios where a window message is not expected
            //

            if (WaitForSingleObject(event, 10 * 1000) != 0)
                status = STATUS_TIMEOUT;
        }

        CloseHandle(event);
    }

    if (status == 0) {

        status = SbieDll_QueueGetRpl(_QueueName, req_id, &data, &data_len);

        if (NT_SUCCESS(status)) {

            if (data_len >= sizeof(ULONG) && *(ULONG *)data) {

                status = *(ULONG *)data;

            } else if (data_len >= rpl_min_len) {

                /*_Ticks += GetTickCount() - Ticks0;
                if (_Ticks > _Ticks1 + 1000) {
                    WCHAR txt[128];
                    Sbie_snwprintf(txt, 128, L"Already spent %d ticks in gui\n", _Ticks);
                    OutputDebugString(txt);
                    _Ticks1 = _Ticks;
                }*/

                return data;

            } else
                status = STATUS_INFO_LENGTH_MISMATCH;

            Dll_Free(data);
        }
    }

    SbieApi_Log(2203, L"%S; MsgId: %d - %S [%08X]", _QueueName, *(ULONG*)req, Dll_ImageName, status);
    SetLastError(ERROR_SERVER_DISABLED);
    return NULL;
}

_FX NTSTATUS ComDlg32_GetOpenFileNameW(LPVOID lpofn)
{
    BOOL bRet = FALSE;
    THREAD_DATA *data = Dll_GetTlsData(NULL);

    if (data)
        data->bOperaFileDlgThread = TRUE;
    
    bRet = __sys_GetOpenFileNameW(lpofn);

    if (data)
        data->bOperaFileDlgThread = FALSE;

    return bRet;
}

_FX BOOLEAN ComDlg32_Init(HMODULE module)
{
    //if (_wcsicmp(Dll_ImageName, L"opera.exe") == 0)
    //{
        void *GetOpenFileNameW = GetProcAddress(module, "GetOpenFileNameW");
        SBIEDLL_HOOK(ComDlg32_, GetOpenFileNameW);
    //}

    return TRUE;
}

<|MERGE_RESOLUTION|>--- conflicted
+++ resolved
@@ -1719,15 +1719,12 @@
         new_lParam = (LPARAM)Gui_CreateTitleA((UCHAR *)lParam);
     else
         new_lParam = lParam;
-		
+
 	if (uMsg == WM_QUERYENDSESSION)
-<<<<<<< HEAD
-		if (SbieApi_QueryConfBool(NULL, "BlockInterferePower", FALSE))
-=======
 	{
 		if (SbieApi_QueryConfBool(NULL, L"BlockInterferePower", FALSE))
->>>>>>> 6cf990a6
 			return TRUE;
+	}
     wndproc = __sys_GetPropW(hWnd, (LPCWSTR)Gui_WindowProcOldA_Atom);
     lResult = __sys_CallWindowProcA(wndproc, hWnd, uMsg, wParam, new_lParam);
 
