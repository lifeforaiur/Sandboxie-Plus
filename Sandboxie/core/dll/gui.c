--- conflicted
+++ resolved
@@ -1944,30 +1944,6 @@
         SetLastError(ERROR_INVALID_WINDOW_HANDLE);
         return FALSE;
     }
-<<<<<<< HEAD
-	if (SbieApi_QueryConfBool(NULL, L"BlockInterferenceControl", FALSE)) {
-		RECT rt;
-		typedef (*P_SystemParametersInfoA)(UINT  uiAction,
-			UINT  uiParam,
-			PVOID pvParam,
-			UINT  fWinIni);
-		typedef (*P_GetSystemMetrics)(int nIndex);
-		P_SystemParametersInfoA SystemParametersInfoA = Ldr_GetProcAddrNew("user32.dll", "SystemParametersInfoA", "SystemParametersInfoA"); if (!SystemParametersInfoA) goto then;
-		P_GetSystemMetrics GetSystemMetrics = Ldr_GetProcAddrNew("user32.dll", "GetSystemMetrics", "GetSystemMetrics"); if (!GetSystemMetrics) goto then;
-		SystemParametersInfoA(SPI_GETWORKAREA, 0, &rt, 0);
-		//int   y1 = GetSystemMetrics(SM_CYSCREEN) - rt.bottom;
-		int   y1 = GetSystemMetrics(SM_CYSCREEN) - rt.bottom, x1 = GetSystemMetrics(SM_CXSCREEN) - rt.right, y2 = GetSystemMetrics(SM_CYSCREEN) - rt.top, x2 = GetSystemMetrics(SM_CXSCREEN) - rt.left;
-		if (y + h > y1)
-			h = y1 - y - 2;
-		if (y < y2)
-			y = y2 + 2;
-		if (x + w > x1)
-			w = x1 - x;
-		if (x < x2)
-			x = x2 + 2;
-	}
-	then:
-=======
 	
     if (Gui_BlockInterferenceControl) {
 
@@ -1983,13 +1959,18 @@
 
             RECT rt;
             SystemParametersInfoA(SPI_GETWORKAREA, 0, &rt, 0);
-            int y1 = GetSystemMetrics(SM_CYSCREEN) - rt.bottom;
-            if (y + h > y1)
-                h = y1 - y - 2;
+			int   y1 = GetSystemMetrics(SM_CYSCREEN) - rt.bottom, x1 = GetSystemMetrics(SM_CXSCREEN) - rt.right, y2 = GetSystemMetrics(SM_CYSCREEN) - rt.top, x2 = GetSystemMetrics(SM_CXSCREEN) - rt.left;
+			if (y + h > y1)
+				h = y1 - y - 2;
+			if (y < y2)
+				y = y2 + 2;
+			if (x + w > x1)
+				w = x1 - x;
+			if (x < x2)
+				x = x2 + 2;
         }
     }
 
->>>>>>> 3d66fe45
     return __sys_MoveWindow(hWnd, x, y, w, h, bRepaint);
 }
 
@@ -2012,31 +1993,6 @@
     //
     // use SbieSvc GUI Proxy if hWnd is accessible but outside the sandbox
     //
-<<<<<<< HEAD
-	if (SbieApi_QueryConfBool(NULL, L"BlockInterferenceControl", FALSE)) {
-		if (hWndInsertAfter == HWND_TOPMOST || hWndInsertAfter == HWND_TOP)
-			hWndInsertAfter = HWND_DESKTOP;
-		RECT rt;
-		typedef (*P_SystemParametersInfoA)(UINT  uiAction,
-			UINT  uiParam,
-			PVOID pvParam,
-			UINT  fWinIni);
-		typedef (*P_GetSystemMetrics)(int nIndex);
-		P_SystemParametersInfoA SystemParametersInfoA = Ldr_GetProcAddrNew("user32.dll", "SystemParametersInfoA", "SystemParametersInfoA"); if (!SystemParametersInfoA) goto then;
-		P_GetSystemMetrics GetSystemMetrics = Ldr_GetProcAddrNew("user32.dll", "GetSystemMetrics", "GetSystemMetrics"); if (!GetSystemMetrics) goto then;
-		SystemParametersInfoA(SPI_GETWORKAREA, 0, &rt, 0);   
-		int   y1 = GetSystemMetrics(SM_CYSCREEN) - rt.bottom,x1= GetSystemMetrics(SM_CXSCREEN)-rt.right, y2 = GetSystemMetrics(SM_CYSCREEN) - rt.top, x2 = GetSystemMetrics(SM_CXSCREEN) - rt.left;
-		if (y+h > y1)
-			h = y1-y - 2;
-		if (y < y2)
-			y = y2 + 2;
-		if (x + w > x1)
-			w = x1 - x;
-		if (x < x2)
-			x = x2+2;
-	}
-	then:
-=======
 	
     if (Gui_BlockInterferenceControl) {
 
@@ -2055,13 +2011,18 @@
 
             RECT rt;
             SystemParametersInfoA(SPI_GETWORKAREA, 0, &rt, 0);
-            int y1 = GetSystemMetrics(SM_CYSCREEN) - rt.bottom;
-            if (y + h > y1)
-                h = y1 - y - 2;
+			int   y1 = GetSystemMetrics(SM_CYSCREEN) - rt.bottom, x1 = GetSystemMetrics(SM_CXSCREEN) - rt.right, y2 = GetSystemMetrics(SM_CYSCREEN) - rt.top, x2 = GetSystemMetrics(SM_CXSCREEN) - rt.left;
+			if (y + h > y1)
+				h = y1 - y - 2;
+			if (y < y2)
+				y = y2 + 2;
+			if (x + w > x1)
+				w = x1 - x;
+			if (x < x2)
+				x = x2 + 2;
         }
     }
 	
->>>>>>> 3d66fe45
     if (Gui_UseProxyService && !Gui_IsSameBox(hWnd, NULL, NULL)) {
 
         GUI_SET_WINDOW_POS_REQ req;
