# Sandboxie Plus / Classic

[![Plus license](https://img.shields.io/badge/Plus%20license-Custom%20-blue.svg)](./Installer/license.txt) [![Classic license](https://img.shields.io/github/license/Sandboxie-Plus/Sandboxie?label=Classic%20license&color=blue)](./LICENSE) [![GitHub Release](https://img.shields.io/github/release/sandboxie-plus/Sandboxie.svg)](https://github.com/sandboxie-plus/Sandboxie/releases/latest) [![GitHub Pre-Release](https://img.shields.io/github/release/sandboxie-plus/Sandboxie/all.svg?label=pre-release)](https://github.com/sandboxie-plus/Sandboxie/releases) [![GitHub Build Status](https://github.com/sandboxie-plus/Sandboxie/actions/workflows/main.yml/badge.svg)](https://github.com/sandboxie-plus/Sandboxie/actions) [![GitHub Codespell Status](https://github.com/sandboxie-plus/Sandboxie/actions/workflows/codespell.yml/badge.svg)](https://github.com/sandboxie-plus/Sandboxie/actions/workflows/codespell.yml)

Note: this is a community fork that took place after the open-source code release of Sandboxie and not the official continuation of the previous development (see the [project history](./README.md#-project-history)).

Sandboxie is a sandbox-based isolation software for 32-bit and 64-bit Windows NT-based operating systems. It creates a sandbox-like isolated operating environment in which applications can be run or installed without permanently modifying local & mapped drives or the Windows registry. An isolated virtual environment allows controlled testing of untrusted programs and web surfing.<br>

|  System requirements  |      Release notes     |      Security policy      |      Project maintenance   |      Contribution guidelines   |
|         :---:         |          :---:         |          :---:            |      :---:     |          :---:                 |
| Windows 7 or higher, 32-bit or 64-bit. |  [CHANGELOG.md](./CHANGELOG.md)  |   [SECURITY.md](./SECURITY.md)  |   David Xanatos  |   [CONTRIBUTING.md](./CONTRIBUTING.md)  |

## ⏬ Download

[![GitHub All Releases](https://img.shields.io/github/downloads/sandboxie-plus/Sandboxie/total?style=for-the-badge)](https://github.com/sandboxie-plus/Sandboxie/releases/latest)

## 🚀 Features

Sandboxie is available in two flavors, Plus and Classic. They both share the same core components, this means they have the same level of security and compatibility.
What's different is the availability of features in the user interface.

Plus build has a modern Qt based UI, which supports all new features that have been added since the project went open source:

  * Snapshot Manager - this feature takes a copy of any box in order to be restored when needed
  * Maintenance mode - it allows to uninstall/install/start/stop Sandboxie driver and service when needed
  * Portable mode - you can run the installer and choose to extract all files to a directory
  * Additional UI options to block access for Windows components like printer spooler and clipboard
  * More customization options for Start/Run and Internet access restrictions
  * Global hotkey to terminate all boxed processes
  * A new firewall per sandbox which supports Windows Filtering Platform (WFP)

Classic build has the old no longer developed MFC based UI, hence it lacks native interface support for Plus features. However, most of them can be configured manually in the Sandboxie.ini configuration file, and some valuable [contributions](https://sandboxie-website-archive.github.io/www.sandboxie.com/old-forums/viewforum1a2d1a2d.html?f=22) can still be applied nowadays.

If you need to check all new features at once, a good way to highlight them quickly is to find the equal sign in the [CHANGELOG.md](./CHANGELOG.md) file.

## 📚 Documentation

A GitHub copy of the [Sandboxie documentation](https://sandboxie-plus.github.io/sandboxie-docs) is currently maintained, although more volunteers are needed to keep it updated with the new changes. We recommend to check also the following labels in this repository:

[future development](https://github.com/sandboxie-plus/Sandboxie/issues?q=label%3A"future+development") | [feature requests](https://github.com/sandboxie-plus/Sandboxie/issues?q=label%3A"Feature+request") | [documentation](https://github.com/sandboxie-plus/Sandboxie/issues?q=label%3Adocumentation) | [build issues](https://github.com/sandboxie-plus/Sandboxie/issues?q=label%3A%22build+issue%22) | [incompatibilities](https://github.com/sandboxie-plus/Sandboxie/issues?q=label%3Aincompatibility) | [known issues](https://github.com/sandboxie-plus/Sandboxie/labels/Known%20issue) | [regressions](https://github.com/sandboxie-plus/Sandboxie/issues?q=is%3Aissue+is%3Aopen+label%3Aregression) | [workaround](https://github.com/sandboxie-plus/Sandboxie/issues?q=label%3Aworkaround) | [help wanted](https://github.com/sandboxie-plus/Sandboxie/issues?q=label%3A%22help+wanted%22) | [more...](https://github.com/sandboxie-plus/Sandboxie/labels?sort=count-desc)

A partial archive of the [old Sandboxie forum](https://sandboxie-website-archive.github.io/www.sandboxie.com/old-forums) that was previously maintained by Invincea is still available. If you need to find something specific, it is possible to use the following [search query](https://www.ecosia.org/search?method=index&q=site%3Ahttps%3A%2F%2Fsandboxie-website-archive.github.io%2Fwww.sandboxie.com%2Fold-forums%2F).


## 🚀 Useful tools for Sandboxie

Sandboxie's functionality can be enhanced with specialized tools like the following:

  * [LogApiDll](https://github.com/sandboxie-plus/LogApiDll) - this adds a verbose trace output to Sandboxie's trace log, listing invocations of relevant Windows API functions.
  * [SbieHide](https://github.com/VeroFess/SbieHide) - this hides the presence of SbieDll.dll from the application.
<<<<<<< HEAD
  * [SandboxToys2](https://github.com/blap/SandboxToys2) - this allows to compare files and registry changes in the sandbox.
=======
  * [SandboxToys2](https://github.com/blap/SandboxToys2) - this allows to monitor files and registry changes in the sandbox.
>>>>>>> fa5537f5
  

## 📌 Project history

|      Timeline       |    Maintainer    |
|---------------------|------------------|
| 2004 - 2013         | Ronen Tzur       |
| 2013 - 2017         | Invincea Inc.    |
| 2017 - 2020         | Sophos Group plc |
| [Open-source code](https://github.com/sandboxie/sandboxie) |    Tom Brown     |
| 2020 onwards        | David Xanatos ([Roadmap](https://www.wilderssecurity.com/threads/sandboxie-roadmap.445545/))    |
		
		
## 📌 Project support / sponsorship

[<img align="left" height="64" width="64" src="./.github/images/binja-love.png">](https://binary.ninja/)
Thank you [Vector 35](https://vector35.com/) for providing a [Binary Ninja](https://binary.ninja/) license to help with reverse engineering.
<br>
Binary Ninja is a multi-platform interactive disassembler, decompiler, and binary analysis tool for reverse engineers, malware analysts, vulnerability researchers, and software developers.<br>
<br>
[<img align="left" height="64" width="64" src="./.github/images/Icons8_logo.png">](https://icons8.de/)Thank you [Icons8](https://icons8.de/) for providing icons for the project.
<br>
<br>
<br>

## 📑 Helpful Contributors

- DavidBerdik - Maintainer of [Sandboxie Website Archive](https://github.com/Sandboxie-Website-Archive/sandboxie-website-archive.github.io)
- Jackenmen - Maintainer of Chocolatey packages for Sandboxie ([support](https://github.com/Jackenmen/choco-auto/issues?q=is%3Aissue+Sandboxie))
- vedantmgoyal2009 - Maintainer of Winget Releaser for Sandboxie ([support](https://github.com/vedantmgoyal2009/winget-releaser/issues?q=is%3Aissue+Sandboxie))
- blap - Maintainer of [SandboxToys2](https://github.com/blap/SandboxToys2) addon
- diversenok - Security analysis & PoC's / Security fixes
- TechLord - Team-IRA / Reversing
- hg421 - Security analysis / Code reviews
- mpheath - Author of Plus installer / Code fixes / Collaborator
- offhub - Documentation additions / Collaborator
- isaak654 - Templates / Documentation / Code fixes / Collaborator
- okrc - Code fixes
- stephtr - CI / Certification
- typpos - UI suggestions / Documentation / Code reviews
- Dyras - Templates additions
- cricri-pingouin - UI fixes
- Valinwolf - UI / Icons
- daveout - UI / Icons
- yfdyh000 - Localization support for Plus installer
- NewKidOnTheBlock - Changelog fixes
- Naeemh1 - Documentation additions
- APMichael - Templates additions
- weihongx9315 - Windows Credentials fix
- 1mm0rt41PC - Documentation additions
- Luro223 - Documentation additions
- lwcorp - Documentation additions

## 🌏 Translators

- yuhao2348732, nkh0472, yfdyh000, gexgd0419, Zerorigin, UnnamedOrange, 4rt3mi5 - Simplified Chinese
- TragicLifeHu, Hulen - Traditional Chinese
- RockyTDR - Dutch
- clexanis, Mmoi-Fr - French
- bastik-1001, APMichael - German
- isaak654 - Italian
- VenusGirl - Korean
- 7zip - Polish ([provided separately](https://forum.xanasoft.com/viewtopic.php?f=12&t=4&start=20))
- JNylson - Portuguese and Brazilian Portuguese
- lufog - Russian
- sebadamus - Spanish
- pb1 - Swedish
- xorcan, fmbxnary, offhub - Turkish
- SuperMaxusa, lufog - Ukrainian
- GunGunGun - Vietnamese

New translators are encouraged to look at the [Localization notes and tips](https://git.io/J9G19) before creating a pull request.

## 🤝 Support the project

If you find Sandboxie useful, then feel free to contribute through our [Contribution guidelines](./CONTRIBUTING.md).<|MERGE_RESOLUTION|>--- conflicted
+++ resolved
@@ -48,11 +48,7 @@
 
   * [LogApiDll](https://github.com/sandboxie-plus/LogApiDll) - this adds a verbose trace output to Sandboxie's trace log, listing invocations of relevant Windows API functions.
   * [SbieHide](https://github.com/VeroFess/SbieHide) - this hides the presence of SbieDll.dll from the application.
-<<<<<<< HEAD
-  * [SandboxToys2](https://github.com/blap/SandboxToys2) - this allows to compare files and registry changes in the sandbox.
-=======
   * [SandboxToys2](https://github.com/blap/SandboxToys2) - this allows to monitor files and registry changes in the sandbox.
->>>>>>> fa5537f5
   
 
 ## 📌 Project history
