--- conflicted
+++ resolved
@@ -7,12 +7,9 @@
 ### Added
 - Duplicate Sandbox with content from UI [#4542](https://github.com/sandboxie-plus/Sandboxie/issues/4542)
 - added new insecure debug option 'OpenAllSysCalls=y'
-<<<<<<< HEAD
 - added template for WindowGrid
-=======
-- Added new Certificate type [DEVELOPER](https://xanasoft.com/product/sandboxie-plus-developer/) it deactivates the usermode component verification, but can only be used in node locked form.
-  - Note: all curreand and future holders of Contributor or Ethernal/Huge certificates are eligable to receive a free Dev Key please request by email if requried.
->>>>>>> 324986a0
+- Added new Certificate type [DEVELOPER](https://xanasoft.com/product/sandboxie-plus-developer/) It deactivates the usermode component verification but can only be used in node-locked form.
+  - Note: All current and future holders of Contributor or Ethernal/Huge certificates are eligible to receive a free Dev Key; please request by email if required.
 
 ### Changed
 - when no proxy for a given ip type is configured, the connectionis failed
@@ -36,7 +33,6 @@
 - fixed issue with insecure debug option 'OriginalToken=y'
 - Box Group name accidentally entered carriage return character [#4608](https://github.com/sandboxie-plus/Sandboxie/issues/4608)
 - fixed Paths selected from the path selection drop-down menu in the New Box Wizard return a "not a valid path" error [#4611](https://github.com/sandboxie-plus/Sandboxie/issues/4611)
-
 
 
 
