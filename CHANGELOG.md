--- conflicted
+++ resolved
@@ -6,16 +6,13 @@
 ## [1.15.2 / 5.70.2] - 2024-10-
 
 ### Added
-<<<<<<< HEAD
 - added "MacAddressValueMajorX"(fill 'X' with number 0-9) and "MacAddressValueMinorX"(fill 'X' with number 0-9) to set MAC address for each box(You must set both two options at the same time).
   - For example:
     - MacAddressValueMajor0=Number
     - MacAddressValueMinor0=Number
     - MacAddressValueMajor1=Number
     - MacAddressValueMinor1=Number
-=======
 - added "DiskSerialNumberValueX"(Fill number 0-9 to 'X') to set Disk Serial Number for indivdal box.
->>>>>>> 511ac1de
 - added the ability to hide certificates in editbox in Global Setting (idea by Yeyixiao)
 - added Opening a program in several sandboxes at once [#4231](https://github.com/sandboxie-plus/Sandboxie/issues/4231)
 - added "Description" field inside the sandbox settings [#4243](https://github.com/sandboxie-plus/Sandboxie/issues/4243)
