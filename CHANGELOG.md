# Changelog
All notable changes to this project will be documented in this file.
This project adheres to [Semantic Versioning](http://semver.org/).


<<<<<<< HEAD
## [1.1x.xx / 5.xx.xx] - 2024-xx-xx

### Added
- added "DiskSerialNumberValueX"(Fill number 0-9 to 'X') to set Disk Serial Number for indivdal box.
=======


## [1.15.2 / 5.70.2] - 2024-10-

### Added
- added the ability to hide certificates in editbox in Global Setting (idea by Yeyixiao)
- added Opening a program in several sandboxes at once [#4231](https://github.com/sandboxie-plus/Sandboxie/issues/4231)
- added "Description" field inside the sandbox settings [#4243](https://github.com/sandboxie-plus/Sandboxie/issues/4243)

### Fixed
- fixed Sign the .tmp file that gets dropped when installing or updating Sandboxie Plus [#2643](https://github.com/sandboxie-plus/Sandboxie/issues/2643)
- fixed issue with DLL unloading
- fixed Files Resource Access - Browse for Folder - allows access to excluded folders [#4007](https://github.com/sandboxie-plus/Sandboxie/issues/4007)
- fixed "ForceDisableAdminOnly" is weird [#4233](https://github.com/sandboxie-plus/Sandboxie/issues/4233)
- fixed deadlock on no op condition when renaming file or folder [#4304](https://github.com/sandboxie-plus/Sandboxie/issues/4304)

### Changed
- validated compatibility with Windows build 27744 and updated DynData



## [1.15.1 / 5.70.1] - 2024-10-29

### Changed
- validated compatibility with Windows build 27729 and updated DynData
- updated Templates.ini to grant access to the Multimedia Class Scheduler Service [#4312](https://github.com/sandboxie-plus/Sandboxie/pull/4312) (thanks offhub)
- updated Inno Setup to version 6.3.3 [#4020](https://github.com/sandboxie-plus/Sandboxie/issues/4020)

### Fixed
- fixed Sandboxie crypto fails to start in red boxes
- fixed issue with breakout process when using explorer.exe



## [1.15.0 / 5.70.0] - 2024-10-19

### Added
- added new user proxy mechanism to enable user specific operations
- added support for EFS using the user proxy [#1980](https://github.com/sandboxie-plus/Sandboxie/issues/1980)
  - to enable it, add 'EnableEFS=y' to the sandbox configuration (requires an advanced supporter certificate)
- added breakout document functionality [#2741](https://github.com/sandboxie-plus/Sandboxie/issues/2741)
  - use a syntax like this 'BreakoutDocument=C:\path\*.txt' to specify path and extension
  - Security Warning: do not use paths terminated with a wildcard like 'BreakoutDocument=C:\path\*' as they will allow for execution of malicious scripts outside the sandbox!
- added mechanism to set box folder ACLs to allow only the creating user access 'LockBoxToUser=y'
- added option to keep original ACLs on sandboxed files 'UseOriginalACLs=y'
- added option 'OpenWPADEndpoint=y' [#4292](https://github.com/sandboxie-plus/Sandboxie/issues/4292)

### Changed
- improved SandboxieCrypto startup
- improved Sandboxed RPCSS startup
- changed Qt 5 version to Qt 5.15.15 with OpenSSL 3.3.2 [#4223](https://github.com/sandboxie-plus/Sandboxie/pull/4223) (thanks offhub)
- set tab orders and buddies of UI controls [#4300](https://github.com/sandboxie-plus/Sandboxie/pull/4300) (thanks gexgd0419)

### Fixed
- fixed ImDiskApp uninstall key is always written to the registry [#4282](https://github.com/sandboxie-plus/Sandboxie/issues/4282)
>>>>>>> f52119fe



## [1.14.10 / 5.69.10] - 2024-10-03

### Added
- added ability to import encrypted archive files directly [#4255](https://github.com/sandboxie-plus/Sandboxie/issues/4255)

### Changed
- when the SbieSvc.exe worker crashes it now can automatically be restarted

### Fixed
- fixed issue with sandbox path entry combo boxes
- fixed proxy for GetRawInputDeviceInfoW() causes a buffer overflow [#4267](https://github.com/sandboxie-plus/Sandboxie/issues/4267) (thanks marti4d)



## [1.14.9 / 5.69.9] - 2024-09-19

### Added
- added alternative default sandbox paths to the box wizard:
  - \\??\\%SystemDrive%\\Sandbox\\%USER%\\%SANDBOX%
  - \\??\\%SystemDrive%\\Sandbox\\%SANDBOX%
  - \\??\\%SystemDrive%\\Users\\%USER%\Sandbox\\%SANDBOX%
- added Sandbox Import dialog

### Changed
- sandbox root selection in global settings is now a combo box

### Fixed
- fixed exported encrypted archive files cannot be unpacked by Sandboxie [#4229](https://github.com/sandboxie-plus/Sandboxie/issues/4229)



## [1.14.8 / 5.69.8] - 2024-09-09

### Changed
- allow users to import/export boxes with .zip files [#4200](https://github.com/sandboxie-plus/Sandboxie/pull/4200)

### Fixed
- fixed a supporter certificate issue introduced with 1.14.7



## [1.14.7 / 5.69.7] - 2024-09-05

### Added
- added "RandomRegUID" (bool) which could modify Windows Product ID in the registry to a random value
- added "HideDiskSerialNumber" (bool) return random value when applications try to get disk serial number
- added option to get free 10 days evaluation certificates from the support settings page
  - the evaluation certificates are node locked to the HwID and for each HwID up to 3 certificates can be requested
- added "TerminateWhenExit" (bool, in Sandboxie-Plus.ini) to terminate all processes when SandMan exits for [#4171](https://github.com/sandboxie-plus/Sandboxie/issues/4171)
- added a question box to ask for Sandbox Import Location for [#4169](https://github.com/sandboxie-plus/Sandboxie/issues/4169)
- added UI option to configure DropConHostIntegrity
- added "HideNetworkAdapterMAC" (bool) return random value when applications try to get network adapter MAC address
- added shared template selection to the Shared Template feature in the advanced options of the New Box Wizard [#4199](https://github.com/sandboxie-plus/Sandboxie/issues/4199)
  - the number of available shared templates has been increased to 10
  - to update the names displayed in the list, simply adjust the "Tmpl.Title" setting within each template

### Fixed
- fixed and improved HideDiskSerialNumber option causes applications to crash [#4185](https://github.com/sandboxie-plus/Sandboxie/issues/4185)
- fixed encrypted proxy password was improperly formatted [#4197](https://github.com/sandboxie-plus/Sandboxie/issues/4197)
- fixed NtQueryDirectoryObject (should not return "STATUS_MORE_ENTRIES") as this is an easy sandbox detection [#4201](https://github.com/sandboxie-plus/Sandboxie/issues/4201)



## [1.14.6 / 5.69.6] - 2024-07-30

### Added
- added alias for a sandbox [#4112](https://github.com/sandboxie-plus/Sandboxie/issues/4112)

### Fixed
- fixed issue with Windows 7 caused by the new CustomLCID option [#4117](https://github.com/sandboxie-plus/Sandboxie/issues/4117)
- fixed Settings Window issue with non-advanced certificates introduced in 1.14.0
- fixed issue with API_PROCESS_EXEMPTION_CONTROL



## [1.14.5 / 5.69.5] - 2024-07-23

### Added
- added HwID display
- added Language Spoof "CustomLCID=1033" [#4024](https://github.com/sandboxie-plus/Sandboxie/pull/4024) (thanks Yeyixiao)
- added option to always run the SandMan UI as admin [#4090](https://github.com/sandboxie-plus/Sandboxie/issues/4090)
- added Proxy exclusion [#4036](https://github.com/sandboxie-plus/Sandboxie/issues/4036)
- added "ForceChildren=Program.exe" [#4070](https://github.com/sandboxie-plus/Sandboxie/issues/4070)
- added UI options for "ForceRestartAll" and "UseCreateToken" in OptionWindow
- added an optional context menu option to make folder/file forced quickly
  - Note: you can also use "SandMan.exe /add_force program_path" to do it

### Changed
- the certificate format can now take an explicit validity days specification, needed for gapless certificate renewal

### Fixed
- fixed two supporter certificate popping up every time a Sandboxes' settings are opened [#4074](https://github.com/sandboxie-plus/Sandboxie/issues/4074)
- fixed issue with HwID-bound serial keys failing when no HwID could be obtained
- fixed issue with "UseChangeSpeed=y"
- fixed broken "HideFirmwareInfo=y" implementation
  - changed reg path to key "HKCU\\System\\SbieCustom", value: "SMBiosTable"
  - added UI options
- fixed schannel error SEC_E_SECPKG_NOT_FOUND in encrypted sandboxes [#4081](https://github.com/sandboxie-plus/Sandboxie/issues/4081)
- fixed The name of the sandbox is too long, causing an error in sbie2327 [#4064](https://github.com/sandboxie-plus/Sandboxie/issues/4064)
- fixed Job objects cannot be assigned memory limits greater than 4 GB [#4096](https://github.com/sandboxie-plus/Sandboxie/issues/4096)



## [1.14.4 / 5.69.4] - 2024-07-13

### Changed
- improved removal of leftovers [#4050](https://github.com/sandboxie-plus/Sandboxie/pull/4050)

### Fixed
- fixed the Start Restrictions tab layout breaking [#4045](https://github.com/sandboxie-plus/Sandboxie/issues/4045)
- fixed administrators unable to change the sandbox configuration [#4057](https://github.com/sandboxie-plus/Sandboxie/issues/4057) [#4068](https://github.com/sandboxie-plus/Sandboxie/issues/4068)



## [1.14.3 / 5.69.3] - 2024-07-01

### Changed
- changed Qt 5 version to Qt 5.15.14 with OpenSSL 3.3.1 [#3994](https://github.com/sandboxie-plus/Sandboxie/pull/3994) (thanks offhub)

### Fixed
- fixed applications unable to launch as admin in a sandbox with "UseCreateToken/SandboxieAllGroup" when using an MSFT account [#4022](https://github.com/sandboxie-plus/Sandboxie/issues/4022)
- fixed Firefox issue with Sbie 1.14.1 and 1.14.2 [#4012](https://github.com/sandboxie-plus/Sandboxie/issues/4012)
  - rolled back the driver verifier fix added in 1.14.1
- fixed CustomChromiumFlags and --single-argument issue [#4033](https://github.com/sandboxie-plus/Sandboxie/issues/4033)
- fixed Sandboxie programs not terminating after closing programs that run as admin with UseCreateToken/SandboxieAllGroup enabled [#4030](https://github.com/sandboxie-plus/Sandboxie/issues/4030)



## [1.14.2 / 5.69.2] - 2024-06-19

### Added
- added SbieIni option to modify password-protected configurations [#3903](https://github.com/sandboxie-plus/Sandboxie/issues/3903)
  - Usage: set|append|insert|delete [/passwd:********] <section> <setting> <value>
  - Note: use /passwd without the password to have SbieIni prompt for the password on the console, this hides the password from view and prevents capture with the command line
- added checkbox for "PromptForInternetAccess" option to the New Box Wizard
- added option "HideNonSystemProcesses" to hide processes not in a sandbox from processes lists for sandboxed processes
- added option "HideSbieProcesses" to hide Sandboxie Work Process (SbieSvc, SandboxieRpcSs etc.)
- added option "HideFirmwareInfo"
  - when it is set, the programs that try getting firmware information will get false data from HKEY_CURRENT_USER\\SOFTWARE\\SandboxieHide\\FalseFirmwareValue
- added template "BlockAccessWMI" to prevent sandboxed processes from accessing system information through WMI
- added template "BlockLocalConnect" to prevent sandboxed processes from sending network packets to localhost to breakout sandbox
- added new option "AllowCoverTaskbar" for [#3975](https://github.com/sandboxie-plus/Sandboxie/issues/3975)
- added RPC Port message filter mechanism to block unsafe RDP calls via the driver [#3930](https://github.com/sandboxie-plus/Sandboxie/issues/3930)
  - Usage: "RpcPortFilter=Port,ID,Label" label is optional
- added "Job Object" Options page to collect all job object-related options

### Changed
- extended "Temp Template" to make it could delete local template section

### Fixed
- fixed security issue with the newly introduced experimental "UseCreateToken=y" mechanism
- fixed issue with "UseCreateToken=y" when using an MSFT online account
- fixed export sandbox function not including hidden files [#3980](https://github.com/sandboxie-plus/Sandboxie/issues/3980) (thanks L4cache)
- fixed Chrome printer stoppage [#3926](https://github.com/sandboxie-plus/Sandboxie/issues/3926)
  - Sandboxie will add CustomChromiumFlags=--disable-features=PrintCompositorLPAC to Chromium-based browsers command line
  - Note: Less Privileged App Container (LPAC) aren't working with Sandboxie presently
- fixed accessing relative symlinks which refer to a target that starts with a dot [#3981](https://github.com/sandboxie-plus/Sandboxie/issues/3981)
- fixed opening a sandbox's properties window via double-click in the systray context window [#3861](https://github.com/sandboxie-plus/Sandboxie/issues/3861)
- fixed delay in launching forced programs after version 1.12.9 [#3868](https://github.com/sandboxie-plus/Sandboxie/issues/3868)
  - this issue was introduced in 1.13.0 and may have affected other use cases causing various issues
- fixed issue with Misc Options list
- improved compatibility with Steam running sandboxed



## [1.14.1 / 5.69.1] - 2024-06-06

### Added
- added "Sandboxie\All Sandboxes" SID into token with SandboxieLogon [#3191](https://github.com/sandboxie-plus/Sandboxie/issues/3191)
  - to use this feature "SandboxieAllGroup=y" must be enabled
  - Note: this fundamentally changes the mechanism Sbie uses for token creation, the new mechanism can be enabled separately with "UseCreateToken=y"
- added "EditAdminOnly=y" can now be configured per box
- added UI for CoverBoxedWindows in NewBoxWizard
- added UI option to start unsandboxed process but force child processes in SelectBoxWindow
- added option "AlertBeforeStart"
  - when it is set, a prompt pops up before launching a new program into the sandbox using "Start.exe" and checks if the program that started "Start.exe" is a Sandboxie component itself, if it is not, a warning pops up
- added option for EditAdminOnly in SetupWizard

### Changed
- split the advanced new box wizard to stretch over two pages
- reorganized box options

### Fixed
- fixed issue with proxy authentication setting
- fixed memory leak in SbieSvc
- fixed issue with inconsistent WFP option application [#3900](https://github.com/sandboxie-plus/Sandboxie/issues/3900)
- fixed resource leak in buffer hashing function
- fixed DLL name corruption when BlockInterferenceControl is enabled [#3945](https://github.com/sandboxie-plus/Sandboxie/issues/3945)
- fixed issue with driver verifier



## [1.14.0 / 5.69.0] - 2024-05-17

### Added
- added option to limit the memory of sandboxed processes and the number of processes in a single sandbox through job object (thanks Yeyixiao)
  - use "TotalMemoryLimit" (number, in bytes) to set the overall memory limit for the sandbox, and "ProcessMemoryLimit" (number, in bytes) to limit memory for individual processes
  - use "ProcessNumberLimit" (number) to set process number limit
- added ability to adjust the logic speed of sandboxed processes, including reduced fixed latency and modified single-player speed (thanks Yeyixiao)
  - Note: you can set "UseChangeSpeed=y" to configure the following options: "AddTickSpeed", "AddSleepSpeed", "AddTimerSpeed", "LowTickSpeed", "LowSleepSpeed" and "LowTimerSpeed" (integer values only)
  - Note: these options use multiples instead of adding or subtracting; the "Add" series is configured by multiplication, while the "Low" series by division
  - Note: when set to "AddSleepSpeed=0", all sleep function calls will be skipped. For example, you can bypass fixed delay code in hidden malware, reducing analysis time without affecting essential operations, which is useful for virus analysts
- added /fcp /force_children command line option to Start.exe; it allows to start a program unsandboxed but have all its children sandboxed
- added ability to force sandboxed processes to use a pre-defined SOCKS5 proxy
- added ability to intercept DNS queries so that they can be logged and/or redirected
- added support for SOCKS5 proxy authentication based on RFC1928 (thanks Deezzir)
- added test dialog UI for SOCKS5 proxy (thanks Deezzir)
- added ability to automatically remove template references that begin with "Template_Temp_"

### Changed
- validated compatibility with Windows build 26217 and updated DynData

### Fixed
- fixed an issue with an early batch of Large Supporter certificates



## [1.13.7 / 5.68.7] - 2024-05-01

### Added
- added file version information for SbieDll.dll and SbieSvc.exe in the Sandboxie Plus about dialog

### Changed
- improved checkboxes about DropAdminRights in SandMan [#3851](https://github.com/sandboxie-plus/Sandboxie/pull/3851) (thanks offhub)

### Fixed
- fixed symbolic linking of files [#3852](https://github.com/sandboxie-plus/Sandboxie/issues/3852)
- fixed issue with start agent option [#3844](https://github.com/sandboxie-plus/Sandboxie/pull/3844) (thanks offhub)
- fixed issue with Delete V2 introduced in 1.13.5



## [1.13.6 / 5.68.6] - 2024-04-21

### Added
- added "BlockInterferenceControl=y" option to prevent sandboxed processes from forcing windows on top and moving the mouse pointer (thanks Yeyixiao)
  - Note: this option may cause issues in games hence it's not recommended for gaming boxes
- added support for hard links [#3826](https://github.com/sandboxie-plus/Sandboxie/issues/3826)
- added mechanism to terminate stuck sandboxed processes from the driver
- added editable trigger list [#3742](https://github.com/sandboxie-plus/Sandboxie/issues/3742)
- added optional extension of the screenshot protection to the UI [#3739](https://github.com/sandboxie-plus/Sandboxie/issues/3739)
- added a button to edit local/custom templates [#3738](https://github.com/sandboxie-plus/Sandboxie/issues/3738)
- added adjustable resizing of the "Run Sandboxed" window [#3697](https://github.com/sandboxie-plus/Sandboxie/issues/3697)
- added Notepad++ template [#3836](https://github.com/sandboxie-plus/Sandboxie/pull/3836)

### Changed
- improved Avast template [#3777](https://github.com/sandboxie-plus/Sandboxie/pull/3777)
- renamed a bunch of experimental options and marked them as experimental in the UI
  - "IsBlockCapture=y" -> "BlockScreenCapture=y"
  - "IsProtectScreen=>" -> "CoverBoxedWindows=y"

### Fixed
- fixed inactive apply button when changing BlockDNS or BlockPorts options [#3807](https://github.com/sandboxie-plus/Sandboxie/issues/3807)
- fixed troubleshooting wizard breaking with new Qt [#3810](https://github.com/sandboxie-plus/Sandboxie/discussions/3810)
- fixed Settings dialog now showing the correct RAM drive letter
- fixed broken updater due to missing SSL support in the latest Qt build [#3810](https://github.com/sandboxie-plus/Sandboxie/discussions/3810)
- fixed Enabling "DropAdminRights/FakeAdminRights" adds "BlockInterferePower and ForceProtectionOnMount" to the INI [#3825](https://github.com/sandboxie-plus/Sandboxie/issues/3825)
- fixed KeePass "Out of Memory" crash due to "BlockScreenCapture=y" [#3768](https://github.com/sandboxie-plus/Sandboxie/issues/3768)
- fixed Sandboxie 1.13.4 with IsBlockCapture=y not working on Windows 7 [#3769](https://github.com/sandboxie-plus/Sandboxie/issues/3769)
- fixed explorer.exe issue "FakeAdminRights=y" [#3638](https://github.com/sandboxie-plus/Sandboxie/issues/3638)
- fixed forced folder warning notification [#3569](https://github.com/sandboxie-plus/Sandboxie/issues/3569)



## [1.13.5 / 5.68.5] - 2024-04-10

### Added
- added ability to set all processes to a certain core per box [#3276](https://github.com/sandboxie-plus/Sandboxie/issues/3276)
  - set "CpuAffinityMask=0x00000001" in Sandboxie.ini, where 0x00000001 is a bit mask indicating which cores are to be used
  - only supports cores 0-31, for 32+ will be always disabled when this option is used
- added checkbox for Samba and DNS port blocking
- added Weasel template [#3806](https://github.com/sandboxie-plus/Sandboxie/pull/3806) (thanks xWTF)

### Changed
- on systems in test signing mode, Sandboxie will try outdated offsets by default
- changed Qt 5 version to Qt 5.15.13 with latest security patches [#3694](https://github.com/sandboxie-plus/Sandboxie/pull/3694) (thanks LumitoLuma)
- moved network restrictions from general restrictions to its own tab on the network page
- improved certificate retrieval UI messages
- improved MPC-BE template [#3798](https://github.com/sandboxie-plus/Sandboxie/pull/3798)

### Fixed
 - fixed Virtualization scheme Version 2 causing extremely slow file deletion speeds [#3650](https://github.com/sandboxie-plus/Sandboxie/issues/3650)

### Removed
- removed obsolete recommendations in Templates.ini [#3802](https://github.com/sandboxie-plus/Sandboxie/pull/3802)



## [1.13.4 / 5.68.4] - 2024-03-25

### Added
- added option to prevent sandboxed processes from accessing the images of the window outside the sandbox [#1985](https://github.com/sandboxie-plus/Sandboxie/issues/1985) (thanks Yeyixiao)
  - it can be enabled with "IsBlockCapture=y"
  - see the sandbox option "Prevent sandboxed processes from using public methods to capture window images" in SandMan UI
- added "LingerExemptWnds=n" to make the lingering process monitor mechanism no longer exempt lingering processes with windows from termination
- added option 'SharedTemplate' to Box Wizard [#3737](https://github.com/sandboxie-plus/Sandboxie/pull/3737) (thanks offhub)
- added an option to force the protection of an encrypted sandbox to be enabled [#3736](https://github.com/sandboxie-plus/Sandboxie/pull/3736) (thanks Yeyixiao)
- added a menu and button/icon to suspend all processes [#3741] (https://github.com/sandboxie-plus/Sandboxie/issues/3741)

### Changed
- option "LingerLeniency=n" now also disables the 5 second grace period for freshly started lingerers [#1892](https://github.com/sandboxie-plus/Sandboxie/issues/1892)

### Fixed
- fixed issue with symlinks related to start menu folders



## [1.13.3 / 5.68.3] - 2024-03-16

### Added
- added certificate usage guide link to support page

### Fixed
- fixed issues with "IsProtectScreen=y" [3656](https://github.com/sandboxie-plus/Sandboxie/pull/3656#discussion_r1518549704)
- fixed issue with hotkeys and changed the default 'suspend all' hotkey to Shift+Alt+Pause
- fixed issue with suspended state not being updated when the global hotkey was used
- fixed issue with new ** pattern failing in some cases



## [1.13.2 / 5.68.2] - 2024-03-07

### Added
- added menu entry to restart SandMan as admin [#3581](https://github.com/sandboxie-plus/Sandboxie/issues/3581) (thanks Yeyixiao)
- added option to block taking screen capture/screenshot of sandboxed processes (thanks Yeyixiao)
  - can be enabled with "IsProtectScreen=y"
  - see the sandbox option "Prevent processes from capturing window images from sandboxed windows" in SandMan UI
- added option to prevent sandboxed processes from interfering with power operations [#3640](https://github.com/sandboxie-plus/Sandboxie/issues/3640) (thanks Yeyixiao)
  - can be enabled with "BlockInterferePower=y"
  - see the sandbox option "Prevent sandboxed processes from interfering with power operations" in SandMan UI
- added new pattern mechanism using a `**` as a placeholder to indicate an arbitrary path element not containing a `\` [1ff2867](https://github.com/sandboxie-plus/Sandboxie/commit/1ff28679b0557a642d29f1651a90a8f7fec77171)

### Changed
- reworked option for suspending all processes in SandMan (introduced in 1.13.1) [#3582](https://github.com/sandboxie-plus/Sandboxie/issues/3582#issuecomment-1969628215)

### Fixed
- fixed privacy mode, NormalFilePath and symbolic link issue [#3660](https://github.com/sandboxie-plus/Sandboxie/issues/3660)
- fixed access to recycle bin in an Application Compartment sandbox with data protection [#3665](https://github.com/sandboxie-plus/Sandboxie/issues/3665)



## [1.13.1 / 5.68.1] - 2024-02-27

### Added
- added option for suspending all processes in SandMan [#3582](https://github.com/sandboxie-plus/Sandboxie/issues/3582) (thanks Yeyixiao)
- added "On Terminate" trigger [#3584](https://github.com/sandboxie-plus/Sandboxie/issues/3584) (thanks Yeyixiao)

### Changed
- changed DynData format to add flags
- reverted the new sandbox directory structure for volumes without drive letters [#3632](https://github.com/sandboxie-plus/Sandboxie/issues/3632)
  - GUID usage can be re-enabled with "UseVolumeGuidWhenNoLetter=y"

### Fixed
- added missing checkbox for API tracing
- fixed incompatibility with Windows ARM64 Insider build 26052 and later
- fixed symlink issue [#3537](https://github.com/sandboxie-plus/Sandboxie/issues/3537#issuecomment-1954496527)
- fixed file redirection issue in an Application Compartment sandbox [#3637](https://github.com/sandboxie-plus/Sandboxie/issues/3637)
- fixed issues with compartment mode compatibility fallback
- fixed missing maximum password length check [#3639](https://github.com/sandboxie-plus/Sandboxie/issues/3639)
- fixed issue with launching executables from volumes without a drive letter in a sandbox on Windows 1803 and earlier [#3627](https://github.com/sandboxie-plus/Sandboxie/issues/3627)

### Removed
- removed UseNewSymlinkResolver setting, as the new mechanism is always used



## [1.13.0 / 5.68.0] - 2024-02-10

### Added
- added advanced API trace functionality

### Changed
- reworked SCM hooking to improve Windows 10 compatibility
- reworked offset dependent handling of undocumented Windows kernel objects
  - the required offsets can be now updated independently from the driver
  - the DynData blob is digitally signed, when in test signing mode the signature is however ignored
  - when Sandboxie encounters a yet unsupported kernel build, token based isolation is disabled to prevent system instability
  - this safety mechanism is disabled on systems participating in the Windows Insider program
  - for systems in the Insider program, the latest known offsets are tried
- reworked part of the low level code injection mechanism to add compatibility with Windows Insider build 26040 and later
- enabled CET Shadow Stack compatible flag for core Sandboxie binaries

### Fixed
- fixed incompatibility with Windows Insider build 26040 and later

### Removed
- cleaned up code and removed obsolete VC 6.0 workarounds



## [1.12.9 / 5.67.9] - 2024-02-06

### Fixed
- fixed issue with symlink resolver introduced in the previous build [#3481](https://github.com/sandboxie-plus/Sandboxie/issues/3481)



## [1.12.8 / 5.67.8] - 2024-01-31

### Added
- added Japanese language on Plus UI [#3573](https://github.com/sandboxie-plus/Sandboxie/pull/3573)

### Fixed
- fixed warning issue: `SBIE2321 Cannot manage device map: C0000034 / 11` [#2996](https://github.com/sandboxie-plus/Sandboxie/issues/2996)
- fixed issue with explorer.exe that could not run on emulate admin sandbox [#3516](https://github.com/sandboxie-plus/Sandboxie/issues/3516)
- fixed potential BSOD issue with WFP when trace logging is enabled [#2471](https://github.com/sandboxie-plus/Sandboxie/issues/2471)
- fixed issue with running programs pinned to the Run menu that did not use the same working directory [#3555](https://github.com/sandboxie-plus/Sandboxie/issues/3555)
- fixed UseNewSymlinkResolver causing applications to create both the link and the target folder [#3481](https://github.com/sandboxie-plus/Sandboxie/issues/3481)
- fixed Plus UI notification window becoming stuck when a modal dialog is displayed [#3586](https://github.com/sandboxie-plus/Sandboxie/issues/3586)



## [1.12.7 / 5.67.7] - 2024-01-10

### Fixed
- fixed "Duplicate Box Config" option not being able to keep the order of the original sandbox configuration [#3523](https://github.com/sandboxie-plus/Sandboxie/issues/3523)
- fixed "Save options as new defaults" option not appearing when "Configure Advanced Options" is enabled [#3522](https://github.com/sandboxie-plus/Sandboxie/issues/3522)
- fixed Windows Explorer issue when running in a sandbox with data protection enabled on Windows 11 [#3517](https://github.com/sandboxie-plus/Sandboxie/issues/3517)
  - the default template for privacy boxes now sets `NormalFilePath=%ProgramData%\Microsoft\*`
- fixed message boxes with MB_DEFAULT_DESKTOP_ONLY or MB_SERVICE_NOTIFICATION not being able to display title and text correctly in Security Hardened sandboxes [#3529](https://github.com/sandboxie-plus/Sandboxie/issues/3529)
- fixed issue with npm failing to run inside a Security Hardened sandbox on Windows 11 [#3505](https://github.com/sandboxie-plus/Sandboxie/issues/3505)
- fixed symlink and open path issue introduced in 1.12.6 [#3537](https://github.com/sandboxie-plus/Sandboxie/issues/3537)
  - when a volume without an associated drive letter is encountered, Sandboxie uses `\drive\{guid}` instead of `\drive\[letter]`
  - Note: if the volume is subsequently assigned a drive letter, the data under `\drive\{guid}` will be ignored!
- fixed "Run Unsandboxed" command when right-clicking shortcuts created with Sandboxie Plus [#3528](https://github.com/sandboxie-plus/Sandboxie/issues/3528)
  - Note: for the fix to take full effect, the shell integration needs to be re-applied
- fixed `Error Status: 0x0000065b (Function failed during execution)` [#3504](https://github.com/sandboxie-plus/Sandboxie/issues/3504)
- fixed Privacy Enhanced sandboxes failing with error code SBIE2204 [#3542](https://github.com/sandboxie-plus/Sandboxie/issues/3542)
- fixed OpenFilePath directories not being enumerated within their parent folders [#3519](https://github.com/sandboxie-plus/Sandboxie/issues/3519)



## [1.12.6 / 5.67.6] - 2024-01-02

### Changed
- improved behaviour of the toolbar customization menu

### Fixed
- fixed issue introduced in 1.12.4 with Start.exe failing to run in an encrypted box [#3514](https://github.com/sandboxie-plus/Sandboxie/issues/3514)
- fixed "The directory name is invalid" when starting a process in an encrypted private box [#3475](https://github.com/sandboxie-plus/Sandboxie/issues/3475)
- fixed symbolic links created inside a sandbox not working properly [#3181](https://github.com/sandboxie-plus/Sandboxie/issues/3181)
- fixed issue with drives mounted to multiple folders or a drive letter and a folder
- fixed issue with file paths when using sandboxes with relocated root (e.g. to an ImDisk volume) [#3506](https://github.com/sandboxie-plus/Sandboxie/issues/3506)
- fixed issue with explorer.exe on Windows 11 when using "SysCallLockDown=y" [#3516](https://github.com/sandboxie-plus/Sandboxie/issues/3516)
- fixed SandMan not showing icons of processes located on an ImDisk volume



## [1.12.5 / 5.67.5] - 2023-12-19

### Fixed
- fixed bug with Chromium-based browsers affecting "--type=crashpad-handler" instances [#post-3177139](https://www.wilderssecurity.com/threads/sandboxie-plus-1-12-5.453131/#post-3177139)



## [1.12.4 / 5.67.4] - 2023-12-18

### Added
- added the display of date and time in the Sbie Messages tab [#3429](https://github.com/sandboxie-plus/Sandboxie/issues/3429)

### Changed
- without an active supporter certificate, automatic updates are no longer available for the stable channel
  - the automatic updater will still notify about new stable releases and the user will be guided to the download page to download the latest installer manually
- the clean-up button in SandMan UI is now enabled even when not connected to the Sandboxie core components
- the box creation wizard now allows to create encrypted sandboxes based on any other box type

### Fixed
- fixed running sandboxed processes located in an ImDisk volume [#3472](https://github.com/sandboxie-plus/Sandboxie/discussions/3472)
- fixed sample 634d066fd4f9a8b201a3ddf346e880be unable to be terminated on Windows 7 x64 [#3482](https://github.com/sandboxie-plus/Sandboxie/issues/3482)
- fixed UseNewSymlinkResolver causing applications to create both the link and the target folder [#3481](https://github.com/sandboxie-plus/Sandboxie/issues/3481)
- fixed issue with sandbox renaming that broke the group hierarchy [#3430](https://github.com/sandboxie-plus/Sandboxie/issues/3430)
- fixed encrypted sandbox with red box preset blocking access to its root directories [#3475](https://github.com/sandboxie-plus/Sandboxie/issues/3475)
- fixed SandMan crash issue introduced in 1.12.0 [#3492](https://github.com/sandboxie-plus/Sandboxie/issues/3492)



## [1.12.3 / 5.67.3] - 2023-12-02

### Added
- added template providing useful exclusions for confidential boxes

### Fixed
- FIXED SECURITY ISSUE ID-23 SeManageVolumePrivilege is now blocked, as it allowed to read MFT data (thanks Diversenok)
- fixed program launch when forcing processes into a confidential box [#3173](https://github.com/sandboxie-plus/Sandboxie/issues/3173)



## [1.12.2 / 5.67.2] - 2023-11-28

### Added
- added options dialog when exporting a box [#3409](https://github.com/sandboxie-plus/Sandboxie/issues/3409)

### Changed
- moved process info retrieval to SbieSvc, resolves some information not being available in compartment type boxes when SandMan does not run as admin
- moved Process Suspend/Resume to SbieSvc [#3156](https://github.com/sandboxie-plus/Sandboxie/issues/3156)

### Fixed
- fixed issue with Microsoft Edge when using AutoDelete option [#post-3173507](https://www.wilderssecurity.com/threads/sandboxie-plus-v1-12-1-pre-release.452939/#post-3173507)
- fixed warning issue with Acrobat Reader: `SBIE2205 Service not implemented: CredEnumerateA` [#issuecomment-1826280016](https://github.com/sandboxie-plus/Sandboxie/issues/3441#issuecomment-1826280016)
- fixed UNEXPECTED_KERNEL_MODE_TRAP BSOD when opening any web link from sandboxed Microsoft 365 app (e.g. Outlook, Word) [#3427](https://github.com/sandboxie-plus/Sandboxie/issues/3427)
- fixed issue with force process warning message
- fixed online updater not respecting portable mode [#3406](https://github.com/sandboxie-plus/Sandboxie/issues/3406)
- fixed snapshot feature not working on encrypted boxes [#3439](https://github.com/sandboxie-plus/Sandboxie/issues/3439)



## [1.12.1 / 5.67.1] - 2023-11-23

### Changed
- improved open URL dialog [#3401](https://github.com/sandboxie-plus/Sandboxie/issues/3401)
- improved suspended process detection

### Fixed
- fixed issue with hotkey to bring SandMan always-on-top
- fixed issue with ThreadSuspendCount failing for already terminated threads [25054d0](https://github.com/sandboxie-plus/Sandboxie/commit/25054d0b2bd34c12471eefdf6ba9550e50ef02e5) [#3375](https://github.com/sandboxie-plus/Sandboxie/issues/3375)
- fixed message text [#3408](https://github.com/sandboxie-plus/Sandboxie/issues/3408)
- fixed warning issue with Firefox 120.0: `SBIE2205 Service not implemented: CredWriteA` [#3441](https://github.com/sandboxie-plus/Sandboxie/issues/3441)
- fixed warning issue with Firefox 120.0: `SBIE2205 Service not implemented: CredReadA` [#3453](https://github.com/sandboxie-plus/Sandboxie/issues/3453)
- fixed outdated Chromium paths [#3436](https://github.com/sandboxie-plus/Sandboxie/pull/3436)



## [1.12.0 / 5.67.0] - 2023-10-25

### Added
- added mechanism to automatically set USB drives as forced folders (requires a supporter certificate)
- added troubleshooting script for parental controls [#3318](https://github.com/sandboxie-plus/Sandboxie/issues/3318)
- started German translation of the troubleshooting scripts ...\SandboxiePlus\SandMan\Troubleshooting\lang_de.json [#3293](https://github.com/sandboxie-plus/Sandboxie/issues/3293)
- added "get_cert SBIEX-XXXXX-XXXXX-XXXXX-XXXXX" command to UpdUtil.exe allowing to receive a certificate by serial number using command line
- added mechanism to revoke leaked or refunded certificates
- added new global hotkey to bring SandMan in front as top most ALT+Break [#3320](https://github.com/sandboxie-plus/Sandboxie/issues/3320)
- added option to exclude specific boxes from 'Terminate all processes' [#3108](https://github.com/sandboxie-plus/Sandboxie/issues/3108)
  - Note: press the panic button hotkey 3 times with less than 1 second between clicks to Terminate All without exceptions
- added customizable global hotkey that toggles "pause forced programs" [#2441](https://github.com/sandboxie-plus/Sandboxie/issues/2441)
- added warning to prevent broad "forced folder" settings [#650](https://github.com/sandboxie-plus/Sandboxie/issues/650)
- added CheckExpectFile function to Sandboxie Plus [#768](https://github.com/sandboxie-plus/Sandboxie/issues/768)

### Changed
- improved suspend process handling [#3375](https://github.com/sandboxie-plus/Sandboxie/issues/3375)
- improved handling of issue reports
- updated reminder schedule

### Fixed
- fixed issue with auto updater not offering version updates
- fixed issue with new symlink handling code [#3340](https://github.com/sandboxie-plus/Sandboxie/issues/3340)
- fixed issue with Scm_StartServiceCtrlDispatcherX not behaving correctly when not run as service [#1246](https://github.com/sandboxie-plus/Sandboxie/issues/1246) [#3297](https://github.com/sandboxie-plus/Sandboxie/issues/3297)
- fixed issue with configuring the original folder of a symbolic link created using mklink to OpenPipePath [#3207](https://github.com/sandboxie-plus/Sandboxie/issues/3207)

### Removed
- removed obsolete /nosbiectrl switch [#3391](https://github.com/sandboxie-plus/Sandboxie/issues/3391)



## [1.11.4 / 5.66.4] - 2023-10-06

### Changed
- improved behaviour with Lock All Encrypted Boxes option [#3350](https://github.com/sandboxie-plus/Sandboxie/issues/3350)
- fixed typo: 'NoRestartOnPAC' option becomes 'NoRestartOnPCA' [0e175ee](https://github.com/sandboxie-plus/Sandboxie/commit/0e175eedfde50198a3fa7bdef3a91fdbad5f5226)

### Fixed
- fixed issue with unmounting protected images [#3347](https://github.com/sandboxie-plus/Sandboxie/issues/3347)
- fixed issue with highlighting not being able to be turned off in the Sbie Messages tab [#3338](https://github.com/sandboxie-plus/Sandboxie/issues/3338)
- fixed issue with programs installed in the sandbox not being displayed via Run from Start Menu [#3334](https://github.com/sandboxie-plus/Sandboxie/issues/3334)
- fixed issue with NtQueryDirectoryObject [#3310](https://github.com/sandboxie-plus/Sandboxie/issues/3310)
- fixed some GUI functions using the wrong box path if the FileRootPath value starts with Volume{GUID} [#3345](https://github.com/sandboxie-plus/Sandboxie/issues/3345)
- fixed programs not running when they are kept in RAM [#3349](https://github.com/sandboxie-plus/Sandboxie/issues/3349)
- fixed Process Restrictions toggle not working correctly [#3355](https://github.com/sandboxie-plus/Sandboxie/issues/3355)



## [1.11.3 / 5.66.3] - 2023-09-27

### Added
- added container header backup/restore options to the Sandbox Options window [#post-3165085](https://www.wilderssecurity.com/threads/sandboxie-plus-v1-11-3.452487/#post-3165085)

### Changed
- updated 7-Zip library to version 23.01 [4ee1464](https://github.com/sandboxie-plus/Sandboxie/commit/4ee146430f70c91917fbcbfb77909b5b0b84a78c)

### Fixed
- fixed incorrect text display when changing the password of encrypted boxes or when exporting encrypted boxes [#3296](https://github.com/sandboxie-plus/Sandboxie/pull/3296)
- fixed image files not being created as sparse files



## [1.11.2 / 5.66.2] - 2023-09-09

### Added
- added update warning if a personal certificate expires
- added an option to terminate the UI by clicking the close button [#3253](https://github.com/sandboxie-plus/Sandboxie/issues/3253)
- added an option to restore a Sandboxie window which has been minimized to the system tray with a single click [#3251](https://github.com/sandboxie-plus/Sandboxie/issues/3251)
- added an option to minimize Sandboxie to the system tray by clicking minimize button [#3252](https://github.com/sandboxie-plus/Sandboxie/issues/3252)
- added an independent desktop integration setting [#3246](https://github.com/sandboxie-plus/Sandboxie/issues/3246)
- added template preset for AdGuard Browser Assistant [#3283](https://github.com/sandboxie-plus/Sandboxie/pull/3283)

### Changed
- moved tray option to its own tab
- replaced some graphics with better compressed ones (thanks idealths) [1af82bb](https://github.com/sandboxie-plus/Sandboxie/commit/1af82bb39643e7470dd4839bf3cebe8a4acf9d06)
- changed the /mount_protected command line switch to be checked before the /mount command line switch [#3289](https://github.com/sandboxie-plus/Sandboxie/pull/3289)

### Fixed
- fixed subscription certificate recognition issue
- fixed logo cut-off in the About window [#3249](https://github.com/sandboxie-plus/Sandboxie/issues/3249)
- fixed issue with file recovery when using a RAM drive [d82b62e](https://github.com/sandboxie-plus/Sandboxie/commit/d82b62ee78d865e21005b9b81dfa9dac9f524b90)



## [1.11.1 / 5.66.1] - 2023-08-31

### Added
- added 'RamDiskLetter=R:\' option allowing to mount the RAM drive root to a drive letter [938e0a8](https://github.com/sandboxie-plus/Sandboxie/commit/938e0a8c8d88e3780ece674c6702654d0b4e6ddc)

### Changed
- changed the new option layout to be the default for non-vintage views (can be changed back in the settings) [94c3f5e](https://github.com/sandboxie-plus/Sandboxie/commit/94c3f5e35bf9e7c993557f2c9d4e6e5129e9d1df)

### Fixed
- fixed issue when re-creating a RAM sandbox junction [2542351](https://github.com/sandboxie-plus/Sandboxie/commit/254235136fa8b74ad147f03b646d4015208c14be)
- fixed Sandboxie logo scaling in the setup wizards [#3227](https://github.com/sandboxie-plus/Sandboxie/issues/3227)
- fixed text cut-off in box creation wizard [#3226](https://github.com/sandboxie-plus/Sandboxie/issues/3226)
- fixed Windows 7 compatibility issue with ImBox.exe [1f0b2b7](https://github.com/sandboxie-plus/Sandboxie/commit/1f0b2b71ba47436252fd55eece2c3624085b46dc)
- fixed a bug where InjectDll/InjectDll64 settings were not correctly added to the sandbox configuration [#3254](https://github.com/sandboxie-plus/Sandboxie/pull/3254)
- fixed issue with 'UseNewSymlinkResolver=y' [01a2670](https://github.com/sandboxie-plus/Sandboxie/commit/01a2670b9cc6f00bdc81b990e0c75c2688fd54fd)
- fixed SandMan crash in Vintage View mode [#3264](https://github.com/sandboxie-plus/Sandboxie/issues/3264)
- fixed pinning of more than one shortcut that points at the same file [#3259](https://github.com/sandboxie-plus/Sandboxie/issues/3259)



## [1.11.0 / 5.66.0] - 2023-08-25

### Added
- added ImDisk driver, allowing to create boxes residing in a RAM drive
- added Encrypted Sandbox support; this creates confidential boxes that do not leak data to the host PC
  - using the ImDisk driver and a new ImBox component featuring the cryptographic implementation from [DiskCryptor](https://diskcryptor.org/) the sandbox root folder is stored in an encrypted container file
  - using the SbieDrv to prevent processes not belonging to the sandbox from accessing an encrypted sandbox's root folder
  - with the 'ConfidentialBox=y' option the host process read access to sandboxed processes is blocked
- added certificate info to the about dialog
- added support for a more flexible certificate style
- added option for business customers to retrieve hardware-bound certificates from a serial number
- added option to upgrade existing certificates using an upgrade serial number

### Changed
- improved online updater code
- replaced drop-down list with radio buttons in the box creation wizard [#1381](https://github.com/sandboxie-plus/Sandboxie/issues/1381)

### Fixed
- fixed symbolic links created inside a sandbox not working properly [#3181](https://github.com/sandboxie-plus/Sandboxie/issues/3181)
- fixed text cut-off issues in Plus UI pop-ups [#3195](https://github.com/sandboxie-plus/Sandboxie/issues/3195)



## [1.10.5 / 5.65.5] - 2023-08-12

### Changed
- submenus don't close on mouse-leave (thanks typpos) [#2963](https://github.com/sandboxie-plus/Sandboxie/issues/2963)

### Fixed
- fixed issue with verification of business certificates



## [1.10.4 / 5.65.4] - 2023-08-11

### Fixed
- fixed Sandboxie-Plus-x64-v1.10.3 crash on startup [#3174](https://github.com/sandboxie-plus/Sandboxie/issues/3174)
- fixed issue with untranslated buttons in all wizards [#3133](https://github.com/sandboxie-plus/Sandboxie/issues/3133)



## [1.10.3 / 5.65.3] - 2023-08-06

### Added
- added support for URL shortcut files in Run Menu [#3151](https://github.com/sandboxie-plus/Sandboxie/issues/3151)
- added workaround for NtQueryObject locking up under exotic circumstances; to enable, use 'UseDriverObjLookup=y'
- Add-Ons Manager: added tooltip to version column with maintainer information [#3167](https://github.com/sandboxie-plus/Sandboxie/issues/3167)
- added mechanism to open websites for add-ons [#3166](https://github.com/sandboxie-plus/Sandboxie/issues/3166)

### Changed
- improved business certificate handling, added usage count and machine-bound options

### Fixed
- fixed issues with pinned shortcuts
- fixed Process Suspend/Resume context menu [#3156](https://github.com/sandboxie-plus/Sandboxie/issues/3156)
- fixed issues with Qt-based installers [#2493](https://github.com/sandboxie-plus/Sandboxie/issues/2493) [#3153](https://github.com/sandboxie-plus/Sandboxie/issues/3153)



## [1.10.2 / 5.65.2] - 2023-07-31

### Added
- re-added option to suspend sandboxed processes [#3126](https://github.com/sandboxie-plus/Sandboxie/issues/3126)

### Changed
- changed format of the add-on data [#3135](https://github.com/sandboxie-plus/Sandboxie/issues/3135)
  - all users coming from versions 1.10.0 and 1.10.1 will need to reinstall the components in the Add-On Manager
- "OpenClipboard=n" now also denies write to clipboard [#1367](https://github.com/sandboxie-plus/Sandboxie/issues/1367)

### Fixed
- fixed issue with cross-renaming of directories
- fixed issue with auto-scroll not working [#393](https://github.com/sandboxie-plus/Sandboxie/issues/393)
- fixed UI issue with new box removal protection [#3104](https://github.com/sandboxie-plus/Sandboxie/issues/3104)
- fixed issue with link argument handling [#2969](https://github.com/sandboxie-plus/Sandboxie/issues/2969)
- fixed IPC issue introduced in 1.10.1 [#3132](https://github.com/sandboxie-plus/Sandboxie/issues/3132) [#3134](https://github.com/sandboxie-plus/Sandboxie/issues/3134)
- fixed issue with pinned run entry icons
- fixed UGlobalHotkey library not being compatible with Qt6

### Removed
- removed hardcoded support for LogAPI library
  - use the Add-On Manager and DLL injection settings



## [1.10.1 / 5.65.1] - 2023-07-24

### Added
- added UI option to select a custom text editor to open Sandboxie.ini [#3116](https://github.com/sandboxie-plus/Sandboxie/issues/3116)
- added separate protection against box removal and content deletion [#3104](https://github.com/sandboxie-plus/Sandboxie/issues/3104)
- added "auto scroll" feature in the Trace Log tab [#393](https://github.com/sandboxie-plus/Sandboxie/issues/393)

### Changed
- reworked handling of NT object handles
- "OpenClipboard=n" is also implemented in user mode now, thus enabling it for compartment boxes as well
- changed Delete V2 scheme to use drive letters in FilePaths.dat (backwards-compatibility with NT paths remains) [#3053](https://github.com/sandboxie-plus/Sandboxie/issues/3053)
- improved robustness of snapshot merging [#3017](https://github.com/sandboxie-plus/Sandboxie/issues/3017)

### Fixed
- fixed "Disable Security Isolation" causing a game to stop playing audio [#2893](https://github.com/sandboxie-plus/Sandboxie/issues/2893)
- fixed NtQueryDirectoryObject not implemented [#2734](https://github.com/sandboxie-plus/Sandboxie/issues/2734)
- fixed issue with working directory for Run Menu entries
- fixed improper global symlink in sandboxed namespace [#3112](https://github.com/sandboxie-plus/Sandboxie/issues/3112)
- fixed 'Addon already installed!' error when clicking 'Show Stack Trace' [#3114](https://github.com/sandboxie-plus/Sandboxie/issues/3114)
- fixed existing BoxNameTitle=process.exe,- removed when toggling other options [#3106](https://github.com/sandboxie-plus/Sandboxie/issues/3106)
- fixed asynchronously assigned PCA job not being properly detected [#1919](https://github.com/sandboxie-plus/Sandboxie/issues/1919)
- fixed incompatibility with first Windows 10 release [#3117](https://github.com/sandboxie-plus/Sandboxie/issues/3117)
- fixed remove sandbox only deletes the contents of the sandbox when an application is running in the sandbox [#3118](https://github.com/sandboxie-plus/Sandboxie/issues/3118)
- fixed crash issue with the script engine not terminating properly [#3120](https://github.com/sandboxie-plus/Sandboxie/issues/3120)
- fixed ImDisk under Sandboxie supervision causes SBIE2337 and sometimes BSOD [#1092](https://github.com/sandboxie-plus/Sandboxie/issues/1092)
- fixed snapshots not merging duplicate directory junctions [#3016](https://github.com/sandboxie-plus/Sandboxie/issues/3016)
- fixed snapshot-related issue when using Delete V2 rename functionality
- fixed issue with Delete V2 when using network shares
- fixed issue with accessing drive roots when using "UseVolumeSerialNumbers=y"
- fixed remove snapshot resurrects deleted files when using Delete V2 [#3015](https://github.com/sandboxie-plus/Sandboxie/issues/3015)

### Removed
- removed template support for Internet Download Manager [#991](https://github.com/sandboxie-plus/Sandboxie/issues/991#issuecomment-1646582375)



## [1.10.0 / 5.65.0] - 2023-07-12

### Added
- added box scripting engine to make SandMan more flexible
- added scriptable troubleshooting wizard [#1875](https://github.com/sandboxie-plus/Sandboxie/issues/1875)
- added Add-On Manager which helps to install additional and third-party components, available add-ons:
  - [ImDisk Toolkit](https://sourceforge.net/projects/imdisk-toolkit/) - used to create RAM drives and other virtual drives
  - [V4 Script Debugger](https://github.com/DavidXanatos/NeoScriptTools) - used to debug troubleshooting scripts
  - [Microsoft Debug Help Library](https://learn.microsoft.com/en-us/windows/win32/debug/debug-help-library) - used for the stack trace feature introduced in 1.9.6
  - [signcheck.exe](https://learn.microsoft.com/en-us/sysinternals/downloads/sigcheck) - used to scan files on VirusTotal before recovering them
  - [SbieHide.dll](https://github.com/VeroFess/SbieHide) - a third-party DLL to hide SbieDll.dll
  - [LogAPI.dll](https://bsa.isoftware.nl/) - an API logging library used for Buster Sandbox Analyzer
- added option to set the update interval to 1, 7, 14 or 30 days
- added `What's new in Sandboxie-Plus` dialog in SbieCtrl.exe to highlight the new features of the Plus UI
  - Note: this is shown after the installation of Sandboxie Classic
- added "fixdacls" command to KmdUtil.exe, it repairs broken DACL entries on the Sandboxie folder to fix issues where SbieDll.dll fails to load
- added option to hide Sandboxie's own processes [#3054](https://github.com/sandboxie-plus/Sandboxie/issues/3054)
- added functionality to cache Sandboxie messages within the Plus UI [#2920](https://github.com/sandboxie-plus/Sandboxie/issues/2920)
- added button to invoke troubleshooting wizard directly from the SBIE message pop-up

### Changed
- the setup wizard now has a dedicated update configuration page
  - Note: this page will be shown once for all users who do not have updates enabled
- split the support page into Sandboxie Support and Sandboxie Updater tabs
- when the troubleshooting.7z file is available, the script engine will be used to match compatibility templates
  - Note: this allows a better granularity in template selection by using the AppCompatibility.js script
- reworked low-level code injection mechanism to improve flexibility and debugging
  - Note: the main injection detour code is now written in C instead of Assembler and can properly report SbieDll.dll loading errors as SBIE2181
- improved session agent startup to be more flexible
- improved SBIEMSG help handling, the link now contains message details allowing to point to a more exact document (if available)
- updated certificate validation code

### Fixed
- fixed uninstall issue in the Sandboxie Classic installer [d1863ff](https://github.com/sandboxie-plus/Sandboxie/commit/d1863ffadfe105c695de71c9e841c2fd568116fe)
- added workaround for Chrome not starting on Windows 11 with KB5027231 [#3040](https://github.com/sandboxie-plus/Sandboxie/issues/3040)
- improved compatibility with procmon/stack traces for debug builds
- fixed issue with non-standard command lines
- fixed online updater checking in daily instead of weekly intervals

### Removed
- cleaned up duplicate code (thanks lmou523) [#3067](https://github.com/sandboxie-plus/Sandboxie/pull/3067)



## [1.9.8 / 5.64.8] - 2023-06-21

### Changed
- improved uninstall process in the Sandboxie Classic installer (thanks sredna) [#3044](https://github.com/sandboxie-plus/Sandboxie/pull/3044)

### Fixed
- fixed a link error when the path was created with a symbolic link (thanks lmou523) [#3038](https://github.com/sandboxie-plus/Sandboxie/pull/3038)
- fixed recovery window focus after file overwrite dialog [#3048](https://github.com/sandboxie-plus/Sandboxie/issues/3048)
- fixed Sandboxie Plus crash with exception code c0000005 [#3024](https://github.com/sandboxie-plus/Sandboxie/issues/3024)



## [1.9.7 / 5.64.7] - 2023-06-09

### Added
- added configurable toolbar items (thanks typpos) [#2961](https://github.com/sandboxie-plus/Sandboxie/pull/2961)
- added new icons for Plus UI (thanks typpos) [#3010](https://github.com/sandboxie-plus/Sandboxie/pull/3010) [#3011](https://github.com/sandboxie-plus/Sandboxie/pull/3011)

### Changed
- minor update to the BlockSoftwareUpdaters template (thanks APMichael) [#2991](https://github.com/sandboxie-plus/Sandboxie/pull/2991)

### Fixed
- fixed empty lines when using "Copy Panel" in Plus UI [#2995](https://github.com/sandboxie-plus/Sandboxie/issues/2995)
- fixed Plus installer not honouring IniPath value when updating the current installed version (thanks offhub) [#2994](https://github.com/sandboxie-plus/Sandboxie/issues/2994)
- fixed timestamp on crash dumps
- fixed Firefox 114 crashes in Security Hardened boxes, if start restrictions are enabled (thanks offhub) [#3019](https://github.com/sandboxie-plus/Sandboxie/issues/3019)
- fixed a bug when there is no GUI proxy (thanks lmou523) [#3020](https://github.com/sandboxie-plus/Sandboxie/pull/3020)



## [1.9.6 / 5.64.6] - 2023-05-30

### Added
- added full stack trace to all trace messages
  - activating the Trace Log tab also turns on the Keep Terminated feature by default [#2988](https://github.com/sandboxie-plus/Sandboxie/issues/2988#issuecomment-1567787776)
- added option to launch the default notepad editor as non-admin [#2987](https://github.com/sandboxie-plus/Sandboxie/issues/2987)

### Fixed
- fixed an issue with token manipulation in the SbieDrv driver
- fixed "Reset all GUI options" not resetting all GUI sections as expected [#2967](https://github.com/sandboxie-plus/Sandboxie/issues/2967)
- fixed sbie:// links below the Box Type presets [#2959](https://github.com/sandboxie-plus/Sandboxie/issues/2959#issuecomment-1565264161)
- fixed "Reset all GUI options" causing all sandbox names to disappear [#2972](https://github.com/sandboxie-plus/Sandboxie/issues/2972)
- fixed A game can't be launched properly from "Run from Start Menu" [#2969](https://github.com/sandboxie-plus/Sandboxie/issues/2969)
- fixed drag and drop issue with Microsoft Excel data grid [9455e96](https://github.com/sandboxie-plus/Sandboxie/commit/9455e96a699cbc665f791e191f2a13bb40783ab0)
  - additional feedback for other drag and drop scenarios can be provided in [#856](https://github.com/sandboxie-plus/Sandboxie/issues/856)
- fixed regression: DLL loading problem (Entry Point Not Found) [#2980](https://github.com/sandboxie-plus/Sandboxie/issues/2980)
- fixed Sandboxie not marking deleted files or registry keys while virtualization scheme v2 is active (1.9.4/1.9.5) [#2984](https://github.com/sandboxie-plus/Sandboxie/issues/2984)
- fixed SandMan: Timestamp of the Sandboxie.ini [#2985](https://github.com/sandboxie-plus/Sandboxie/issues/2985)
- fixed crash after pressing the button "Show NT Object Tree" several times (Plus UI) [#2943](https://github.com/sandboxie-plus/Sandboxie/issues/2943)



## [1.9.5 / 5.64.5] - 2023-05-26

### Added
- added Turn SBIE message IDs into clickable links [#2953](https://github.com/sandboxie-plus/Sandboxie/issues/2953)
- added a limit to the number of identical log messages [#2856](https://github.com/sandboxie-plus/Sandboxie/issues/2856)

### Fixed
- fixed sbie:// links not working properly [#2959](https://github.com/sandboxie-plus/Sandboxie/issues/2959)
- fixed Sbie Messages, Trace Log, Recovery Log tabs should never hide some columns [#2940](https://github.com/sandboxie-plus/Sandboxie/issues/2940)
- fixed the RegisterDeviceNotificationW function DBT_DEVTYP_DEVICEINTERFACE [#2129](https://github.com/sandboxie-plus/Sandboxie/discussions/2129) [#1975](https://github.com/sandboxie-plus/Sandboxie/issues/1975)
- fixed a BSOD issue likely introduced in 1.9.4 (reported by 7starsseeker) [#2958](https://github.com/sandboxie-plus/Sandboxie/issues/2958)



## [1.9.4 / 5.64.4] - 2023-05-24

### Added
- added more documentation links to the Plus UI
- added tray menu option to dismiss a pending update notification
- added Pin/Favourite files to Tray [#2913](https://github.com/sandboxie-plus/Sandboxie/issues/2913)

### Changed
- improved compatibility template for Privacy Enhanced box types (thanks offhub) [#2899](https://github.com/sandboxie-plus/Sandboxie/pull/2899)
- improved support page in settings and reminder [#2896](https://github.com/sandboxie-plus/Sandboxie/issues/2896)
- improved signature error message [#2931](https://github.com/sandboxie-plus/Sandboxie/issues/2931)
- changed Don't show "No Inet" when exceptions exist [#2919](https://github.com/sandboxie-plus/Sandboxie/issues/2919)

### Fixed
- fixed Qt6 issues in ARM64 build
- fixed delete V2 bug when using box mounts without a drive letter
- fixed icon overlay issue with high DPI scaling
- fixed behaviour on multiple selection (thanks okrc) [#2903](https://github.com/sandboxie-plus/Sandboxie/pull/2903)
- fixed issue with default box grouping (thanks okrc) [#2910](https://github.com/sandboxie-plus/Sandboxie/pull/2910)
- fixed issue with sandbox renaming [#2912](https://github.com/sandboxie-plus/Sandboxie/issues/2912)
- fixed the checkbox for Open System Protected Storage appearing unchecked [#2866](https://github.com/sandboxie-plus/Sandboxie/issues/2866)
- fixed Firewall Rules' lack of colour contrast making text hard to read [#2900](https://github.com/sandboxie-plus/Sandboxie/issues/2900)
- fixed RecoverFolder shows GUID instead of folder name [#2918](https://github.com/sandboxie-plus/Sandboxie/issues/2918)
- fixed hourglass icon overlay gets stuck in the system tray when operation is stopped [#2869](https://github.com/sandboxie-plus/Sandboxie/issues/2869)
- fixed File Panel doesn't allow to adjust columns size in a permanent way [#2930](https://github.com/sandboxie-plus/Sandboxie/issues/2930)
- fixed renaming a box with sandboxed run entries can break those entries [#2921](https://github.com/sandboxie-plus/Sandboxie/issues/2921)
- fixed WFP not enabled after Setup Wizard and other issues [#2915](https://github.com/sandboxie-plus/Sandboxie/issues/2915)
- fixed Name column in the sandbox view should never be hidden [#2933](https://github.com/sandboxie-plus/Sandboxie/issues/2933)
- fixed File Panel does not share the right-click options provided in the sandbox view columns [#2934](https://github.com/sandboxie-plus/Sandboxie/issues/2934)
- fixed Checkboxes issue of NetworkEnableWFP and EnableObjectFiltering settings [#2935](https://github.com/sandboxie-plus/Sandboxie/issues/2935)
- fixed Unquoted service path [#537](https://github.com/sandboxie-plus/Sandboxie/issues/537)
- fixed Running the Insert chart in Microsoft Word in the sandbox fails [#2863](https://github.com/sandboxie-plus/Sandboxie/issues/2863)
- fixed An error occurred in the switch sandbox type preset configuration [#2941](https://github.com/sandboxie-plus/Sandboxie/issues/2941)
- fixed Unable to open Microsoft Excel (thanks lmou523) [#2890](https://github.com/sandboxie-plus/Sandboxie/issues/2890)



## [1.9.3 / 5.64.3] - 2023-05-08

### Added
- added global setting to disable overlay icons
- added ability to specify Sandboxie.ini location in registry
  - open "HKLM\SYSTEM\CurrentControlSet\Services\SbieDrv" and set "IniPath" [#2837](https://github.com/sandboxie-plus/Sandboxie/issues/2837)
  - use a REG_SZ string for the path, like "\\??\C:\my_path\my_sandboxie.ini"

### Changed
- improved handling of DLL injection failure
- updated Polish translation (thanks to user 7zip)

### Fixed
- fixed issue with command lines [#2858](https://github.com/sandboxie-plus/Sandboxie/issues/2858)
- fixed issue with always on top in the recovery window [#2885](https://github.com/sandboxie-plus/Sandboxie/issues/2885)



## [1.9.2 / 5.64.2] - 2023-04-24

### Added
- added box presets menu option to toggle 'DisableForceRules=y' (thanks offhub) [#2851](https://github.com/sandboxie-plus/Sandboxie/pull/2851)

### Fixed
- fixed issue with SBIE1305 message
- fixed encoding issue with Korean translation [#2833](https://github.com/sandboxie-plus/Sandboxie/issues/2833)



## [1.9.1 / 5.64.1] - 2023-04-23

### Added
- added option to disable all force rules of a given sandbox [#2797](https://github.com/sandboxie-plus/Sandboxie/issues/2797)

### Changed
- reworked configuration storage for box grouping

### Fixed
- fixed system check in Classic installer [#2812](https://github.com/sandboxie-plus/Sandboxie/pull/2812)
- fixed memory corruption issue with Normal[File/Key]Path [#2588](https://github.com/sandboxie-plus/Sandboxie/issues/2588)
- fixed DPI scaling in the snapshot manager window [#782](https://github.com/sandboxie-plus/Sandboxie/issues/782)
- fixed issue with arm64 DialogProc hook [#2838](https://github.com/sandboxie-plus/Sandboxie/issues/2838)
- fixed Qt6 compatibility issue with 7-Zip file system implementation [#2681](https://github.com/sandboxie-plus/Sandboxie/issues/2681)
- fixed issue with TLS support using Qt6 [#2682](https://github.com/sandboxie-plus/Sandboxie/issues/2682)
- added template preset for Spotify [#2673](https://github.com/sandboxie-plus/Sandboxie/issues/2673)
- added missing localisation to finder [#2845](https://github.com/sandboxie-plus/Sandboxie/issues/2845)



## [1.9.0 / 5.64.0] - 2023-04-17

### Added
- added local template editor to the global settings window
- added hidden message list
- added option to prevent processes located outside the sandbox from loading boxed DLLs
  - to enable it, use "ProtectHostImages=y"
- added option to block box intern programs but not box external ones
- added SbieLogon option to the new box wizard [#2823](https://github.com/sandboxie-plus/Sandboxie/issues/2823)
- added a few UI debug options [#2816](https://github.com/sandboxie-plus/Sandboxie/issues/2816)

### Changed
- Run Menu entries now can have custom icons
- the init edit page will automatically switch to edit when the user changes something
- improved change handling in the global settings window
- reorganized global options

### Fixed
- fixed issue with group renaming in the SandMan UI [#2804](https://github.com/sandboxie-plus/Sandboxie/issues/2804)



## [1.8.4 / 5.63.4] - 2023-04-07

### Added
- added installer icon [#2795](https://github.com/sandboxie-plus/Sandboxie/issues/2795)
- added token type indicator to process list

### Fixed
- fixed compatibility issue with Microsoft Edge 112.x
- fixed updater issue [#2790](https://github.com/sandboxie-plus/Sandboxie/issues/2790)
- fixed box naming issue in the new box wizard by making the box name static [#2792](https://github.com/sandboxie-plus/Sandboxie/issues/2792)
- fixed issue with Firefox/Thunderbird [#2799](https://github.com/sandboxie-plus/Sandboxie/issues/2799)



## [1.8.3 / 5.63.3] - 2023-04-05

### Fixed
- fixed issue with WFP support and driver verifier



## [1.8.2a / 5.63.2] - 2023-04-02

### Changed
- disabled token-based workarounds when in compartment mode

### Fixed
- fixed issue with the new SBIE2307 message being triggered on media removal
- excluded some old token hacks (for Firefox) from being disabled
- fixed long-standing ping issue with compartment type boxes [#1608](https://github.com/sandboxie-plus/Sandboxie/issues/1608)



## [1.8.2 / 5.63.2] - 2023-04-01

### Added
- reworked CreateAppContainerToken hook to return a restricted token for the issue [#2762](https://github.com/sandboxie-plus/Sandboxie/issues/2762)
  - Note: this behaviour can be disabled with 'FakeAppContainerToken=program.exe,n'
- enabled app container compatibility in App Compartment mode
  - Note: this should improve Microsoft Edge compatibility
- added web browser compatibility template wizard [#2761](https://github.com/sandboxie-plus/Sandboxie/issues/2761)
- added a mechanism to dynamically detect Chromium and Firefox based browsers
  - Note: the new mechanism can be disabled using 'DynamicImageDetection=program.exe,n'

### Changed
- renamed 'DropAppContainerTokens=program.exe,n' to 'DropAppContainerToken=program.exe,n'
- 'DropAppContainerToken=program.exe,y' can now be used in App Compartment boxes, however it is not recommended security-wise
- the desktop security workaround used for Chrome, Firefox and Acrobat is now enabled by default, you can disable it with "UseSbieDeskHack=n"
  - Note: this should allow Electron apps to run without 'SpecialImage=chrome,program.exe'
- disabled old token hacks, as these seem to be no longer required with the new App Container token
  - Note: in case of issues with Microsoft Edge, Chrome, Firefox or Acrobat, they can be re-enabled using 'DeprecatedTokenHacks=y'
- updated Inno Setup to version 6.2.2 which also comes with a new installer icon

### Fixed
- fixed issue with Global Settings ini section editing
- fixed issue with 'UseRegDeleteV2=y' [#2756](https://github.com/sandboxie-plus/Sandboxie/issues/2756)
- autorun path now supports any length [#2769](https://github.com/sandboxie-plus/Sandboxie/pull/2769) (thanks Sapour)
- recovery window: delete confirmation dialog is no longer shown when no file/folder is selected [#2771](https://github.com/sandboxie-plus/Sandboxie/pull/2771) (thanks Sapour)
- fixed WeChat crash issue [#2772](https://github.com/sandboxie-plus/Sandboxie/pull/2772)

### Removed
- removed obsolete workaround for Maxthon 4



## [1.8.1 / 5.63.1] - 2023-03-12

### Added
- added certificate protection [#2722](https://github.com/sandboxie-plus/Sandboxie/issues/2722)

### Fixed
- fixed issue with finder search in trace log
- fixed issue with NT namespace virtualization [#2701](https://github.com/sandboxie-plus/Sandboxie/issues/2701)
- fixed issue with "Run Unsandboxed" [#2710](https://github.com/sandboxie-plus/Sandboxie/issues/2710)
- fixed issue with new box wizard [#2729](https://github.com/sandboxie-plus/Sandboxie/issues/2729)
- fixed issue with breakout processes and user-restricted sandboxes [#2732](https://github.com/sandboxie-plus/Sandboxie/issues/2732)
- fixed a couple of UI issues [#2733](https://github.com/sandboxie-plus/Sandboxie/issues/2733)
- fixed useless help button [#2748](https://github.com/sandboxie-plus/Sandboxie/issues/2748)



## [1.8.0 / 5.63.0] - 2023-02-27

### Added
- Run Menu now supports folders, to be used by entering foldername1\foldername2\entryname in the Name column of the UI
- added a tray indicator for pending updates
- added virtualization for CreateDirectoryObject(Ex) and OpenDirectoryObject (improves security, prevents name squatting)
  - Note: this can be disabled using 'NtNamespaceIsolation=n'

### Changed
- 'OpenProtectedStorage=y' has been replaced with a template
- moved all built-in access rules to a set of default templates
- moved WinInetCache control to a template OpenWinInetCache; 'CloseWinInetCache=y' is now obsolete
- added hook for CreateAppContainerToken, which should also improve compatibility with other apps [#1926](https://github.com/sandboxie-plus/Sandboxie/issues/1926)
  - Note: Template_Edge_Fix is no longer required
- replaced a few icons
- moved the "Support" global settings page above the "Advanced Config" page and renamed it to "Support & Updates"
- when dragging and dropping a file on the SandMan UI to run it, the currently selected box will be pre-selected in the box picker dialog
- improved access rule handling [#2633](https://github.com/sandboxie-plus/Sandboxie/discussions/2633)
- SbieCtrl now uses the new update format when checking for updates
- added prioritization of primary matches over auxiliary matches to rule specificity

### Fixed
- added AppContainer support for Compartment type boxes
- FIXED SECURITY ISSUE ID-22 NtCreateSectionEx was not filtered by the driver
- fixed issue starting services without a system token
- fixed issues with new file migration settings [#2700](https://github.com/sandboxie-plus/Sandboxie/issues/2700)
- fixed shell integration on ARM64 [#2685](https://github.com/sandboxie-plus/Sandboxie/issues/2685)
- fixed new issues with driver verifier [#2708](https://github.com/sandboxie-plus/Sandboxie/issues/2708)



## [1.7.2 / 5.62.2] - 2023-02-05

### Changed
- reorganized box options once more, the old box layout is default again
- SBIE2227 indicating volume without 8.3 name support is now disabled by default
  - Note: you can use "EnableVerboseChecks=y" to re-enable this check

### Fixed
- fixed delete v1/v2 display now respecting global presets
- avoid blocking Windows Explorer when dragging [#2660](https://github.com/sandboxie-plus/Sandboxie/pull/2660)
- fixed issue with QtSingleApp [#2659](https://github.com/sandboxie-plus/Sandboxie/issues/2659)
- fixed updater sometimes failing to create a temporary directory [#2615](https://github.com/sandboxie-plus/Sandboxie/issues/2615)
- fixed issue with snapshot removal [#2663](https://github.com/sandboxie-plus/Sandboxie/issues/2663)
- fixed issue with symbolic links [#2606](https://github.com/sandboxie-plus/Sandboxie/issues/2606)
- fixed issues with AppContainer isolation, app container tokens are now dropped by default
  - Note: this behaviour can be disabled with 'DropAppContainerTokens=program.exe,n'



## [1.7.1 / 5.62.1] - 2023-01-30

### Added
- added option to create a new sandbox to run from the box picker dialog
- added sandbox creation wizard (not available in Vintage View mode)
- added ability to open all COM classes [#2448](https://github.com/sandboxie-plus/Sandboxie/issues/2448)
  - Note: use OpenClsid={00000000-0000-0000-0000-000000000000} to open all
- the SandMan UI now indicates if a sandboxed process has an elevated (admin) or system token
- DropAdminRights can now be configured per process [#2293](https://github.com/sandboxie-plus/Sandboxie/issues/2293)
- added self-removing boxes [#1936](https://github.com/sandboxie-plus/Sandboxie/issues/1936)
- added Ctrl+F search filter to the box picker dialog, this allows for quickly finding a particular box
- added menu options to edit the Templates.ini and the Sandboxie-Plus.ini

### Changed
- refactored network blocking code in driver
- box options now show the expanded paths where appropriate
- made new box option layout the default (can be changed in appearance settings)

### Fixed
- fixed BlockNetworkFiles=y not working together with RestrictDevices=y [#2629](https://github.com/sandboxie-plus/Sandboxie/issues/2629)
- fixed SandMan crash issue introduced in 1.7.0
- fixed trace log filter being case-sensitive
- fixed performance issues with Delete V2
- fixed issue with NtQueryDirectoryFile data alignment [#2443](https://github.com/sandboxie-plus/Sandboxie/issues/2443)
- fixed issue with Microsoft Edge 111 dev build [#2631](https://github.com/sandboxie-plus/Sandboxie/issues/2631)
- fixed issue with mio sockets [#2617](https://github.com/sandboxie-plus/Sandboxie/issues/2617)
- fixed issue with Run Menu entries created from the options/settings window [#2610](https://github.com/sandboxie-plus/Sandboxie/issues/2610)
- fixed issues with the start menu when using snapshots [#2589](https://github.com/sandboxie-plus/Sandboxie/issues/2589)



## [1.7.0 / 5.62.0] - 2023-01-27

### Added
- added OnFileRecovery trigger allowing to check files before recovering them [#2202](https://github.com/sandboxie-plus/Sandboxie/issues/2202)
- added more presets to sandbox options
  - Note: these can only be changed when the box is empty
- added new file migration option page with additional settings
- added SBIE2113/SBIE2114/SBIE2115 message to indicate when files are not migrated due to presets
- added 'NoParallelLoading=y' to disable parallel loading of dlls to debug loader issues

### Changed
- moved SeparateUserFolders checkbox from global settings to per box options

### Fixed
- resolved SbieDll.dll incompatibility with shadow stack and enabled /CETCOMPAT for SbieDll.dll [#2559](https://github.com/sandboxie-plus/Sandboxie/issues/2559)
- added missing registry hooks to improve compatibility with newer applications
- fixed permission issue with registry entries in privacy mode boxes



## [1.6.7 / 5.61.7] - 2023-01-24

### Added
- added option to Sandboxie Classic to apply a supporter certificate

### Changed
- time-limited certificates now have 1 more month of validity to improve the renewal experience

### Fixed
- fixed issue with Hebrew language (Classic UI) [#2608](https://github.com/sandboxie-plus/Sandboxie/issues/2608)
- fixed issue with start menu integration and snapshots [#2589](https://github.com/sandboxie-plus/Sandboxie/issues/2589)



## [1.6.6 / 5.61.6] - 2023-01-16

### Changed
- reworked trace log retrieval for vastly improved performance
- improved list/tree finder
- improved trace logging
- enabled drop admin rights option for compartment boxes
  - Note: programs started unsandboxed can not have rights dropped, but UAC prompts and elevation attempts from within the sandbox are blocked

### Fixed
- fixed potential BSOD issue in the driver
- fixed crash in the trace log [#2599](https://github.com/sandboxie-plus/Sandboxie/issues/2599)
- fixed tray issue [#2600](https://github.com/sandboxie-plus/Sandboxie/pull/2600) (okrc)
- fixed issues with shortcuts [#2601](https://github.com/sandboxie-plus/Sandboxie/pull/2601) (okrc)



## [1.6.5 / 5.61.5] - 2023-01-10

### Added
- added user mode system call tracing, now syscalls can be logged in compartment boxes as well as all Win32k syscalls
- added nt object view to trace log

### Changed
- reworked trace log model, now it can load more than a million entries in less than one second
- ApiLog support is now hidden from the trace UI when the appropriate DLLs are missing

### Fixed
- fixed issue with Microsoft Edge in a Security Hardened box [#2571](https://github.com/sandboxie-plus/Sandboxie/issues/2571)
- opened OpenIpcPath=\\{BEC19D6F-D7B2-41A8-860C-8787BB964F2D} on ARM64 systems
- fixed incompatibility with Windows 11 21H2 ARM64 [#2431](https://github.com/sandboxie-plus/Sandboxie/issues/2431)



## [1.6.4 / 5.61.4] - 2022-12-31

### Added
- added option to disable sandbox clean-up on startup [#2553](https://github.com/sandboxie-plus/Sandboxie/issues/2553)
- added contribution guidelines in the Help menu for both Plus and Classic UIs [#2551](https://github.com/sandboxie-plus/Sandboxie/pull/2551)

### Fixed
- fixed issue with auto-delete sandbox on SandMan startup [#2555](https://github.com/sandboxie-plus/Sandboxie/issues/2555)
- fixed issue with Windows 11 context menu when SandMan was not already running [#2284](https://github.com/sandboxie-plus/Sandboxie/issues/2284)
- fixed issue with the display about cmbDefault [#2560](https://github.com/sandboxie-plus/Sandboxie/pull/2560) (okrc)
- fixed issue with colour inaccuracy [#2570](https://github.com/sandboxie-plus/Sandboxie/pull/2570) (okrc)
- fixed issue with Templates.ini loading on first start [#2574](https://github.com/sandboxie-plus/Sandboxie/issues/2574)
- fixed Cyberpunk 2077 not being able to load mods when sandboxed
- fixed performance issue in games
- fixed FFS hooking issue observed in Windows 11 ARM64 Build 22621.819



## [1.6.3 / 5.61.3] - 2022-12-21

### Changed
- improved Network Location Awareness template



## [1.6.2b / 5.61.2] - 2022-12-21

### Fixed
- fixed issue with update label when "Version Updates" drop-down menu was set to "Ignore"
- fixed issue with WoW64 thunking on 32-bit Windows 10 systems [#2546](https://github.com/sandboxie-plus/Sandboxie/issues/2546)
- fixed issue with auto delete option not working in sandboxes [#2531](https://github.com/sandboxie-plus/Sandboxie/issues/2531)
  - Note: a clean-up is now done after each reboot
- fixed issue with Network Location Awareness under Windows 11 [#2530](https://github.com/sandboxie-plus/Sandboxie/issues/2530)
- fixed issues with recovery window [#2458](https://github.com/sandboxie-plus/Sandboxie/issues/2458)



## [1.6.2a / 5.61.2] - 2022-12-19

### Fixed
- fixed crash issue in Vintage UI introduced in 1.6.1a



## [1.6.2 / 5.61.2] - 2022-12-19

### Added
- added template for Tencent TIM [#2516](https://github.com/sandboxie-plus/Sandboxie/pull/2516) (thanks TooYoungTooSimp)



## [1.6.1b / 5.61.1] - 2022-12-16

### Added
- added game/presentation mode [#2534](https://github.com/sandboxie-plus/Sandboxie/issues/2534)
- added option to pick a custom box icon

### Fixed
- fixed support setting page not showing version updates properly



## [1.6.1a / 5.61.1] - 2022-12-07

### Added
- added "Run Sandboxed" command to the sandbox menu
- DefaultBox can now be replaced with another sandbox [#2445](https://github.com/sandboxie-plus/Sandboxie/issues/2445)

### Fixed
- improved fix for [#2495](https://github.com/sandboxie-plus/Sandboxie/issues/2495)



## [1.6.1 / 5.61.1] - 2022-12-04

### Added
- added global option to introduce Run Menu entries to all boxes

### Changed
- reorganized command prompt entries [#2451](https://github.com/sandboxie-plus/Sandboxie/issues/2451)
- the "live" update channel is now part of the "preview" channel for which version updates can now be disabled

### Fixed
- fixed issue with support setting drop-down menu multiplying [#2502](https://github.com/sandboxie-plus/Sandboxie/pull/2502) (okrc)
- added translations folder as deprecated, to be removed upon installation [#2500](https://github.com/sandboxie-plus/Sandboxie/pull/2500) (lufog)
- fixed issue with disk usage of hidden items not counted [#2503](https://github.com/sandboxie-plus/Sandboxie/pull/2503) (okrc)
- fixed issue with boolean settings which can also be set per process [#2495](https://github.com/sandboxie-plus/Sandboxie/issues/2495)
- fixed issue with disk usage of hidden items not counted [#2503](https://github.com/sandboxie-plus/Sandboxie/pull/2503)



## [1.6.0 / 5.61.0] - 2022-11-26

### Added
- added ability to import/export boxes to .7z files
- added new update mechanism allowing for incremental updates
  - used for nightly test builds in the "live" update channel
  - used to update Templates.ini and translations after installation [#1105](https://github.com/sandboxie-plus/Sandboxie/issues/1105)

### Changed
- restructured the box context menu
- SandMan translations are now compressed and located in translations.7z

### Fixed
- fixed issue with recycle icon not updated in time [#2457](https://github.com/sandboxie-plus/Sandboxie/issues/2457) (thanks okrc)
- fixed issue with "index out of range" [#2470](https://github.com/sandboxie-plus/Sandboxie/pull/2470) (thanks okrc)
- fixed issue starting SandMan after install [#2284](https://github.com/sandboxie-plus/Sandboxie/issues/2284)
- fixed encoding issue with my_version.h [#2475](https://github.com/sandboxie-plus/Sandboxie/issues/2475)
- fixed issue with empty group blinking sequence [#2486](https://github.com/sandboxie-plus/Sandboxie/pull/2486) (thanks okrc)



## [1.5.3 / 5.60.3] - 2022-11-08

### Added
- boxes set to auto-delete are now marked with a small red recycle symbol
- added Vietnamese language on Plus UI [#2438](https://github.com/sandboxie-plus/Sandboxie/pull/2438)

### Fixed
- fixed issue with box options [#2400](https://github.com/sandboxie-plus/Sandboxie/issues/2400)
- fixed issue with Smart App Control [#2341](https://github.com/sandboxie-plus/Sandboxie/issues/2341)
- fixed issue with snapshots when using privacy boxes [#2427](https://github.com/sandboxie-plus/Sandboxie/issues/2427)
- fixed issue with m_pColorslider change not applied [#2433](https://github.com/sandboxie-plus/Sandboxie/pull/2433) (thanks okrc)
- fixed issue with switching snapshots when the file panel is open
- fixed issue with file panel when an empty box is selected [#2419](https://github.com/sandboxie-plus/Sandboxie/issues/2419)
- fixed issue with menu icon not being disabled [#2406](https://github.com/sandboxie-plus/Sandboxie/issues/2406)
- fixed compatibility issue with Microsoft Edge [#2312](https://github.com/sandboxie-plus/Sandboxie/issues/2312)
- fixed UsePrivacyMode=y compatibility with Windows 7 [#2423](https://github.com/sandboxie-plus/Sandboxie/issues/2423)
- fixed minor issue during Sandboxie Plus uninstall [#2421](https://github.com/sandboxie-plus/Sandboxie/issues/2421)
- fixed BSOD issue when driver initialization fails (introduced in 1.5.1) [#2431](https://github.com/sandboxie-plus/Sandboxie/issues/2431)
- fixed fake paths being listed even if true paths do not exist [#2403](https://github.com/sandboxie-plus/Sandboxie/issues/2403)
- fixed issue with Firefox 106.x requesting write access to plugin executables [#2391](https://github.com/sandboxie-plus/Sandboxie/issues/2391) [#2411](https://github.com/sandboxie-plus/Sandboxie/issues/2411)



## [1.5.2 / 5.60.2] - 2022-10-28

### Changed
- utility groups are now cleaned up automatically
- improved removal of leftovers [#2409](https://github.com/sandboxie-plus/Sandboxie/pull/2409)

### Fixed
- fixed issues with SBIE2227 on virtual drives
- fixed issues on native 32-bit Windows introduced with 1.5.0 [#2401](https://github.com/sandboxie-plus/Sandboxie/issues/2401)



## [1.5.1 / 5.60.1] - 2022-10-26

### Added
- added SBIE2227 warning when a sandbox is located on a volume without 8.3 name support
- added template for Tencent QQ [#2367](https://github.com/sandboxie-plus/Sandboxie/issues/2367)

### Fixed
- fixed issues when renaming a sandbox with a custom path [#2368](https://github.com/sandboxie-plus/Sandboxie/issues/2368)
- properly fixed the Firefox 106 issue [46e9979](https://github.com/sandboxie-plus/Sandboxie/commit/46e99799e2b753b85224dc921ec141a05025acfd)
- fixed issue with alternative UI modes [#2380](https://github.com/sandboxie-plus/Sandboxie/issues/2380)
- fixed command line corruption with breakout processes [#2377](https://github.com/sandboxie-plus/Sandboxie/issues/2377)
- fixed issues with Privacy Enhanced box types [#2342](https://github.com/sandboxie-plus/Sandboxie/issues/2342)
- fixed issue with boxed object directory initialization [#2342](https://github.com/sandboxie-plus/Sandboxie/issues/2342)
- Sandboxie no longer leaves behind permanent directory objects
- FIXED SECURITY ISSUE ID-21 AlpcConnectPortEx was not filtered by the driver [#2396](https://github.com/sandboxie-plus/Sandboxie/issues/2396)
- fixed issues with program control options [#2395](https://github.com/sandboxie-plus/Sandboxie/issues/2395)



## [1.5.0 / 5.60.0] - 2022-10-19

### Added
- added support for Windows on ARM64 [#1321](https://github.com/sandboxie-plus/Sandboxie/issues/1321) [#645](https://github.com/sandboxie-plus/Sandboxie/issues/645)
  - ported SbieDrv for ARM64
  - ported low-level injection mechanism for ARM64/ARM64EC
  - ported syscall hooks for ARM64/ARM64EC
  - ported SbieDll.dll to ARM64/ARM64EC
  - Note: ARM32 on ARM64 is not implemented and will terminate with message SBIE2338
  - Note: when Sandboxie is running, it disables the use of CHPE binaries for x86 processes globally - as required for the forced process functionality. This can be disabled by adding the global option "DisableCHPE=n" to the Sandboxie.ini, which will terminate x86 processes started outside the sandbox with message SBIE2338, instead of being forced

### Changed
- reworked API compatibility check
- breakout process is now available for all users

### Fixed
- fixed issue with Win32 hooks in x86 applications
- avoid window overlap when editing templates [#2339](https://github.com/sandboxie-plus/Sandboxie/pull/2339) (thanks okrc)
- fixed incorrect write of OpenWinClass UI setting [#2347](https://github.com/sandboxie-plus/Sandboxie/pull/2347) (thanks okrc)
- fixed issue with local template [#2338](https://github.com/sandboxie-plus/Sandboxie/pull/2338) (thanks okrc)
- fixed Edge WebView2 compatibility issue [#2350](https://github.com/sandboxie-plus/Sandboxie/issues/2350)
- added provisional workaround for Firefox 106 content process sandbox issue
- fixed bug with renaming sandboxes [#2358](https://github.com/sandboxie-plus/Sandboxie/pull/2358) (thanks okrc)



## [1.4.2 / 5.59.2] - 2022-10-10

### Added
- added tooltips to resource access modes [#2300](https://github.com/sandboxie-plus/Sandboxie/issues/2300)
- added UI option to control ApplyElevateCreateProcessFix [#2302](https://github.com/sandboxie-plus/Sandboxie/issues/2302)
- added message 2226 if a process needs 'ApplyElevateCreateProcessFix=y'

### Changed
- moved Restrictions tab from the new Security page back to the General page

### Fixed
- fixed wrong button captions in the breakout process page
- fixed issue with saving box recovery options
- fixed the display problem of SandMan [#2306](https://github.com/sandboxie-plus/Sandboxie/pull/2306) (thanks okrc)
- fixed theme not auto-changing [#2307](https://github.com/sandboxie-plus/Sandboxie/pull/2307)
- fixed issue with saving SandMan window state on Windows shutdown
- fixed miscellaneous minor issues [#2301](https://github.com/sandboxie-plus/Sandboxie/issues/2301)
- fixed issue with Microsoft Edge introduced in 106.x [#2325](https://github.com/sandboxie-plus/Sandboxie/issues/2325)
- fixed Vivaldi hooking issue, UseVivaldiWorkaround is no longer needed [#1783](https://github.com/sandboxie-plus/Sandboxie/issues/1783)
- fixed issues with miscellaneous tab on the advanced options page [#2315](https://github.com/sandboxie-plus/Sandboxie/issues/2315#issuecomment-1272544086)



## [1.4.1 / 5.59.1] - 2022-10-05

### Added
- added dark title bar support for Windows 11 [#2299](https://github.com/sandboxie-plus/Sandboxie/pull/2299)

### Changed
- in Sbie 5.28 and later WinInetCache is open, which breaks IE's source view, therefore it can now be disabled with 'CloseWinInetCache=y'

### Fixed
- fixed WarnProcess and WarnFolder not working with certain configurations



## [1.4.0 / 5.59.0] - 2022-09-30

### Added
- added integrated run from start menu [#1836](https://github.com/sandboxie-plus/Sandboxie/issues/1836)
- added start menu enumeration [#1570](https://github.com/sandboxie-plus/Sandboxie/issues/1570)
- added UI for breakout processes [#1904](https://github.com/sandboxie-plus/Sandboxie/issues/1904)
- added option to customize double-click action per sandbox
- added new miscellaneous tab in the advanced options tab allowing to configure specific processes and other advanced options
- added "SeparateUserFolders=y" and "SandboxieLogon=y" to the sandbox options dialog
- added icons to the section labels on the option pages

### Changed
- prepared for Qt 6.3.1
- restructured the general settings page
- restructured the sandbox options page, added a new tab and moved some of the advanced options there

### Fixed
- fixed menu bar issue in Plus UI [#2280](https://github.com/sandboxie-plus/Sandboxie/pull/2280) (thanks okrc)



## [1.3.5 / 5.58.5] - 2022-09-26

### Added
- added localization to Windows 11 shell menu [#2229](https://github.com/sandboxie-plus/Sandboxie/issues/2229)

### Changed
- improved recovery window behaviour in Plus UI [#2266](https://github.com/sandboxie-plus/Sandboxie/issues/2266)

### Fixed
- fixed issues with stale data in Sandboxie-Plus.ini [#2248](https://github.com/sandboxie-plus/Sandboxie/pull/2248) (thanks okrc)
- fixed issue with dummy manifests [#2252](https://github.com/sandboxie-plus/Sandboxie/issues/2252)
- fixed issue with XYplorer [#2230](https://github.com/sandboxie-plus/Sandboxie/issues/2230)
- fixed crash in Plus UI [e9e21c2](https://github.com/sandboxie-plus/Sandboxie/commit/e9e21c215ed87cf1d5aa999407ab2f99d5da9e4a)
- fixed m_pCleanUpButton is displayed empty when NoIcons=1 [#2273](https://github.com/sandboxie-plus/Sandboxie/pull/2273) (thanks okrc)



## [1.3.4 / 5.58.4] - 2022-09-19

### Added
- added NoRenameWinClass to the Plus UI
- added Windows.UI.* to the list of hardcoded well-known classes to resolve issues with WinUI apps [#2109](https://github.com/sandboxie-plus/Sandboxie/issues/2109)

### Changed
- NoRenameWinClass now supports wildcards

### Fixed
- fixed issue with default box not being detected on start [#2195](https://github.com/sandboxie-plus/Sandboxie/issues/2195)
- fixed move sandbox menu issue [#2225](https://github.com/sandboxie-plus/Sandboxie/issues/2225) (thanks okrc)
- fixed issues with stale data in Sandboxie-Plus.ini [#2234](https://github.com/sandboxie-plus/Sandboxie/pull/2234) (thanks okrc)
- fixed autostart issue [#2219](https://github.com/sandboxie-plus/Sandboxie/issues/2219)
- fixed firewall UI issue, all programs entries were missing *, prefix [#2247](https://github.com/sandboxie-plus/Sandboxie/issues/2247)
- fixed BlockPorts template with a missing *, prefix [4420ba4](https://github.com/sandboxie-plus/Sandboxie/commit/4420ba4448a797b7369917058c34e8a78c2ec9fc)
- fixed issues with various Electron apps [#2217](https://github.com/sandboxie-plus/Sandboxie/issues/2217) [#2235](https://github.com/sandboxie-plus/Sandboxie/issues/2235) [#2201](https://github.com/sandboxie-plus/Sandboxie/issues/2201) [#2166](https://github.com/sandboxie-plus/Sandboxie/issues/2166)
  - now the default behaviour is UseElectronWorkaround=n

### Removed
- removed obsolete VPNTunnel template



## [1.3.3 / 5.58.3] - 2022-09-12

### Added
- added domain\user notation when the LogFile registry setting is applied as workaround for [#2207](https://github.com/sandboxie-plus/Sandboxie/issues/2207)
  - Usage: in "HKLM\SYSTEM\CurrentControlSet\Services\SbieSvc" add REG_SZ "LogFile" with "3;[path]\Sandboxie.log"
- added option to block host processes from accessing sandboxed ones [#2132](https://github.com/sandboxie-plus/Sandboxie/issues/2132)
  - Usage: DenyHostAccess=Program.exe,y
  - Note: by default, this protection only applies for write access, that is, unsandboxed processes will still be able to obtain read-only access
  - to prevent host processes from obtaining read access, ConfidentialBox=y must also be set, which requires a supporter certificate
- added compatibility template for ReHIPS
- added creation of all default folders in privacy box type [#2218](https://github.com/sandboxie-plus/Sandboxie/issues/2218)

### Changed
- improved SandMan settings behaviour for non admin users [#2123](https://github.com/sandboxie-plus/Sandboxie/issues/2123)

### Fixed
- fixed issues with group moving via drag and drop
- approved more required syscalls [#2190](https://github.com/sandboxie-plus/Sandboxie/issues/2190)
- fixed issues when deleting box content and the file panel view is open
- fixed issue with config protection [#2206](https://github.com/sandboxie-plus/Sandboxie/issues/2206)
- fixed issue with default box [#2195](https://github.com/sandboxie-plus/Sandboxie/issues/2195)
- fixed issue with keyboard delete shortcut for process termination

### Removed
- removed obsolete Online Armor template



## [1.3.2 / 5.58.2] - 2022-08-30

### Added
- added icons to sub tabs in the box options dialog
- recovery and message pop-up menu options are not persisting across UI restarts any more
- added new box colour, a white box indicates that it's not really a sandbox and is displayed when the user specified OpenFilePath=* or alike

### Changed
- Sandboxie no longer issues message 1301 when forced processes are temporarily disabled
  - the message can be re-enabled with "NotifyForceProcessDisabled=y"
- reworked the "Open COM" checkbox mechanism in the plus UI
  - now it uses a template and it can also keep COM closed while OpenIpcPath=* is set

### Fixed
- fixed compatibility issue with Proxifier [#2163](https://github.com/sandboxie-plus/Sandboxie/issues/2163)
- fixed encoding issue with Korean translation [#2173](https://github.com/sandboxie-plus/Sandboxie/pull/2173)
- fixed issues with update available message



## [1.3.1 / 5.58.1] - 2022-08-20

### Added
- added ability to switch the fusion theme independently from the dark theme
- added ability to download updates from the support page
- added missing system calls to the hardened box type [88bc06a](https://github.com/sandboxie-plus/Sandboxie/commit/88bc06a0c7368a81c80a77d7a89ddc73455abb25) [b775264](https://github.com/sandboxie-plus/Sandboxie/commit/b775264a4824e49b554f1b776c377170e5f90797) [04b2377](https://github.com/sandboxie-plus/Sandboxie/commit/04b23770f53597c12eda9122c774ed5165129147) (thanks Mr.X)
- added search box to the Plus UI Settings and box options dialog [#2134](https://github.com/sandboxie-plus/Sandboxie/issues/2134)
- added Korean translation to the Plus UI [#2133](https://github.com/sandboxie-plus/Sandboxie/pull/2133) (thanks VenusGirl)
- added grouping to SandMan tray menu [#2148](https://github.com/sandboxie-plus/Sandboxie/issues/2148)

### Changed
- improved info label
- the vintage mode look is even more vintage now
- reloading the configuration with the SandMan command "Options -> Reload ini file" now updates the list of approved syscalls
- made rule specificity more specific, now a rule with less wildcards overrules a rule with more wildcards
  - Note: trailing wildcards are evaluated separately

### Fixed
- fixed issue with displaying sandbox configuration [#2111](https://github.com/sandboxie-plus/Sandboxie/issues/2111)
- fixed flashing issue when switching views [#2050](https://github.com/sandboxie-plus/Sandboxie/issues/2050)
- fixed inconsistencies with various checkboxes in the Plus UI [ef4ac1b](https://github.com/sandboxie-plus/Sandboxie/commit/ef4ac1b6b34d505e46515e9aabb98411a9b1751e) [06c89e3](https://github.com/sandboxie-plus/Sandboxie/commit/06c89e3f45036f593fed7a0d0d59d54313e8ca77)
- fixed a certificate validation issue [238cb44](https://github.com/sandboxie-plus/Sandboxie/commit/238cb44969923479148e210814ab91d2428ec4b0)
- fixed issue with "UseRuleSpecificity" setting [#2124](https://github.com/sandboxie-plus/Sandboxie/issues/2124) [file.c#L965-L966](https://github.com/sandboxie-plus/Sandboxie/blob/ff759692a222cf7c492cb4d5cfd76c79fbde1c2b/Sandboxie/core/drv/file.c#L965-L966)



## [1.3.0 / 5.58.0] - 2022-08-09

### Added
- added hook configuration for ntoskrnl/ntdll
  - individual ntdll hooks can be disabled using "DisableWinNtHook=..."
- added a new Security Hardened Box Mode; add "UseSecurityMode=y" to enable
  - when this setting is enabled, it combines "SysCallLockDown=y" which limits the use of NT system calls with "DropAdminRights=y" and "RestrictDevices=y"
  - only calls configured in the global section as "ApproveWinNtSysCall=..."/"ApproveWin32SysCall=..." will be executed with the original token
  - all non-approved NT syscalls will be executed with the sandboxed token, this may break compatibility in certain scenarios
  - additional syscalls may need to be allowed, this has to be done in the [GlobalSettings] and the driver must be restarted
  - Note: boxes created as Security Hardened with prior builds will be displayed as normal in the UI from now on
  - the Security Hardened icons are now repurposed for the new Super Extra Security Hardened Box Mode
  - Note: the new enhanced security features require a supporter certificate
- added browse option to the "force process" tab

### Changed
- replaced the "DeviceSecurity" template with a dedicated setting "RestrictDevices=y"
  - Note: when needed, more "NormalFilePath=..." entries can be added to open specific devices
- rule specificity is now even more specific, an exact rule now overrules those ending with a wildcard



## [1.2.8b / 5.57.7] - 2022-08-08

### Fixed
- fixed issue with context menu setup on Windows 11
- fixed column issue in vintage mode [#2103](https://github.com/sandboxie-plus/Sandboxie/issues/2103)



## [1.2.8 / 5.57.7] - 2022-08-05

### Fixed
- fixed missing uninstall routine in SandMan



## [1.2.7 / 5.57.7] - 2022-07-31

### Added
- added option for alternating row colours in all lists [#2073](https://github.com/sandboxie-plus/Sandboxie/issues/2073)

### Changed
- SandboxieLogon is now disabled by default as it wasn't compatible with third-party malware tools [#2025](https://github.com/sandboxie-plus/Sandboxie/issues/2025)
- the access view list now adds the trailing "*" to file and key paths the same way the driver does [2039](https://github.com/sandboxie-plus/Sandboxie/issues/2039)
- setup of shell integration is now done by SandMan, not the installer
- uninstaller can now remove the sandbox folders [#1235](https://github.com/sandboxie-plus/Sandboxie/pull/1235)



## [1.2.6 / 5.57.6] - 2022-07-25

### Changed
- reworked saving of global options

### Fixed
- fixed issue with the Delete Content option [#2043](https://github.com/sandboxie-plus/Sandboxie/issues/2043)
- fixed issue with box preferences [#2046](https://github.com/sandboxie-plus/Sandboxie/issues/2046)
- fixed issue with the Delete V2 registry



## [1.2.5 / 5.57.5] - 2022-07-22

### Changed
- improved a few icons

### Fixed
- fixed a certificate validation issue



## [1.2.4 / 5.57.4] - 2022-07-21

### Added
- added a delete button to the recovery window [#2024](https://github.com/sandboxie-plus/Sandboxie/issues/2024)

### Changed
- improved the tree selection display

### Fixed
- fixed issues with the file panel
- fixed issue with some key bindings [#2030](https://github.com/sandboxie-plus/Sandboxie/issues/2030)
- fixed issue with RemoveSidName when terminating SbieSvc
- fixed issue with the new hooking mechanism
- fixed BSOD issue with Win32k hooks introduced in 1.2.0 [#2035](https://github.com/sandboxie-plus/Sandboxie/issues/2035)
- fixed issue with Element 1.11 and Electron workaround [#2023](https://github.com/sandboxie-plus/Sandboxie/issues/2023)



## [1.2.3 / 5.57.3] - 2022-07-13

### Fixed
- fixed issues with the new menu code

### Changed
- reworked frame drawing



## [1.2.2 / 5.57.2] - 2022-07-13

### Fixed
- fixed issues with frame drawing
- fixed issues with the tray and box menu introduced in the last build
- removed focus rectangle from the tree list

### Changed
- refactored menu creation code



## [1.2.1 / 5.57.1] - 2022-07-11

### Added
- added Swedish translation to the Plus UI (thanks pb1)
- added Vintage View mode to make SandMan UI look like SbieCtrl
- added alternative tray menu mechanics
- added ability to auto-generate sandbox icons based on the border colour

### Changed
- changed box group icon to a dedicated one
- "browse content" is now available as a side panel in the main window
- animated hourglass icon overlay

### Fixed
- fixed DPI issue on Windows 7
- fixed issue with Software Compatibility tab
- fixed issue with OpenKeyPath introduced in build 1.1.1 [#2006](https://github.com/sandboxie-plus/Sandboxie/issues/2006)



## [1.2.0 / 5.57.0] - 2022-06-28

### Added
- re-engineered "SandboxieLogon=y"; it's on by default, as every sandbox gets its own SID now
  - Note: this enforces strict isolation of sandboxes from each other

### Changed
- reworked hook management, unloaded DLLs are properly unhooked now [#1243](https://github.com/sandboxie-plus/Sandboxie/issues/1243)
- the box order is now stored in Sandboxie-Plus.ini
- improved DPI scaling behaviour



## [1.1.3 / 5.56.3] - 2022-06-20

### Added
- added group-first sorting [#1922](https://github.com/sandboxie-plus/Sandboxie/issues/1922)

### Changed
- updated Classic UI Swedish translation (thanks pb1)
- restored Plus UI Turkish translation [#1419](https://github.com/sandboxie-plus/Sandboxie/issues/1419) (thanks fmbxnary)

### Fixed
- fixed issue with recovery window on delete [#1948](https://github.com/sandboxie-plus/Sandboxie/issues/1948)
- fixed double-click issue on path column [#1951](https://github.com/sandboxie-plus/Sandboxie/issues/1951)
- "AllowBoxedJobs=n" is back to the default behaviour as issues were reported [#1954](https://github.com/sandboxie-plus/Sandboxie/issues/1954)
- fixed issue with internet block [#1955](https://github.com/sandboxie-plus/Sandboxie/issues/1955)
- fixed grouping issue in the Plus UI [#1950](https://github.com/sandboxie-plus/Sandboxie/issues/1950)
- fixed issue with CredentialUIBroker.exe on Windows 11 with Win32k hooks [#1839](https://github.com/sandboxie-plus/Sandboxie/issues/1839)
- fixed issue with Delete V2 [#1939](https://github.com/sandboxie-plus/Sandboxie/issues/1939)



## [1.1.2 / 5.56.2] - 2022-06-14

### Added
- added missing file recovery log to SandMan [#425](https://github.com/sandboxie-plus/Sandboxie/issues/425)
- the immediate recovery window will now auto-close when all files have been recovered [#1498](https://github.com/sandboxie-plus/Sandboxie/issues/1498)
- the immediate recovery window of SandMan is always on top by default like in SbieCtrl; this can be disabled with "Options/RecoveryOnTop=n" [#1465](https://github.com/sandboxie-plus/Sandboxie/issues/1465)
- added option to toggle immediate recovery from the presets submenu [#1653](https://github.com/sandboxie-plus/Sandboxie/issues/1653)
- added option to disable file recovery and message pop-up globally
- added per box refresh option [#1945](https://github.com/sandboxie-plus/Sandboxie/issues/1945)

### Changed
- the desktop security workaround used for Chrome, Firefox and Acrobat can now be enabled for all processes using "UseSbieDeskHack=y"
- improved double-click behaviour [#1935](https://github.com/sandboxie-plus/Sandboxie/issues/1935)
- box size info is refreshed on file recovery

### Fixed
- fixed issue with unnecessary Sandboxie config reloads introduced in 1.1.1 [#1938](https://github.com/sandboxie-plus/Sandboxie/issues/1938)
- fixed issue with recovery window focus [#1374](https://github.com/sandboxie-plus/Sandboxie/issues/1374)
- fixed issues with desktop objects introduced in 1.1.1 [#1934](https://github.com/sandboxie-plus/Sandboxie/issues/1934)
- fixed issues with Edge startup boost using a GPO preset [#1913](https://github.com/sandboxie-plus/Sandboxie/issues/1913)



## [1.1.1 / 5.56.1] - 2022-06-07

### Added
- compatibility templates can now be viewed from the settings window [#1891](https://github.com/sandboxie-plus/Sandboxie/issues/1891)
- the refresh command is now bound to F5 [#1885](https://github.com/sandboxie-plus/Sandboxie/issues/1885)
- added more first start wizard options
- added option to permanently disable immediate recovery for any given box when it opens [#1478](https://github.com/sandboxie-plus/Sandboxie/issues/1478)
- double-click on the path column now opens the box root in Windows Explorer [#1924](https://github.com/sandboxie-plus/Sandboxie/issues/1924)

### Changed
- changed Move Box behaviour [#1879](https://github.com/sandboxie-plus/Sandboxie/issues/1879)
- improved implementation of the PreferExternalManifest option
- Win32k hooks are now by default only used for Edge and Chromium apps as they cause issues with other software [#1902](https://github.com/sandboxie-plus/Sandboxie/issues/1902) [#1912](https://github.com/sandboxie-plus/Sandboxie/issues/1912) [#1897](https://github.com/sandboxie-plus/Sandboxie/issues/1897)
- "AllowBoxedJobs=y" is now the default behaviour

### Fixed
- fixed Edge issue with Windows 11 after KB5014019
- fixed issues with the new Delete V2 mechanism when using "SeparateUserFolders=y" [#1885](https://github.com/sandboxie-plus/Sandboxie/issues/1885)
- fixed credential issue [#1770](https://github.com/sandboxie-plus/Sandboxie/pull/1770)
- fixed force process priorities [#1883](https://github.com/sandboxie-plus/Sandboxie/issues/1883)
- fixed issues with the new Delete V2 mechanism
- fixed issue with the Windows 11 menu on older Windows builds [1877](https://github.com/sandboxie-plus/Sandboxie/issues/1877)
- refresh now works without WatchBoxSize option [#1885](https://github.com/sandboxie-plus/Sandboxie/issues/1885)
- fixed crash issue with WatchBoxSize=true [#1885](https://github.com/sandboxie-plus/Sandboxie/issues/1885)
- fixed issue with recovery folder paths [#1840](https://github.com/sandboxie-plus/Sandboxie/issues/1840)
- fixed issues with Sbie desktop and wndStation affecting Acrobat Reader [#1863](https://github.com/sandboxie-plus/Sandboxie/issues/1863)
- fixed issues with box grouping [#1921](https://github.com/sandboxie-plus/Sandboxie/issues/1921) [#1920](https://github.com/sandboxie-plus/Sandboxie/issues/1920)
- fixed issues when changing language [#1914](https://github.com/sandboxie-plus/Sandboxie/issues/1914)
- fixed issue with BreakoutFolder [#1908](https://github.com/sandboxie-plus/Sandboxie/issues/1908)
- fixed issue with SbieDll.dll for x86 exception handling
- fixed issues with application-specific hives (RegLoadAppKey) affecting Visual Studio [#1576](https://github.com/sandboxie-plus/Sandboxie/issues/1576) [#1452](https://github.com/sandboxie-plus/Sandboxie/issues/1452)



## [1.1.0 / 5.56.0] - 2022-05-24

### Added
- added support for NtRenameKey (this requires UseRegDeleteV2=y) [#205](https://github.com/sandboxie-plus/Sandboxie/issues/205)
- added box size info [#1780](https://github.com/sandboxie-plus/Sandboxie/issues/1780)

### Changed
- reworked the mechanism Sandboxie uses to mark host files as deleted
  - under the new behaviour a data file (FilePaths.dat) is created in the box root instead of dummy files
  - it can be enabled with "UseFileDeleteV2=y" and also for the registry with "UseRegDeleteV2=y" which creates a reg file (RegPaths.dat)
- reworked the TlsNameBuffer mechanism to be more versatile and less error-prone
- significantly reduced the CPU usage of SandMan.exe

### Fixed
- fixed folder rename issues (this requires UseFileDeleteV2=y) [#71](https://github.com/sandboxie-plus/Sandboxie/issues/71)
- fixed issue with process access [#1603](https://github.com/sandboxie-plus/Sandboxie/issues/1603)
- fixed translation issue [#1864](https://github.com/sandboxie-plus/Sandboxie/issues/1864)
- fixed UI issue with the box selection window [#1867](https://github.com/sandboxie-plus/Sandboxie/issues/1867)
- fixed UI issue when switching languages [#1871](https://github.com/sandboxie-plus/Sandboxie/issues/1871)



## [1.0.22 / 5.55.22] - 2022-05-15

### Added
- added auto-update download and silent install option to SandMan.exe [#917](https://github.com/sandboxie-plus/Sandboxie/issues/917)
- trace monitor mode can save to file now [#1851](https://github.com/sandboxie-plus/Sandboxie/issues/1851)
- trace log now shows IPC object type information
- added support for Windows 11 context menus

### Fixed
- fixed SandMan crash issue [#1846](https://github.com/sandboxie-plus/Sandboxie/issues/1846)
- fixed issue with Windows Server 2022 build 20348
- fixed translation switching issues [#1852](https://github.com/sandboxie-plus/Sandboxie/issues/1852)



## [1.0.21 / 5.55.21] - 2022-05-10

### Added
- added "FuncSkipHook=FunctionName" option to selectively disable certain function hooks

### Changed
- improved the support certificate entry box
- changing the language no longer requires a restart on Plus UI
- fixed issue with high CPU load when using SbieCtrl to change settings

### Fixed
- fixed issue with Firefox/Chromium browsers that have been compiled with the MinGW toolchain [#538](https://github.com/sandboxie-plus/Sandboxie/issues/538)
- fixed issues with folder recovery on Plus UI [#1840](https://github.com/sandboxie-plus/Sandboxie/issues/1840) [#1380](https://github.com/sandboxie-plus/Sandboxie/issues/1380)



## [1.0.20 / 5.55.20] - 2022-05-02

### Fixed
- fixed issue with Firefox video playback introduced in the previous build [#1831](https://github.com/sandboxie-plus/Sandboxie/issues/1831)
- fixed driver-related BSOD [#1811](https://github.com/sandboxie-plus/Sandboxie/issues/1811)
- fixed issue with editing start restriction entries
- fixed issue with the network options tab [#1825](https://github.com/sandboxie-plus/Sandboxie/issues/1825)
- fixed portable mode issue if SandMan is run as admin [#1764](https://github.com/sandboxie-plus/Sandboxie/issues/1764)



## [1.0.19 / 5.55.19] - 2022-04-21

### Added
- added drag and drop support for groups [#1775](https://github.com/sandboxie-plus/Sandboxie/issues/1775)
- added Del key support to the box view for all entry types [#1779](https://github.com/sandboxie-plus/Sandboxie/issues/1779)
- added warning when trying to run explorer.exe in a box with COM open [#1716](https://github.com/sandboxie-plus/Sandboxie/issues/1716)

### Fixed
- fixed crash issue in the SandMan UI [#1772](https://github.com/sandboxie-plus/Sandboxie/issues/1772)
- fixed issue with some installers when EnableObjectFiltering is enabled [#1795](https://github.com/sandboxie-plus/Sandboxie/issues/1795)
- fixed allowing NtCreateSymbolicLinkObject to be safely used in the sandbox
- added workaround for a Vivaldi hooking issue [#1783](https://github.com/sandboxie-plus/Sandboxie/issues/1783)
  - Note: this fix is provisional, it can be disabled with UseVivaldiWorkaround=n
- fixed registry issue with snapshots [#1782](https://github.com/sandboxie-plus/Sandboxie/issues/1782)
- fixed issue with box grouping [#1778](https://github.com/sandboxie-plus/Sandboxie/issues/1778) [#1777](https://github.com/sandboxie-plus/Sandboxie/issues/1777) [#1776](https://github.com/sandboxie-plus/Sandboxie/issues/1776)
- fixed further issues with box grouping [#1698](https://github.com/sandboxie-plus/Sandboxie/issues/1698) [#1697](https://github.com/sandboxie-plus/Sandboxie/issues/1697)
- fixed issues with snapshot UI [#1696](https://github.com/sandboxie-plus/Sandboxie/issues/1696) [#1695](https://github.com/sandboxie-plus/Sandboxie/issues/1695)
- fixed issue with recovery dialog focus [#1374](https://github.com/sandboxie-plus/Sandboxie/issues/1374)



## [1.0.18 / 5.55.18] - 2022-04-13

### Added
- added minor browsers to the BlockSoftwareUpdaters template (by APMichael) [#1784](https://github.com/sandboxie-plus/Sandboxie/pull/1784)

### Changed
- failed memory read attempts to unboxed processes will no longer cause message 2111 by default
  - Note: the message can still be enabled in the settings with "NotifyProcessAccessDenied=y"
- reordered the BlockSoftwareUpdaters template (by APMichael) [#1785](https://github.com/sandboxie-plus/Sandboxie/pull/1785)

### Fixed
- fixed pipe impersonation in compartment mode
- fixed issue with box clean-up introduced in a recent build
- fixed missing trace log clean-up command [#1773](https://github.com/sandboxie-plus/Sandboxie/issues/1773)
- fixed inability to unpin programs that have been pinned to the Run Menu [#1694](https://github.com/sandboxie-plus/Sandboxie/issues/1694)



## [1.0.17 / 5.55.17] - 2022-04-02

### Added
- added checkbox for easy read access to memory of unsandboxed processes (old Sbie behaviour, not recommended)

### Changed
- improved OpenProcess/OpenThread logging

### Fixed
- fixed crash issue with the new monitor mode
- fixed issue with resource access entry parsing



## [1.0.16 / 5.55.16] - 2022-04-01

### Added
- FIXED SECURITY ISSUE ID-20: memory of unsandboxed processes can no longer be read, exceptions are possible
  - you can use ReadIpcPath=$:program.exe to allow read access to unsandboxed processes or processes in other boxes
- added "Monitor Mode" to the resource access trace, similar to the old monitor view of SbieCtrl.exe

### Changed
- EnableObjectFiltering is now set enabled by default, and replaces Sbie's old process/thread handle filter
- the `$:` syntax now accepts a wildcard `$:*` no more specialized wildcards though

### Fixed
- fixed NtGetNextProcess being fully disabled instead of properly filtered
- fixed reworked image name resolution when creating new processes in a sandbox
- fixed regression with HideOtherBoxes=y [#1743](https://github.com/sandboxie-plus/Sandboxie/issues/1743) [#1666](https://github.com/sandboxie-plus/Sandboxie/issues/1666)



## [1.0.15 / 5.55.15] - 2022-03-24

### Fixed
- fixed memory corruption introduced in the last build causing Chrome to crash sometimes
- FIXED SECURITY ISSUE ID-18: NtCreateSymbolicLinkObject was not filtered (thanks Diversenok)



## [1.0.14 / 5.55.14] - 2022-03-23

### Added
- added notification to warn that the default update checker is lagging behind the newest release on GitHub, to ensure that only bug-free builds are offered as updates [#1682](https://github.com/sandboxie-plus/Sandboxie/issues/1682)
- added main browsers to BlockSoftwareUpdaters template (by Dyras) [#1630](https://github.com/sandboxie-plus/Sandboxie/pull/1630)
- added a warning when Sandboxie-Plus.ini is not writeable [#1681](https://github.com/sandboxie-plus/Sandboxie/issues/1681)
- added clean-up for critical sections (by chunyou128) [#1686](https://github.com/sandboxie-plus/Sandboxie/pull/1686)

### Changed
- improved command line handling for breakout processes [#1655](https://github.com/sandboxie-plus/Sandboxie/issues/1655)
- disabled SBIE2193 notification (by isaak654) [#1690](https://github.com/sandboxie-plus/Sandboxie/pull/1690)
- improved error message 6004 [#1719](https://github.com/sandboxie-plus/Sandboxie/issues/1719)

### Fixed
- fixed dark mode issue with the new tray list
- fixed not showing a warning when Sandboxie-Plus.ini is not writeable [#1681](https://github.com/sandboxie-plus/Sandboxie/issues/1681)
- fixed issue with software compatibility checkbox (thanks MitchCapper) [#1678](https://github.com/sandboxie-plus/Sandboxie/issues/1678)
- fixed issue with events on box closure not always being executed [#1658](https://github.com/sandboxie-plus/Sandboxie/issues/1658)
- fixed memory leaks in key_merge.c
- fixed issue enumerating registry keys in privacy mode
- fixed settings issue introduced in 1.0.13 [#1684](https://github.com/sandboxie-plus/Sandboxie/issues/1684)
- fixed crash issue when parsing firewall port options
- FIXED SECURITY ISSUE ID-19: in certain cases a sandboxed process could obtain a handle on an unsandboxed thread with write privileges [#1714](https://github.com/sandboxie-plus/Sandboxie/issues/1714)



## [1.0.13 / 5.55.13] - 2022-03-08

### Fixed
- FIXED SECURITY ISSUE ID-17: Hard link creation was not properly filtered (thanks Diversenok)
- fixed issue with checking the certificate entry



## [1.0.12 / 5.55.12] - 2022-03-02

### Added
- added mini dump creation to SandMan.exe in case it crashes

### Changed
- disabled Chrome and Firefox phishing entries in new sandboxes (by isaak654) [#1616](https://github.com/sandboxie-plus/Sandboxie/pull/1616)
- updated Mozilla paths for the BlockSoftwareUpdaters template (by isaak654) [#1623](https://github.com/sandboxie-plus/Sandboxie/pull/1623)
- renamed "Pause Forced Programs Rules" command to "Pause Forcing Programs" (Plus only)
- reworked tray icon generation now using overlays, added busy overlay

### Fixed
- fixed issue with accessing network drives in privacy mode [#1617](https://github.com/sandboxie-plus/Sandboxie/issues/1617)
- fixed issue with ping in compartment mode [#1608](https://github.com/sandboxie-plus/Sandboxie/issues/1608)
- fixed SandMan UI freezing when a lot of processes are created and closed in a box [#1607](https://github.com/sandboxie-plus/Sandboxie/issues/1607)
- fixed editing of command line entry not being recognized in the Run Menu [#1648](https://github.com/sandboxie-plus/Sandboxie/issues/1648)
- fixed blue screen issue in driver (thanks Diversenok)
- fixed incompatibility with Windows 11 Insider build 22563.1 [#1654](https://github.com/sandboxie-plus/Sandboxie/issues/1654)



## [1.0.11 / 5.55.11] - 2022-02-13

### Added
- added optional tray notification when box content gets auto-deleted
- added FreeDownloadManager template
- added warning when opening unsandboxed regedit [#1606](https://github.com/sandboxie-plus/Sandboxie/issues/1606)
- added languages files that were missing in official Qt 5.15.2 (by DevSplash) [#1605](https://github.com/sandboxie-plus/Sandboxie/pull/1605)

### Changed
- the asynchronous box operations introduced in the last build are now disabled by default
- moved sys tray options from general to shell integration tab
- removed "AlwaysUseWin32kHooks", now these Win32 hooks are always enabled
  - Note: you can use "UseWin32kHooks=program.exe,n" to disable them for selected programs
- updated Listary template to v6 (by isaak654) [#1610](https://github.com/sandboxie-plus/Sandboxie/pull/1610)

### Fixed
- fixed compatibility issue with SECUROM [#1597](https://github.com/sandboxie-plus/Sandboxie/issues/1597)
- fixed modality issue [#1615](https://github.com/sandboxie-plus/Sandboxie/issues/1615)
- fixed special form of OpenWinClass in Templates.ini [d6d9588](https://github.com/sandboxie-plus/Sandboxie/commit/d6d95889a91d31dd55dd2b2d136d8f80c9a8ea71)



## [1.0.10 / 5.55.10] - 2022-02-06

### Added
- added option to show only boxes in tray with running processes [#1186](https://github.com/sandboxie-plus/Sandboxie/issues/1186)
  - additional option shows only pinned boxes, in box options a box can be set to be always shown in tray list (Pinned)
- added Options menu command to reset the GUI [#1589](https://github.com/sandboxie-plus/Sandboxie/issues/1589)
- added "Run Un-Sandboxed" context menu option
- added new trigger "OnBoxDelete" that allows to specify a command that is run UNBOXED just before the box content gets deleted
  - Note: this can be used as a replacement to "DeleteCommand" [#591](https://github.com/sandboxie-plus/Sandboxie/issues/591)
- selected box operations (deletion) no longer show the progress dialog [#1061](https://github.com/sandboxie-plus/Sandboxie/issues/1061)
  - if a box with a running operation shows a blinking hour glass icon, the context menu can be used to cancel the operation

### Changed
- "HideHostProcess=program.exe" can now be used to hide Sandboxie services [#1336](https://github.com/sandboxie-plus/Sandboxie/issues/1336)
- updater blocking is now done using a template called BlockSoftwareUpdaters
- enhanced "StartProgram=..." makes "StartCommand=..." obsolete
  - for same functionality as "StartCommand=...", use "StartProgram=%SbieHome%\Start.exe ..."
- merged "Auto Start" General tab with the "Auto Exec" Advanced tab into a universal "Triggers" Advanced tab

### Fixed
- fixed a couple issues with the new breakout process feature and improved security (thanks Diversenok)
- fixed issues with re-opening windows already open [#1584](https://github.com/sandboxie-plus/Sandboxie/issues/1584)
- fixed issue with desktop access [#1588](https://github.com/sandboxie-plus/Sandboxie/issues/1588)
- fixed issue about command line invocation handling [#1133](https://github.com/sandboxie-plus/Sandboxie/issues/1133)
- fixed UI issue with main window state when switching always on top attribute [#1169](https://github.com/sandboxie-plus/Sandboxie/issues/1169)
- fixed issue with box context menu in tray list [1106](https://github.com/sandboxie-plus/Sandboxie/issues/1106)
- fixed issue with "AutoExec=..."
- fixed issues where cancelling box deletion operations didn't work [#1061](https://github.com/sandboxie-plus/Sandboxie/issues/1061)
- fixed issue with DPI scaling and colour picker dialog [#803](https://github.com/sandboxie-plus/Sandboxie/issues/803)

### Removed
- removed "UseRpcMgmtSetComTimeout=AppXDeploymentClient.dll,y" used for Free Download Manager as it broke other things
  - only if you use Free Download Manager together with the setting "RpcMgmtSetComTimeout=n" in a sandbox, you have to add the line manually to your Sandboxie.ini



## [1.0.9 / 5.55.9] - 2022-01-31

### Added
- SandMan now causes all boxed processes to update their path settings in real time when access options were modified
- added new maintenance menu option "Uninstall All" to quickly remove all components when running in portable mode
- added version number to the title bar of Sandboxie Classic
- added option to return not to a snapshot but to an empty box state while keeping all snapshots
- Sandboxie-Plus.ini can now be placed in C:\ProgramData\Sandboxie-Plus\ folder and takes precedence (for business use)
- added support for AF_UNIX on Windows to resolve issues with OpenJDK17 and later [#1009](https://github.com/sandboxie-plus/Sandboxie/issues/1009) [#1520](https://github.com/sandboxie-plus/Sandboxie/issues/1520) [#1521](https://github.com/sandboxie-plus/Sandboxie/issues/1521)

### Changed
- reworked breakout mechanism to be service based and not allowing the parent process to access the broken out child process
- enabled creation of directory junctions for sandboxed processes [#1375](https://github.com/sandboxie-plus/Sandboxie/issues/1375)
- restored back "AutoRecover=y" on box creation [#1554](https://github.com/sandboxie-plus/Sandboxie/discussions/1554)
- improved snapshot support [#1220](https://github.com/sandboxie-plus/Sandboxie/issues/1220)
- renamed "Disable Forced Programs" command to "Pause Forced Programs Rules" (Plus only)

### Fixed
- fixed BreakoutProcess not working with "EnableObjectFiltering=y"
- FIXED SECURITY ISSUE ID-16: when starting *COMSRV* unboxed, the returned process handle had full access
- fixed issue with progress dialog [#1562](https://github.com/sandboxie-plus/Sandboxie/issues/1562)
- fixed issue with handling directory junctions in Sandboxie [#1396](https://github.com/sandboxie-plus/Sandboxie/issues/1396)
- fixed a handle leak in File_NtCloseImpl
- fixed border issues on maximized windows introduced in the last build [#1561](https://github.com/sandboxie-plus/Sandboxie/issues/1561)
- fixed a couple of index overruns (thanks 7eRoM) [#1571](https://github.com/sandboxie-plus/Sandboxie/pull/1571)
- fixed issues with sysnative directory [#1403](https://github.com/sandboxie-plus/Sandboxie/issues/1403)
- fixed issue with starting SandMan when running sandboxed from context menu [#1579](https://github.com/sandboxie-plus/Sandboxie/issues/1579)
- fixed dark mode flash issue with main window creation [#1231](https://github.com/sandboxie-plus/Sandboxie/issues/1231#issuecomment-1024469681)
- fixed issues with snapshot error handling [#350](https://github.com/sandboxie-plus/Sandboxie/issues/350)
- fixed issues with the always on top option (Plus only)



## [1.0.8 / 5.55.8] - 2022-01-18

### Added
- added Portuguese of Portugal on Plus UI (by JNylson, isaak654, mpheath) [#1497](https://github.com/sandboxie-plus/Sandboxie/pull/1497)
- added "BreakoutProcess=program.exe", with this option selected applications can be started unboxed from within a box [#1500](https://github.com/sandboxie-plus/Sandboxie/issues/1500)
  - the program image must be located outside the sandbox for this to work
  - if another sandbox has "ForceProcess=program.exe" configured, it will capture the process
  - use case: set up a box with a Web browser forced, when another box opens a website, this will happen in the dedicated browser box
  - Note: "BreakoutFolder=some\path" is also available
- added silent uninstall switch `/remove /S` for Classic installer (by sredna) [#1532](https://github.com/sandboxie-plus/Sandboxie/pull/1532)

### Changed
- the filename "sandman_pt" was changed to "sandman_pt_BR" (Brazilian Portuguese) [#1497](https://github.com/sandboxie-plus/Sandboxie/pull/1497)
- the filename "sandman_ua" was changed to "sandman_uk" (Ukrainian) [#1527](https://github.com/sandboxie-plus/Sandboxie/issues/1527)
  - Note: translators are encouraged to follow the [Localization notes and tips](https://github.com/sandboxie-plus/Sandboxie/discussions/1123#discussioncomment-1203489) before creating a new pull request
- updated Firefox update blocker (discovered by isaak654) [#1545](https://github.com/sandboxie-plus/Sandboxie/issues/1545#issuecomment-1013807831)

### Fixed
- fixed issue with opening all file access OpenFilePath=* [#971](https://github.com/sandboxie-plus/Sandboxie/issues/971)
- fixed issue with opening network shares [#1529](https://github.com/sandboxie-plus/Sandboxie/issues/1529)
- fixed possible upgrade issue with Classic installer (by isaak654) [130c43a](https://github.com/sandboxie-plus/Sandboxie/commit/130c43a62c9778b734fa625bf4f46b12d0701719)
- fixed minor issues with Classic installer (by sredna) [#1533](https://github.com/sandboxie-plus/Sandboxie/pull/1533)
- fixed issue with Ldr_FixImagePath_2 [#1507](https://github.com/sandboxie-plus/Sandboxie/issues/1507)
- when using "Run Sandboxed" with SandMan UI and the UI is off, it will stay off
- fixed issue with Util_GetProcessPidByName that should resolve the driver sometimes failing to start at boot [#1451](https://github.com/sandboxie-plus/Sandboxie/issues/1451)
- SandMan will now run in background like SbieCtrl when starting a boxed process [post506](https://forum.xanasoft.com/threads/direct-start-firefox-in-box.173/post-506)
- fixed taskbar not showing with persistent box border in full screen [post474](https://forum.xanasoft.com/threads/taskbar-problems-when-using-sandboxie-in-windows-11.224/post-474)
- fixed box border not spanning across multiple monitors [#1512](https://github.com/sandboxie-plus/Sandboxie/issues/1512)
- fixed issues with border when using DPI scaling [#1506](https://github.com/sandboxie-plus/Sandboxie/issues/1506)
- fixed DPI issues with Qt [#1368](https://github.com/sandboxie-plus/Sandboxie/issues/1368)
- fixed issue with bright flashing on window creation when in dark mode [#1231](https://github.com/sandboxie-plus/Sandboxie/issues/1231)
- fixed issues with the PortableRootDir setting [#1509](https://github.com/sandboxie-plus/Sandboxie/issues/1509)
- fixed issue with the settings window crashing when the driver was not connected
- fixed DPI issues with Finder Tool [#912](https://github.com/sandboxie-plus/Sandboxie/issues/912)
- fixed another issue with reused process IDs [#1547](https://github.com/sandboxie-plus/Sandboxie/issues/1547)
- fixed issue introduced in 1.0.6 related to SeAccessCheckByType [#1548](https://github.com/sandboxie-plus/Sandboxie/issues/1548)



## [1.0.7 / 5.55.7] - 2022-01-06

### Added
- added experimental option "CreateToken=y" to create a new token instead of repurposing an existing one
- added option "DisableRTBlacklist=y" allowing to disable the hardcoded runtime class blacklist
- added new template "DeviceSecurity" to lock down access to device drivers on the system
  - Note: this template requires RuleSpecificity being available to work properly
- added option to set a custom ini editor in the Plus UI [#1475](https://github.com/sandboxie-plus/Sandboxie/issues/1475)
- added option "LingerLeniency=n" to solve issue [#997](https://github.com/sandboxie-plus/Sandboxie/issues/997)

### Changed
- reworked syscall invocation code in the driver
  - Win32k hooking is now compatible with HVCI [#1483](https://github.com/sandboxie-plus/Sandboxie/issues/1483)

### Fixed
- fixed memory leak in driver (conf_user.c)
- fixed issue with file renaming in open paths introduced in 1.0.6
- fixed issue causing Chromium browsers not closing properly [#1496](https://github.com/sandboxie-plus/Sandboxie/issues/1496)
- fixed issue with Start.exe [#1517](https://github.com/sandboxie-plus/Sandboxie/issues/1517) [#1516](https://github.com/sandboxie-plus/Sandboxie/issues/1516)
- fixed SandMan issue with reused process IDs
- fixed KmdUtil sometimes not properly terminating the driver [#1493](https://github.com/sandboxie-plus/Sandboxie/issues/1493)

### Removed
- removed OpenToken as it is only a shorthand for UnrestrictedToken=y and UnfilteredToken=y set together



## [1.0.6 / 5.55.6] - 2021-12-31

### Added
- replaced "Open with" with a Sandboxie dialog to work on Windows 10 [#1138](https://github.com/sandboxie-plus/Sandboxie/issues/1138)
- added ability to run Win32 store apps in Application Compartment mode (requires COM to be open in Windows 11)
  - Note: this does not mean UWP store apps, just regular Win32 apps packaged to be deployed via the store
- added new debug options "UnstrippedToken=y" and "KeepUserGroup=y"
- added double-click to recover files and folders in recovery window [#1466](https://github.com/sandboxie-plus/Sandboxie/issues/1466)
- added Ukrainian language on Plus UI (by SuperMaxusa) [#1488](https://github.com/sandboxie-plus/Sandboxie/pull/1488)

### Changed
- "UseSbieWndStation=y" is now the default behaviour [#1442](https://github.com/sandboxie-plus/Sandboxie/issues/1442)
- disabled Win32k hooking when HVCI is enabled due to an incompatibility (BSOD) [#1483](https://github.com/sandboxie-plus/Sandboxie/issues/1483)

### Fixed
- fixed box initialization issue in privacy mode [#1469](https://github.com/sandboxie-plus/Sandboxie/issues/1469)
- fixed issue with shortcuts creation introduced in a recent build [#1471](https://github.com/sandboxie-plus/Sandboxie/issues/1471)
- fixed various issues in Privacy Enhanced boxes and rule specificity
- fixed issue with SeAccessCheckByType and alike
- fixed issues with Win32k hooking on 32-bit Windows [#1479](https://github.com/sandboxie-plus/Sandboxie/issues/1479)

### Removed
- removed obsolete SkyNet rootkit detection from 32-bit build



## [1.0.5 / 5.55.5] - 2021-12-25

### Added
- sandbox top level exception handler to create crash dumps
  - it can be enabled per process or globally using "EnableMiniDump=process.exe,y" or "EnableMiniDump=y" respectively
  - the dump flags can be set as hex with "MiniDumpFlags=0xAABBCCDD"
  - a preselected flag set for a verbose dump can be set with "MiniDumpFlags=Extended"
  - Note: dump files created with the EnableMiniDump option are located at: `C:\Sandbox\%USER%\%SANDBOX%`
- added template support for Osiris and Slimjet browsers (by Dyras) [#1454](https://github.com/sandboxie-plus/Sandboxie/pull/1454)

### Changed
- improved SbieDll initialization
- doubled size of Name_Buffer_Depth [#1342](https://github.com/sandboxie-plus/Sandboxie/issues/1342)
- improved text filter in the templates view [#1456](https://github.com/sandboxie-plus/Sandboxie/issues/1456)

### Fixed
- fixed issue with forced process display [#1447](https://github.com/sandboxie-plus/Sandboxie/issues/1447)
- fixed crash issue with GetClassName [#1448](https://github.com/sandboxie-plus/Sandboxie/issues/1448)
- fixed minor UI issue [#1382](https://github.com/sandboxie-plus/Sandboxie/issues/1382)
- fixed UI language preset issue [#1348](https://github.com/sandboxie-plus/Sandboxie/issues/1348)
- fixed grouping issues in SandMan UI [#1358](https://github.com/sandboxie-plus/Sandboxie/issues/1358)
- fixed issue with EnableWin32kHooks [#1458](https://github.com/sandboxie-plus/Sandboxie/issues/1458)

### Installers re-released with the following fix:
- fixed regression when launching Office apps [#1468](https://github.com/sandboxie-plus/Sandboxie/issues/1468)



## [1.0.4 / 5.55.4] - 2021-12-20

### Added
- mechanism to hook Win32 system calls now also works for 32-bit applications running under WoW64
- added customization to Win32k hooking mechanism, as by default only GdiDdDDI* hooks are installed
  - you can force the installation of other hooks by specifying them with "EnableWin32Hook=..."
  - or disable the installation of the default hooks with "DisableWin32Hook=..."
  - please note that some Win32k hooks may cause BSODs or undefined behaviour (!)
  - the most obviously problematic Win32k hooks are blacklisted, this can be bypassed with "IgnoreWin32HookBlacklist=y"
- added debug option "AdjustBoxedSystem=n" to disable the adjustment of service ACLs running with a system token
- added "NoUACProxy=y" option together with the accompanying template, in order to disable UAC proxy
  - Note: boxes configured in compartment mode activate this template by default
- added UI option to change default RpcMgmtSetComTimeout preset
- added Plus installer option to start the default browser under Sandboxie through a desktop shortcut
- added more entries to the Plus installer (current translations on [Languages.iss](https://github.com/sandboxie-plus/Sandboxie/blob/master/Installer/Languages.iss) file need to be updated)

### Changed
- "EnableWin32kHooks=y" is now enabled by default, as no issues were reported in 1.0.3
  - Note: currently only the GdiDdDDI* hooks are applied, required for Chromium HW acceleration
- cleaned up low-level hooking code
- "RunRpcssAsSystem=y" is now auto applied for sandboxes in Application Compartment mode when "RunServicesAsSystem=y" or "MsiInstallerExemptions=y" are present

### Fixed
- fixed RPC handling in case a requested open service is not running [#1443](https://github.com/sandboxie-plus/Sandboxie/issues/1443)
- fixed a hooking issue with NdrClientCall2 in 32-bit applications
- fixed issue with start directory to run sandboxed when using SandMan [#1436](https://github.com/sandboxie-plus/Sandboxie/issues/1436)
- fixed issue with recovering from network share locations [#1435](https://github.com/sandboxie-plus/Sandboxie/issues/1435)



## [1.0.3 / 5.55.3] - 2021-12-12

### Added
- added mechanism to hook Win32k system calls on Windows 10 and later, this should resolve the issue with Chromium HW acceleration
  - Note: this mechanism does not, yet, work for 32-bit applications running under WoW64
  - to enable it, add "EnableWin32kHooks=y" to the global ini section, this feature is highly experimental (!)
  - the hooks will be automatically applied to Chromium GPU processes
  - to force Win32k hooks for all processes in a selected box, add "AlwaysUseWin32kHooks=program.exe,y" [#1261](https://github.com/sandboxie-plus/Sandboxie/issues/1261) [#1395](https://github.com/sandboxie-plus/Sandboxie/issues/1395)

### Fixed
- fixed bug in GetVersionExW making "OverrideOsBuild=..." not working [#605](https://github.com/sandboxie-plus/Sandboxie/issues/605) [#1426](https://github.com/sandboxie-plus/Sandboxie/issues/1426)
- fixed issue with some UTF-8 characters when used in the ini file
- fixed isolation issue with Virtual Network Editor [#1102](https://github.com/sandboxie-plus/Sandboxie/issues/1102)



## [1.0.2 / 5.55.2] - 2021-12-08

### Fixed
- fixed recovery window not refreshing count on reload [#1402](https://github.com/sandboxie-plus/Sandboxie/issues/1402)
- fixed printing issue introduced in 1.0.0 [#1397](https://github.com/sandboxie-plus/Sandboxie/issues/1397)
- fixed issues with CreateProcess function [#1408](https://github.com/sandboxie-plus/Sandboxie/issues/1408)



## [1.0.1 / 5.55.1] - 2021-12-06

### Added
- added checkboxes to most major box options lists
- added SumatraPDF templates (by Dyras) [#1391](https://github.com/sandboxie-plus/Sandboxie/pull/1391)

### Changed
- rolled back change to "OpenClsid=..." handling
- made all major lists in the box options editable

### Fixed
- fixed issue with read only paths introduced in 1.0.0
- fixed BSOD issue introduced in the 1.0.0 build [#1389](https://github.com/sandboxie-plus/Sandboxie/issues/1389)
- fixed multiple BITS notifications while running sandboxed Chromium browsers (by isaak654) [ca320ec](https://github.com/sandboxie-plus/Sandboxie/commit/ca320ecc17180ff09a67bdefc524b30cf3540c08) [#1081](https://github.com/sandboxie-plus/Sandboxie/issues/1081)
- fixed executables selection for Run Menu entries (by isaak654) [#1379](https://github.com/sandboxie-plus/Sandboxie/issues/1379)
- fixed SetCursorPos and ClipCursor ignoring DPI awareness (by alvinhochun) [#1394](https://github.com/sandboxie-plus/Sandboxie/pull/1394)

### Removed
- removed Virtual Desktop Manager template (by isaak654) [d775807](https://github.com/sandboxie-plus/Sandboxie/commit/d7758071f6930539c4e1f236297b4cfa332346ad) [#1326](https://github.com/sandboxie-plus/Sandboxie/discussions/1326)



## [1.0.0 / 5.55.0] - 2021-11-17

### Added
- added Privacy Enhanced mode, sandboxes with "UsePrivacyMode=y" will not allow read access to locations containing user data
  - all locations except generic Windows system paths will need to be opened explicitly for read and/or write access
  - using "NormalFilePath=...", "NormalKeyPath=...", "NormalIpcPath=..." allows to open locations to be readable and sandboxed
- added new Application Compartment mode of operation, it is enabled by adding "NoSecurityIsolation=y" to the sandbox config
  - in this mode, security is traded in for compatibility, it should not be used for untrusted applications
  - Note: in this mode, file and registry filtering are still in place, hence processes run without administrative privileges
  - it is reasonably safe, all filtering can be disabled with "NoSecurityFiltering=y"
- added experimental use of ObRegisterCallbacks to filter object creation and duplication
  - this filtering is independent from the regular SbieDrv's syscall-based filtering, hence it also applies to Application Compartments
  - with it enabled, an application running in a compartment will not be able to manipulate processes running outside the sandbox
  - Note: this feature improves the security of non-isolated Application Compartment sandboxes
  - to enable this feature, set "EnableObjectFiltering=y" in the global section and reload the driver
  - when globally activated, the filtering can be disabled for individual boxes with "DisableObjectFilter=y"
- added "DontOpenForBoxed=n", this option disables the discrimination of boxed processes for open file and open key directives
  - this behaviour does not really improve security anyway, but may be annoying, also Application Compartments always disable this
- added setting to entirely open access to the COM infrastructure

### Changed
- reworked the resource access path matching mechanism to optionally apply more specific rules over less specific ones
  - for example "OpenFilePath=C:\User\Me\AppData\Firefox takes precedence over "WriteFilePath=C:\User\Me\"
  - to enable this new behaviour, add "UseRuleSpecificity=y" to your Sandboxie.ini, this behaviour is always enabled in Privacy Enhanced mode
  - added "NormalFilePath=..." to restore default Sandboxie behaviour on a given path
  - added "OpenConfPath=...", which similarly to "OpenPipePath=..." is a "OpenKeyPath=..." variant which applies to executables located in the sandbox
- removed option to copy a box during creation, instead the box context menu offers a duplication option
- reworked the box creation dialog to offer new box types

### Fixed
- fixed SBIE1401 notification during Sandboxie Plus uninstall (by mpheath) [68fa37d](https://github.com/sandboxie-plus/Sandboxie/commit/68fa37d45be2be3565917d0de097709b7aa009e0)
- fixed memory leak in driver handling FLT_FILE_NAME_INFORMATION (by Therzok) [#1371](https://github.com/sandboxie-plus/Sandboxie/pull/1371)



## [0.9.8d / 5.53.3] - 2021-11-01

### Added
- added checkbox if the user wants SandMan.exe to be started after installation [#1318](https://github.com/sandboxie-plus/Sandboxie/issues/1318)
- added template for Windows 10 virtual desktop manager [#1326](https://github.com/sandboxie-plus/Sandboxie/discussions/1326)

### Changed
- "OpenClsid=..." is no longer restricted to CLSCTX_LOCAL_SERVER execution contexts only
  - this allows to run objects with the CLSCTX_INPROC_SERVER flag in the COM helper service
- in the trace view, now multiple types can be selected at once
- a few Plus UI entries were made translatable (by gexgd0419) [#1320](https://github.com/sandboxie-plus/Sandboxie/pull/1320)
- changed default "terminate all boxed processes" key to Shift+Pause (by isaak654) [#1337](https://github.com/sandboxie-plus/Sandboxie/issues/1337)

### Fixed
- fixed ini writing issue with SbieCtrl and the new ini handling mechanism [#1331](https://github.com/sandboxie-plus/Sandboxie/issues/1331)
- fixed issue with trace log filtering
- fixed space issue about German language on Plus installer (by mpheath) [#1333](https://github.com/sandboxie-plus/Sandboxie/issues/1333)
- restored Waterfox phishing template entries with a proper fix (by APMichael) [#1334](https://github.com/sandboxie-plus/Sandboxie/issues/1334)



## [0.9.8c / 5.53.2] - 2021-10-24

### Added
- added explicit lines on Plus installer to delete empty shell registry keys at uninstall time (by mpheath) [3f661a8](https://github.com/sandboxie-plus/Sandboxie/commit/3f661a8d49137b6d2c3e00757952c71b0df11e4d)

### Fixed
- fixed template sections not showing in editor [#1287](https://github.com/sandboxie-plus/Sandboxie/issues/1287)
- fixed autodelete box content broken in the previous build [#1296](https://github.com/sandboxie-plus/Sandboxie/issues/1296) [#1324](https://github.com/sandboxie-plus/Sandboxie/issues/1324)
- fixed crash in "Browse Content" window [#1313](https://github.com/sandboxie-plus/Sandboxie/issues/1313)
- fixed issue with icon resolution [#1310](https://github.com/sandboxie-plus/Sandboxie/issues/1310)
- fixed invalid "No Inet" status in the status column [#1312](https://github.com/sandboxie-plus/Sandboxie/issues/1312)
- fixed Windows Explorer search box not working (by isaak654) [#1002](https://github.com/sandboxie-plus/Sandboxie/issues/1002)
- fixed Waterfox phishing template (by Dyras) [#1309](https://github.com/sandboxie-plus/Sandboxie/pull/1309)
- fixed issue with Chinese translation files on Plus installer (by mpheath) [#1317](https://github.com/sandboxie-plus/Sandboxie/issues/1317)
- fixed autorun registry key path on Plus installer (by mpheath) [abd2d44](https://github.com/sandboxie-plus/Sandboxie/commit/abd2d44cd6f305da956ad70c7481cb1256efff24)
- fixed memory corruption in SbieSvc.exe



## [0.9.8b / 5.53.1] - 2021-10-19

### Added
- added ability to save trace log to file on Plus UI
- added French language on Plus UI (by clexanis) [#1155](https://github.com/sandboxie-plus/Sandboxie/issues/1155)

### Changed
- network traffic trace is now properly logged to the driver log instead of to the kernel debug log
- Plus installer will autostart SandMan.exe after install to fix a taskbar icon issue [#post-3040211](https://www.wilderssecurity.com/threads/sandboxie-plus-0-9-7-test-build.440906/page-4#post-3040211)
- Classic installer will show the license agreement when updating [#1187](https://github.com/sandboxie-plus/Sandboxie/issues/1187)

### Fixed
- fixed template sections not showing in editor [#1287](https://github.com/sandboxie-plus/Sandboxie/issues/1287)
- fixed issue with app ID resulting in some apps showing two button groups in the taskbar [#1101](https://github.com/sandboxie-plus/Sandboxie/issues/1101)
- fixed issue with maximum ini value length on Plus UI [#1293](https://github.com/sandboxie-plus/Sandboxie/issues/1293)
- fixed issue handling an empty Sandboxie.ini that got introduced recently [#1292](https://github.com/sandboxie-plus/Sandboxie/issues/1292)
- fixed issue with "SpecialImages" template (by Coverlin) [#1288](https://github.com/sandboxie-plus/Sandboxie/issues/1288) [#1289](https://github.com/sandboxie-plus/Sandboxie/issues/1289)
- fixed issue with box emptying [#1296](https://github.com/sandboxie-plus/Sandboxie/issues/1296)
- fixed issues with some languages [#1304](https://github.com/sandboxie-plus/Sandboxie/issues/1304)
- fixed issue with mounted directories [#1302](https://github.com/sandboxie-plus/Sandboxie/issues/1302)
- added missing translation for Qt libraries [#1305](https://github.com/sandboxie-plus/Sandboxie/issues/1305)
- fixed issue with Windows compatibility assistant [#1265](https://github.com/sandboxie-plus/Sandboxie/issues/1265)
- fixed issue with specific process image settings [#1307](https://github.com/sandboxie-plus/Sandboxie/issues/1307)



## [0.9.8 / 5.53.0] - 2021-10-15

### Added
- added debug switch to disable Sbie console redirection "NoSandboxieConsole=y"
  - Note: this was previously part of "NoSandboxieDesktop=y"
- added Sbie+ version to the log [#1277](https://github.com/sandboxie-plus/Sandboxie/issues/1277)
- added uninstall clean-up of extra files for the Plus installer (by mpheath) [#1235](https://github.com/sandboxie-plus/Sandboxie/pull/1235)
- added set language for SandMan for the Plus installer (by mpheath) [#1241](https://github.com/sandboxie-plus/Sandboxie/issues/1241)
- added EventLog messages with SbieMsg.dll for the Plus installer (by mpheath)
- group expansion state is now saved
- added additional filters to the trace tab
- added a new section [DefaultTemplates] in Templates.ini which contains mandatory templates that are always applied [0c9ecb0](https://github.com/sandboxie-plus/Sandboxie/commit/0c9ecb084286821c0db7436c41ef99e3b9daca76#diff-965721e9c3f2350b16f4acb47d3fb75654976f0dbb4da3c507d0eaff16a4f5f2)

### Changed
- reworked and extended RPC logging
- reintroduced the "UseRpcMgmtSetComTimeout=some.dll,n" setting to be used when no "RpcPortBinding" entry is specified
  - this allows to enable/disable out of box RPC binding independently from the timeout setting
- the "BoxNameTitle" value can now be set explicitly on a per image name basis [#1190](https://github.com/sandboxie-plus/Sandboxie/issues/1190)

### Fixed
- fixed inability to delete read-only files from the sandboxed Windows Explorer [#1237](https://github.com/sandboxie-plus/Sandboxie/issues/1237)
- fixed wrong recovery target in Plus UI [#1274](https://github.com/sandboxie-plus/Sandboxie/issues/1274)
- fixed SBIE2101 issue introduced with 0.9.7a [#1279](https://github.com/sandboxie-plus/Sandboxie/issues/1279)
- fixed sorting in the box picker window [#1269](https://github.com/sandboxie-plus/Sandboxie/issues/1269)
- fixed tray refresh issue [#1250](https://github.com/sandboxie-plus/Sandboxie/issues/1250)
- fixed tray activity display [#1221](https://github.com/sandboxie-plus/Sandboxie/issues/1221)
- fixed recovery window not displaying in taskbar [#1195](https://github.com/sandboxie-plus/Sandboxie/issues/1195)
- fixed dark theme preset not updating in real time [#1270](https://github.com/sandboxie-plus/Sandboxie/issues/1270)
- fixed Microsoft Edge complaining about "FakeAdminRights=y" [#1271](https://github.com/sandboxie-plus/Sandboxie/issues/1271)
- fixed issue with using local template in the global section [#1212](https://github.com/sandboxie-plus/Sandboxie/issues/1212)
- fixed issue with git.exe from MinGW freezing [#1238](https://github.com/sandboxie-plus/Sandboxie/issues/1238)
- fixed issue with search highlighting in dark mode

### Removed
- removed the ability to sort the trace log as it took too much CPU



## [0.9.7e / 5.52.5] - 2021-10-09

### Changed
- reworked the settings handling once again, now the driver maintains the order when enumerating, but for good performance there is a Hash Map held in parallel for quick exact lookups



## [0.9.7d / 5.52.4] - 2021-10-06

### Fixed
- fixed yet another ini issue with the SbieCtrl



## [0.9.7c / 5.52.3] - 2021-10-05

### Fixed
- fixed yet another handling bug with SbieApi_EnumBoxesEx



## [0.9.7b / 5.52.2] - 2021-10-04

### Fixed
- fixed issue about loading a non-Unicode Sandboxie.ini that was introduced in the previous build



## [0.9.7 / 5.52.1] - 2021-10-02

### Added
- added forced process indicator to process status column [#1174](https://github.com/sandboxie-plus/Sandboxie/issues/1174)
- added "SbieTrace=y" option to trace the interaction between Sandboxie processes and Sandboxie core components
- when initializing an empty sandbox, MSI debug keys are set to generate the debug output of MSI installer service
- added "DisableComProxy=y" allowing to disable COM proxying through the service
- added "ProcessLimit=..." which allows limiting the maximum number of processes in a sandbox [#1230](https://github.com/sandboxie-plus/Sandboxie/issues/1230)
- added missing IPC logging

### Changed
- reworked SbieSvc ini server to allow settings caching and greatly improve performance
  - Now comments in the Sandboxie.ini are being preserved as well as the order of all entries
- enabled configuration section list replacement with a hash map to improve configuration performance
- improved progress and status messages for the Plus installer (by mpheath) [#1168](https://github.com/sandboxie-plus/Sandboxie/pull/1168)
- reworked RpcSs start mechanics, sandboxed RpcSs and DcomLaunch can now be run as system, use "RunRpcssAsSystem=y"
  - Note: this is generally not recommended for security reasons but may be needed for compatibility in some scenarios
- reworked WTSQueryUserToken handling to work properly in all scenarios
- reworked configuration value list to use a hash table for better performance

### Fixed
- fixed Plus upgrade install in Windows 7 (by mpheath) [#1194](https://github.com/sandboxie-plus/Sandboxie/pull/1194)
- fixed custom autoexec commands being executed on each box start instead of only during the initialization
- fixed a design issue limiting the maximum amount of processes per sandbox to 511
- fixed handle leaks in the lingering process monitor mechanism
- fixed issue with opening device paths like "\\??\\FltMgr"
- fixed build issue with an explicit FileDigestAlgorithm option for driver sign (by isaak654) [#1210](https://github.com/sandboxie-plus/Sandboxie/pull/1210)
- fixed issue with resource access log sometimes getting corrupted
- fixed issue with Microsoft Office Click-to-Run [#428](https://github.com/sandboxie-plus/Sandboxie/issues/428) [#882](https://github.com/sandboxie-plus/Sandboxie/issues/882)

### Removed
- removed support for Microsoft EMET (Enhanced Mitigation Experience Toolkit), as it was EOL in 2018
- removed support for Messenger Plus! Live, as MSN Messenger is EOL since 2013
- disabled Turkish language on Plus UI for inactivity (by isaak654) [#1215](https://github.com/sandboxie-plus/Sandboxie/pull/1215)



## [0.9.6 / 5.51.6] - 2021-09-12

### Added
- added ability to rename groups [#1152](https://github.com/sandboxie-plus/Sandboxie/issues/1152)
- added ability to define a custom order for the sandboxes, they can be moved by using the move context menu, or holding Alt + Arrow Key
- added recovery to list to the recovery window: [#988](https://github.com/sandboxie-plus/Sandboxie/issues/988)
- added finder to the recovery window

### Changed
- updated the BlockPort rule inside Template_BlockPorts to the new NetworkAccess format (by isaak654) [#1162](https://github.com/sandboxie-plus/Sandboxie/pull/1162)
- default for immediate recovery behaviour is now to show the recovery window instead of using the notifications window [#988](https://github.com/sandboxie-plus/Sandboxie/issues/988)
- the new run dialog now requires a double-click [#1171](https://github.com/sandboxie-plus/Sandboxie/issues/1171)
- reworked the recovery window

### Fixed
- fixed issue with create group menu [#1151](https://github.com/sandboxie-plus/Sandboxie/issues/1151)
- fixed issue that caused a box to lose its group association when renaming
- fixed issue with Thunderbird 91+ [#1156](https://github.com/sandboxie-plus/Sandboxie/issues/1156)
- fixed an issue with file disposition handling [#1161](https://github.com/sandboxie-plus/Sandboxie/issues/1161)
- fixed issue with Windows 11 22449.1000 [#1164](https://github.com/sandboxie-plus/Sandboxie/issues/1164)
- fixed SRWare Iron template (by Dyras) [#1146](https://github.com/sandboxie-plus/Sandboxie/pull/1146)
- fixed label positioning in Classic UI (by isaak654) [#1088](https://github.com/sandboxie-plus/Sandboxie/issues/1088)
- fixed an old issue that occurred when only an asterisk was set as path [#971](https://github.com/sandboxie-plus/Sandboxie/issues/971)



## [0.9.5 / 5.51.5] - 2021-08-30

### Added
- added option to run a sandbox in [session 0](https://techcommunity.microsoft.com/t5/ask-the-performance-team/application-compatibility-session-0-isolation/ba-p/372361)
  - Note: the processes then have a system token, hence it's recommended to enable "DropAdminRights=y"
- if the UI is run with admin privileges, it can terminate sandboxed processes in other sessions now
- added "StartSystemBox=" option to auto-run a box on Sbie start/system boot in session 0
  - Note: box start is done by issuing Start.exe /box:[name] auto_run
- add Start.exe auto_run command to start all sandboxed auto-start locations
- add Start.exe /keep_alive command line switch which keeps a process running in the box until it gracefully terminates
- added "StartCommand=" which starts a complex command through Start.exe on box startup
- added menu option to start regedit and load the box's registry key
- added system tray option in the Plus UI to show Classic icon [#963](https://github.com/sandboxie-plus/Sandboxie/issues/963#issuecomment-903933535)

### Changed
- changed command prompt icon and string from "Terminal" to "Command Prompt" [#1135](https://github.com/sandboxie-plus/Sandboxie/issues/1135)
- reworked box menu layout

### Fixed
- fixed driver compatibility with Windows Server 2022 (build 20348) [#1143](https://github.com/sandboxie-plus/Sandboxie/issues/1143)
- fixed issue with creating shortcuts [#1134](https://github.com/sandboxie-plus/Sandboxie/issues/1134)

### Installers re-released on 2021-08-31 with the following fix:
- fixed KmdUtil warning 1061 after Plus upgrade (by mpheath) [#968](https://github.com/sandboxie-plus/Sandboxie/issues/968) [#1139](https://github.com/sandboxie-plus/Sandboxie/issues/1139)



## [0.9.4 / 5.51.4] - 2021-08-22

### Added
- added clear commands to log submenus [#391](https://github.com/sandboxie-plus/Sandboxie/issues/391)
- added option to disable process termination prompt [#514](https://github.com/sandboxie-plus/Sandboxie/issues/514)
- added "Options/InstantRecovery" setting to Sandboxie-Plus.ini to use the recovery window instead of the notification pop-up [#988](https://github.com/sandboxie-plus/Sandboxie/issues/988)
- added ability to rename a non-empty sandbox [#1100](https://github.com/sandboxie-plus/Sandboxie/issues/1100)
- added ability to remove a non-empty sandbox
- added file browser window to SandMan UI to cover the file-view functionality of SbieCtrl [#578](https://github.com/sandboxie-plus/Sandboxie/issues/578)

### Changed
- generic errors in Sbie UI now show the status code as hex and provide a string description when available

### Fixed
- fixed "del" shortcut to terminate a process not always working
- fixed group display issue [#1094](https://github.com/sandboxie-plus/Sandboxie/issues/1094)
- fixed issue when using "Run Sandboxed" on a file that is already located in a sandbox [#1099](https://github.com/sandboxie-plus/Sandboxie/issues/1099)



## [0.9.3 / 5.51.3] - 2021-08-08

> Read the developer's notes about the new [WFP functionality](https://github.com/sandboxie-plus/Sandboxie/releases/tag/0.9.3).

### Added
- ability to use the "Run Unsandboxed" option with Sandboxie links [#614](https://github.com/sandboxie-plus/Sandboxie/issues/614)

### Fixed
- fixed "Run Outside Sandbox" issue on Classic builds [#614](https://github.com/sandboxie-plus/Sandboxie/issues/614#issuecomment-894710466)
- fixed open template does not load the edit tab [#1054](https://github.com/sandboxie-plus/Sandboxie/issues/1054#issuecomment-893001316)
- fixed issue with "explore sandboxed" [#972](https://github.com/sandboxie-plus/Sandboxie/issues/972)
- fixed start directory for sandboxed processes [#1071](https://github.com/sandboxie-plus/Sandboxie/issues/1071)
- fixed issue with language auto-detection [#1018](https://github.com/sandboxie-plus/Sandboxie/issues/1018)
- fixed issue with multiple files with the same name, by always showing the extension [#1041](https://github.com/sandboxie-plus/Sandboxie/issues/1041)
- fixed multiple program grouping issues with the SandMan UI [#1054](https://github.com/sandboxie-plus/Sandboxie/issues/1054)
- fixed "no disk" error [#966](https://github.com/sandboxie-plus/Sandboxie/issues/966)
- fixed issue with 32-bit build using qMake, the -O2 option resulted in a crash in the QSbieAPI.dll [#995](https://github.com/sandboxie-plus/Sandboxie/issues/995)
- fixed issue with UserSettings introduced in a recent build [#1054](https://github.com/sandboxie-plus/Sandboxie/issues/1054)



## [0.9.2 / 5.51.2] - 2021-08-07 (pre-release)

### Added
- added ability to reconfigure the driver, which allows enabling/disabling WFP and other features without a reload/reboot

### Changed
- reorganised and improved the settings window
- improved the tray icon, the sand colour is more yellow now

### Fixed
- fixed issue with process start handling introduced in 5.51.0 [#1063](https://github.com/sandboxie-plus/Sandboxie/issues/1063)
- fixed issue with quick recovery introduced in 5.51.0
- fixed incompatibility with CET Hardware-enforced Stack Protection on Intel 11th gen and AMD Ryzen 5XXX CPUs [#1067](https://github.com/sandboxie-plus/Sandboxie/issues/1067) [#1012](https://github.com/sandboxie-plus/Sandboxie/issues/1012)

### Removed
- commented out all Windows XP-specific support code from the driver



## [0.9.1 / 5.51.1] - 2021-07-31 (pre-release)

### Added
- added tray icon indicating broken connection to the driver if it happens
- added option to customize the tray icon
- added "DllSkipHook=some.dll" option to disable installation of hooks into selected DLLs
- added localization support for Plus installer (by yfdyh000 and mpheath) [#923](https://github.com/sandboxie-plus/Sandboxie/pull/923)

### Changed
- reworked NtClose handling for better performance and extendibility
- improved tray box menu and list

### Fixed
- fixed issue with fake admin and some NSIS installers [#1052](https://github.com/sandboxie-plus/Sandboxie/issues/1052)
- fixed more issued with FileDispositionInformation behaviour, which resulted in bogus file deletion handling
- fixed issue with checking WFP status
- fixed issue WFP failing to initialize at boot
- fixed issue with tray sandbox options not being available just after boot
- fixed issue access changed flag not being properly set in box options [#1065](https://github.com/sandboxie-plus/Sandboxie/issues/1065)



## [0.9.0 / 5.51.0] - 2021-07-29 (pre-release)

### Added
- added support for Windows Filtering Platform (WFP) to be used instead of the device-based network blocking scheme
  - to enable this support, add 'NetworkEnableWFP=y' to the global section and reboot or reload the driver
  - to use WFP for a specific sandbox, add 'AllowNetworkAccess=n'
  - you can allow certain processes by using 'AllowNetworkAccess=program.exe,y'
  - you can also enable this policy globally by adding 'AllowNetworkAccess=n' to the global section
  - in this case you can exempt entire sandboxes by adding 'AllowNetworkAccess=y' to specific boxes
  - you can block certain processes by using 'AllowNetworkAccess=program.exe,n'
  - Note: WFP is less absolute than the old approach, using WFP will filter only TCP/UDP communication
  - restricted boxed processes will still be able to resolve domain names using the system service
  - however, they will not be able to send or receive data packets directly
  - the advantages of WFP is that filter rules can be implemented by restricting communication only to specified addresses or selected ports using "NetworkAccess=..."
- added fully functional rule-based packet filter in user mode for the case when "NetworkEnableWFP=y" is not set
  - the mechanism replaces the old "BlockPort=..." functionality
  - Note: this filter applies only to outgoing connections/traffic, for incoming traffic either the WFP mode or a third-party firewall is needed
  - like the old user mode based mechanism, malicious applications can bypass it by unhooking certain functions
  - hence it's recommended to use the kernel mode WFP-based mechanism when reliable isolation is required
- added new trace option "NetFwTrace=*" to trace the actions of the firewall components
  - please note that the driver only trace logs the kernel debug output, use DbgView.exe to log
- API_QUERY_PROCESS_INFO can now be used to get the impersonation token of a sandboxed thread
  - Note: this capability is used by TaskExplorer to allow inspecting sandbox-internal tokens
  - Note: a process must have administrative privileges to be able to use this API
- added a UI option to switch "MsiInstallerExemptions=y" on and off
  - just in case a future Windows build breaks something in the systemless mode
- added sample code for ObRegisterCallbacks to the driver
- added new debug options "DisableFileFilter=y" and "DisableKeyFilter=y" that allow to disable file and registry filtering
  - Note: these options are for testing only and disable core parts of the sandbox isolation
- added a few command line options to SandMan.exe

### Changed
- greatly improved the performance of the trace log, but it's no longer possible to log to both SandMan and SbieCtrl at the same time
- reworked process creation code to use PsSetCreateProcessNotifyRoutineEx and improved process termination

### Fixed
- added missing hook for ConnectEx function



## [0.8.9 / 5.50.9] - 2021-07-28 HotFix 2

### Fixed
- fixed issue with registering session leader



## [0.8.9 / 5.50.9] - 2021-07-28 HotFix 1

### Fixed
- fixed issue with Windows 7



## [0.8.9 / 5.50.9] - 2021-07-27

### Changed
- updated a few icons
- updated GitHub build action to use Qt 5.15.2
- improved the "full" tray icon to be more distinguishable from the "empty" one
- changed code integrity verification policies [#1003](https://github.com/sandboxie-plus/Sandboxie/issues/1003)
  - code signature is no longer required to change config, to protect presets use the existing "EditAdminOnly=y"

### Fixed
- fixed issue with systemless MSI mode introduced in the last build
- fixed MSI installer not being able to create the action server mechanism on Windows 11
- fixed MSI installer not working in systemless mode on Windows 11
- fixed Inno Setup script not being able to remove shell integration keys during Sandboxie Plus uninstall (by mpheath) [#1037](https://github.com/sandboxie-plus/Sandboxie/pull/1037)



## [0.8.8 / 5.50.8] - 2021-07-13

### Changed
- MSIServer no longer requires being run as system; this completes the move to not use system tokens in a sandbox by default
  - the security-enhanced option "MsiInstallerExemptions=n" is now the default behaviour

### Fixed
- fixed issue with the "explore sandboxed" command [#972](https://github.com/sandboxie-plus/Sandboxie/issues/972)
- rolled back the switch from using NtQueryKey to NtQueryObject as it seems to break some older Windows 10 versions like 1803 [#984](https://github.com/sandboxie-plus/Sandboxie/issues/984)
  - this change was introduced to fix [#951](https://github.com/sandboxie-plus/Sandboxie/issues/951)
  - to use NtQueryObject the option "UseObjectNameForKeys=y" can be added to Sandboxie.ini



## [0.8.7b / 5.50.7] - 2021-07-11

### Fixed
- fixed issue with boxes that had auto-delete activated introduced in the previous build [#986](https://github.com/sandboxie-plus/Sandboxie/issues/986)



## [0.8.7 / 5.50.7] - 2021-07-10

### Added
- added option to always auto-pick the DefaultBox [#959](https://github.com/sandboxie-plus/Sandboxie/issues/959)
  - when this option is enabled, the normal behaviour with a box selection dialog can be brought up by holding down CTRL
- added option to hide a sandbox from the "run in box" dialog
  - useful to avoid listing insecure compatibility test boxes for example
- added box options to system tray [#439](https://github.com/sandboxie-plus/Sandboxie/issues/439) [#272](https://github.com/sandboxie-plus/Sandboxie/issues/272)

### Changed
- changed default "terminate all boxed processes" key from Ctrl+Pause to Ctrl+Alt+Pause [#974](https://github.com/sandboxie-plus/Sandboxie/issues/974)
- Start.exe no longer links in unused MFC code, which reduced its file size from over 2.5 MB to below 250 KB
- updated the main SandMan and tray icon [#963](https://github.com/sandboxie-plus/Sandboxie/issues/963)
- improved the box tree-style view

### Fixed
- added additional delay and retries to KmdUtil.exe to mitigate issues when unloading the driver [#968](https://github.com/sandboxie-plus/Sandboxie/issues/968)
- fixed issue with SbieCtrl not being properly started after setup [#969](https://github.com/sandboxie-plus/Sandboxie/issues/969)
- fixed issue with "explore sandboxed" shell option [#972](https://github.com/sandboxie-plus/Sandboxie/issues/972)
- fixed issue when running SandMan elevated [#932](https://github.com/sandboxie-plus/Sandboxie/issues/932)
- fixed new box selection dialog showing disabled boxes
- fixed issue updating box active status

### Removed
- removed Online Armor support as this product is deprecated since 2016



## [0.8.6 / 5.50.6] - 2021-07-07

### Added
- added LibreWolf template (by Dyras) [#929](https://github.com/sandboxie-plus/Sandboxie/pull/929)

### Fixed
- fixed performance bug introduced in 0.8.5



## [0.8.5 / 5.50.5] - 2021-07-06

### Added
- added global hotkey to terminate all sandboxed processes (default: Ctrl+Pause)
- the "Run Sandboxed" dialog can now be handled by the SandMan UI
- added "AllowBoxedJobs=y" allowing boxed processes to use nested jobs on Windows 8 and later
  - Note: this allows Chrome and other programs to use the job system for additional isolation
- added Librewolf.exe to the list of Firefox derivatives [#927](https://github.com/sandboxie-plus/Sandboxie/issues/927)
- added run regedit sandboxed menu command
- added new support settings tab to SandMan UI for updates and news
- added code integrity verification to Sbie service and UI
- added template for Vivaldi Notes (by isaak654) [#948](https://github.com/sandboxie-plus/Sandboxie/issues/948)

### Changed
- replaced the Process List used by the driver with a much faster Hash Map implementation
  - Note: this change provides an almost static system call speed of 1.2µs regardless of the running process count
  - the old list, with 100 programs running required 4.5µs; with 200: 12µs; and with 300: 18µs per syscall
  - Note: some of the slowdown was also affecting non-sandboxed applications due to how the driver handles certain callbacks
- replaced the per-process Thread List used by the driver with a much faster Hash Map implementation
- replaced configuration section list with a hash map to improve configuration performance, and increased line limit to 100000
  - not yet enabled in production build
- the presence of the default box is only checked on connect
- the portable directory dialog now shows the directory [#924](https://github.com/sandboxie-plus/Sandboxie/issues/924)
- when terminated, boxed processes now try terminating the job object first
- the driver now can terminate problematic processes by default without the help of the service
- the box delete routine now retries up to 10 times, see [#954](https://github.com/sandboxie-plus/Sandboxie/issues/954)
- replaced the Process List used by the service with a much faster Hash Map implementation
- replaced the per-process Thread List used by the service with a much faster Hash Map implementation

### Fixed
- fixed faulty initialization in SetServiceStatus (by flamencist) [#921](https://github.com/sandboxie-plus/Sandboxie/issues/921)
- fixed buttons position in Classic UI settings (by isaak654) [#914](https://github.com/sandboxie-plus/Sandboxie/issues/914)
- fixed missing password length check in the SandMan UI [#925](https://github.com/sandboxie-plus/Sandboxie/issues/925)
- fixed issues opening job objects by name
- fixed missing permission check when reopening job object handles (thanks Diversenok)
- fixed issue with some Chromium 90+ hooks affecting the display of PDFs in derived browsers [#930](https://github.com/sandboxie-plus/Sandboxie/issues/930) [#817](https://github.com/sandboxie-plus/Sandboxie/issues/817)
- fixed issues with reconnecting broken LPC ports used for communication with SbieSvc
- fixed minor setting issue [#957](https://github.com/sandboxie-plus/Sandboxie/issues/957)
- fixed minor UI issue with resource access COM settings [#958](https://github.com/sandboxie-plus/Sandboxie/issues/958)
- fixed an issue with NtQueryKey using NtQueryObject instead [#951](https://github.com/sandboxie-plus/Sandboxie/issues/951)
- fixed crash in key.c when failing to resolve key paths
- added workaround for topmost modality issue [#873](https://github.com/sandboxie-plus/Sandboxie/issues/873)
  - the notification window is not only topmost for 5 seconds
- fixed an issue deleting directories introduced in 5.49.5
- fixed an issue when creating box copies

### Removed
- removed switch for "BlockPassword=n" as it does not seem to be working [#938](https://github.com/sandboxie-plus/Sandboxie/issues/938)
  - it's recommended to use "OpenSamEndpoint=y" to allow password changes in Windows 10



## [0.8.2 / 5.50.2] - 2021-06-15

### Changed
- split anti-phishing rules per browser (by isaak654) [#910](https://github.com/sandboxie-plus/Sandboxie/pull/910)

### Fixed
- properly fixed an issue with Driver Verifier and user handles [#906](https://github.com/sandboxie-plus/Sandboxie/issues/906)
- fixed an issue with CreateWindow function introduced with 0.8.0
- fixed issue with outdated BoxDisplayOrder entries being retained [#900](https://github.com/sandboxie-plus/Sandboxie/issues/900)



## [0.8.1 / 5.50.1] - 2021-06-14

### Fixed
- fixed an issue with Driver Verifier and user handles
- fixed driver memory leak of FLT_FILE_NAME_INFORMATION objects
- fixed broken clipboard introduced in 5.50.0 [#899](https://github.com/sandboxie-plus/Sandboxie/issues/899)
- fixed DcomLaunch issue on Windows 7 32-bit introduced in 5.50.0 [#898](https://github.com/sandboxie-plus/Sandboxie/issues/898)



## [0.8.0 / 5.50.0] - 2021-06-13

### Added
- normally Sandboxie applies "Close...=!<program>,..." directives to non-excluded images if they are located in a sandbox
  - added 'AlwaysCloseForBoxed=n' to disable this behaviour as it may not be always desired, and it doesn't provide extra security
- added process image information to SandMan UI
- localized template categories in the Plus UI [#727](https://github.com/sandboxie-plus/Sandboxie/issues/727)
- added "DisableResourceMonitor=y" to disable resource access monitor for selected boxes [#886](https://github.com/sandboxie-plus/Sandboxie/issues/886)
- added option to show trace entries only for the selected sandbox [#886](https://github.com/sandboxie-plus/Sandboxie/issues/886)
- added "UseVolumeSerialNumbers=y" that allows drive letters to be suffixed with the volume SN in the \drive\ sandbox location
  - it helps to avoid files mixed together on multiple pendrives using the same letter
  - Note: this option is not compatible with the recovery function of the Classic UI, only SandMan UI is fully compatible
- added "ForceRestart=PicoTorrent.exe" to the PicoTorrent template in order to fix a compatibility issue [#720](https://github.com/sandboxie-plus/Sandboxie/issues/720)
- added localization support for RPC templates (by isaak654) [#736](https://github.com/sandboxie-plus/Sandboxie/issues/736)

### Changed
- portable clean-up message now has yes/no/cancel options [#874](https://github.com/sandboxie-plus/Sandboxie/issues/874)
- consolidated Proc_CreateProcessInternalW and Proc_CreateProcessInternalW_RS5 to remove duplicate code
- the ElevateCreateProcess fix, as sometimes applied by the Program Compatibility Assistant, will no longer be emulated by default [#858](https://github.com/sandboxie-plus/Sandboxie/issues/858)
  - use 'ApplyElevateCreateProcessFix=y' or 'ApplyElevateCreateProcessFix=program.exe,y' to enable it
- trace log gets disabled only when it has no entries and the logging is stopped

### Fixed
- fixed APC issue with the new global hook emulation mechanism and WoW64 processes [#780](https://github.com/sandboxie-plus/Sandboxie/issues/780) [#779](https://github.com/sandboxie-plus/Sandboxie/issues/779)
- fixed IPv6 issues with BlockPort options
- fixed an issue with CheatEngine when "OpenWinClass=*" was specified [#786](https://github.com/sandboxie-plus/Sandboxie/issues/786)
- fixed memory corruption in SbieDrv [#838](https://github.com/sandboxie-plus/Sandboxie/issues/838)
- fixed crash issue with process elevation on CreateProcess calls [#858](https://github.com/sandboxie-plus/Sandboxie/issues/858)
- fixed process elevation when running in the built-in administrator account [#3](https://github.com/sandboxie-plus/Sandboxie/issues/3)
- fixed template preview resetting unsaved entries in box options window [#621](https://github.com/sandboxie-plus/Sandboxie/issues/621)



## [0.7.5 / 5.49.8] - 2021-06-05

### Added
- clipboard access for a sandbox can now be disabled with "OpenClipboard=n" [#794](https://github.com/sandboxie-plus/Sandboxie/issues/794)

### Changed
- now the OpenBluetooth template is enabled by default for compatibility with Unity games [#799](https://github.com/sandboxie-plus/Sandboxie/issues/799)
- "PreferExternalManifest=program.exe,y" can now be set on a per-process basis

### Fixed
- fixed compiler issues with the most recent VS2019 update
- fixed issue with Vivaldi browser [#821](https://github.com/sandboxie-plus/Sandboxie/issues/821)
- fixed some issues with box options in the Plus UI [#879](https://github.com/sandboxie-plus/Sandboxie/issues/879)
- fixed some issues with hardware acceleration in Chromium based browsers [#795](https://github.com/sandboxie-plus/Sandboxie/issues/795)
- the "Stop All" command now issues "KmdUtil scandll" first to solve issues when the SbieDll.dll is in use
- workaround for Electron apps, by forcing an additional command line argument on the GPU renderer process [#547](https://github.com/sandboxie-plus/Sandboxie/issues/547) [#310](https://github.com/sandboxie-plus/Sandboxie/issues/310) [#215](https://github.com/sandboxie-plus/Sandboxie/issues/215)
- fixed issue with Software Compatibility tab that doesn't always show template names correctly [#774](https://github.com/sandboxie-plus/Sandboxie/issues/774)



## [0.7.4 / 5.49.7] - 2021-04-11

### Added
- added option to disable file migration prompt in the Plus UI with PromptForFileMigration=n [#643](https://github.com/sandboxie-plus/Sandboxie/issues/643)
- added UI options for various security isolation features
- added missing functionality to set template values in the Plus UI
- added templates for Popcorn-Time, Clementine Music Player, Strawberry Music Player, 32-bit MPC-HC (by Dyras) [#726](https://github.com/sandboxie-plus/Sandboxie/pull/726) [#737](https://github.com/sandboxie-plus/Sandboxie/pull/737)

### Changed
- align default settings of AutoRecover and Favourites to the Plus version (thanks isaak654) [#747](https://github.com/sandboxie-plus/Sandboxie/pull/747)
- list of email clients and browsers is now centralized in Dll_GetImageType
- localstore.rdf reference in Templates.ini was replaced with xulstore.json (by isaak654) [#751](https://github.com/sandboxie-plus/Sandboxie/pull/751)

### Fixed
- fixed minor issue with logging internet blocks
- fixed issue with file recovery when located on a network share [#711](https://github.com/sandboxie-plus/Sandboxie/issues/711)
- fixed UI issue with CallTrace [#769](https://github.com/sandboxie-plus/Sandboxie/issues/769)
- fixed sandbox shortcuts receiving double extension upon creation [#770](https://github.com/sandboxie-plus/Sandboxie/issues/770)
- fixed misplaced labels in the Classic UI (thanks isaak654) [#759](https://github.com/sandboxie-plus/Sandboxie/pull/759)
- fixed separator line in SbieCtrl (thanks isaak654) [#761](https://github.com/sandboxie-plus/Sandboxie/pull/761)
- fixed broken paths in The Bat! template (by isaak654) [#756](https://github.com/sandboxie-plus/Sandboxie/pull/756)
- fixed issue about media players that attempt to write unneeded media files inside the box (by Dyras) [#743](https://github.com/sandboxie-plus/Sandboxie/pull/743) [#536](https://github.com/sandboxie-plus/Sandboxie/issues/536)



## [0.7.3 / 5.49.5] - 2021-03-27

### Added
- added "UseSbieWndStation=y" to emulate CreateDesktop for selected processes, not only Firefox and Chrome [#635](https://github.com/sandboxie-plus/Sandboxie/issues/635)
- added option to drop the console host process integrity, now you can use "DropConHostIntegrity=y" [#678](https://github.com/sandboxie-plus/Sandboxie/issues/678)
- added option to easily add local templates
- added new torrent clients and media players templates (by Dyras) [#719](https://github.com/sandboxie-plus/Sandboxie/pull/719)

### Changed
- reworked window hooking mechanism to improve performance [#697](https://github.com/sandboxie-plus/Sandboxie/issues/697) [#519](https://github.com/sandboxie-plus/Sandboxie/issues/519) [#662](https://github.com/sandboxie-plus/Sandboxie/issues/662) [#69](https://github.com/sandboxie-plus/Sandboxie/issues/69) [#109](https://github.com/sandboxie-plus/Sandboxie/issues/109) [#193](https://github.com/sandboxie-plus/Sandboxie/issues/193)
  - resolves issues with file save dialogs taking 30+ seconds to open
  - this fix greatly improves the Win32 GUI performance of sandboxed processes
- reworked RPC resolver to be ini-configurable
  - the following options are now deprecated:
    - "UseRpcMgmtSetComTimeout=some.dll,n", so use "RpcPortBinding=some.dll,*,TimeOut=y"
    - "OpenUPnP=y", "OpenBluetooth=y", "OpenSmartCard=n", so use the new RPC templates instead
  - see Templates.ini for usage examples

### Fixed
- fixed process-specific hooks being applied to all processes in a given sandbox
- fixed issue with messages and templates sometimes not being properly displayed in the SandMan UI
- fixed issue with compatibility settings not being applied properly
- fixed auto delete issue that got introduced with 0.7.1 [#637](https://github.com/sandboxie-plus/Sandboxie/issues/637)
- fixed issue with NtSetInformationFile, FileDispositionInformation resulting in Opera installer failing
- fixed issue with MacType introduced in the 0.7.2 build [#676](https://github.com/sandboxie-plus/Sandboxie/issues/676)
- fixed global sandboxed windows hooks not working when window rename option is disabled
- fixed issue with saving local templates
- fixed issue when using runas to start a process that was created outside of the Sandboxie supervision [#688](https://github.com/sandboxie-plus/Sandboxie/issues/688)
  - since the runas facility is not accessible by default, this did not constitute a security issue
  - to enable runas functionality, add "OpenIpcPath=\RPC Control\SECLOGON" to your Sandboxie.ini
  - please take note that doing so may open other yet unknown issues
- fixed a driver compatibility issue with Windows 10 32-bit Insider Preview Build 21337
- fixed issues with driver signature for Windows 7



## [0.7.2 / 5.49.0] - 2021-03-04

### Added
- added option to alter reported Windows version "OverrideOsBuild=7601" for Windows 7 SP1 [#605](https://github.com/sandboxie-plus/Sandboxie/issues/605)
- the trace log can now be structured like a tree with processes as root items and threads as branches

### Changed
- SandboxieCrypto now always migrates the CatRoot2 files in order to prevent locking of real files
- greatly improved trace log performance
- MSI Server can now run with the "FakeAdminRights=y" and "DropAdminRights=y" options [#600](https://github.com/sandboxie-plus/Sandboxie/issues/600)
  - special service allowance for the MSI Server can be disabled with "MsiInstallerExemptions=n"
- changed SCM access check behaviour; non elevated users can now start services with a user token
  - elevation is now only required to start services with a system token
- reworked the trace log mechanism to be more verbose
- reworked RPC mechanism to be more flexible

### Fixed
- fixed issues with some installers introduced in 5.48.0 [#595](https://github.com/sandboxie-plus/Sandboxie/issues/595)
- fixed "add user to sandbox" in the Plus UI [#597](https://github.com/sandboxie-plus/Sandboxie/issues/597)
- FIXED SECURITY ISSUE ID-15: the HostInjectDll mechanism allowed for local privilege escalation (thanks hg421)
- Classic UI no longer allows to create a sandbox with an invalid or reserved device name [#649](https://github.com/sandboxie-plus/Sandboxie/issues/649)



## [0.7.1 / 5.48.5] - 2021-02-21

### Added
- enhanced RpcMgmtSetComTimeout handling with "UseRpcMgmtSetComTimeout=some.dll,n"
  - this option allows to specify if RpcMgmtSetComTimeout should be used or not for each individual dll
  - this setting takes precedence over hard-coded and per-process presets
  - "UseRpcMgmtSetComTimeout=some.dll" and "UseRpcMgmtSetComTimeout=some.dll,y" are equivalent
- added "FakeAdminRights=y" option that makes processes think they have admin permissions in a given box
  - this option is recommended to be used in combination with "DropAdminRights=y" to improve security
  - with "FakeAdminRights=y" and "DropAdminRights=y" installers should still work
- added RPC support for SSDP API (the Simple Service Discovery Protocol), you can enable it with "OpenUPnP=y"

### Changed
- SbieCrypto no longer triggers message 1313
- changed enum process API; now more than 511 processes per box can be enumerated (no limit)
- reorganised box settings
- made COM tracing more verbose
- "RpcMgmtSetComTimeout=y" is now again the default behaviour, it seems to cause less issues overall

### Fixed
- fixed issues with webcam access when the DevCMApi filtering is in place
- fixed issue with free download manager for 'AppXDeploymentClient.dll', so RpcMgmtSetComTimeout=y will be used by default for this one [#573](https://github.com/sandboxie-plus/Sandboxie/issues/573)
- fixed not all WinRM files were blocked by the driver, with "BlockWinRM=n" this file block can be disabled
- fixed Sandboxie Classic crash when saving any option in Sandbox Settings -> Appearance (by typpos) [#586](https://github.com/sandboxie-plus/Sandboxie/issues/586)



## [0.7.0 / 5.48.0] - 2021-02-14

### Added
- sandboxed indicator for tray icons, the tooltip now contains [#] if enabled
- the trace log buffer can now be adjusted with "TraceBufferPages=2560"
  - the value denotes the count of 4K large pages to be used; here for a total of 10 MB
- new functionality for the list finder

### Changed
- improved RPC debugging
- improved IPC handling around RpcMgmtSetComTimeout; "RpcMgmtSetComTimeout=n" is now the default behaviour
  - required exceptions have been hard-coded for specific calling DLLs
- the LogAPI library is now using Sandboxie's tracing facility to log events instead of its own pipe server

### Fixed
- FIXED SECURITY ISSUE ID-11: elevated sandboxed processes could access volumes/disks for reading (thanks hg421)
  - this protection option can be disabled by using "AllowRawDiskRead=y"
- fixed crash issue around SetCurrentProcessExplicitAppUserModelID observed with GoogleUpdate.exe
- fixed issue with Resource Monitor sort by timestamp
- fixed invalid Opera bookmarks path (by isaak654) [#542](https://github.com/sandboxie-plus/Sandboxie/pull/542)
- FIXED SECURITY ISSUE ID-12: a race condition in the driver allowed to obtain an elevated rights handle to a process (thanks typpos) [#549](https://github.com/sandboxie-plus/Sandboxie/pull/549)
- FIXED SECURITY ISSUE ID-13: "\RPC Control\samss lpc" is now filtered by the driver (thanks hg421) [#553](https://github.com/sandboxie-plus/Sandboxie/issues/553)
  - this allowed elevated processes to change passwords, delete users and alike; to disable filtering use "OpenSamEndpoint=y"
- FIXED SECURITY ISSUE ID-14: "\Device\DeviceApi\CMApi" is now filtered by the driver (thanks hg421) [#552](https://github.com/sandboxie-plus/Sandboxie/issues/552)
  - this allowed elevated processes to change hardware configuration; to disable filtering use "OpenDevCMApi=y"



## [0.6.7 / 5.47.1] - 2021-02-01

### Added
- added UI language auto-detection

### Fixed
- fixed Brave.exe now being properly recognized as Chrome-, not Firefox-based
- fixed issue introduced in 0.6.5 with recent Edge builds
  - the 0.6.5 behaviour can be set on a per-process basis using "RpcMgmtSetComTimeout=POPPeeper.exe,n"
- fixed grouping issues [#445](https://github.com/sandboxie-plus/Sandboxie/issues/445)
- fixed main window restore state from tray [#288](https://github.com/sandboxie-plus/Sandboxie/issues/288)



## [0.6.5 / 5.47.0] - 2021-01-31

### Added
- added detection for Waterfox.exe, Palemoon.exe and Basilisk.exe Firefox forks as well as Brave.exe [#468](https://github.com/sandboxie-plus/Sandboxie/issues/468)
- added Bluetooth API support, IPC port can be opened with "OpenBluetooth=y" [#319](https://github.com/sandboxie-plus/Sandboxie/issues/319)
  - this should resolve issues with many Unity games hanging on startup for a long time
- added enhanced RPC/IPC interface tracing
- when DefaultBox is not found by the SandMan UI, it will be recreated
- "Disable Forced Programs" time is now saved and reloaded

### Changed
- reduced SandMan CPU usage
- Sandboxie.ini and Templates.ini can now be UTF-8 encoded [#461](https://github.com/sandboxie-plus/Sandboxie/issues/461) [#197](https://github.com/sandboxie-plus/Sandboxie/issues/197)
  - this feature is experimental, files without a UTF-8 Signature should be recognized also
  - "ByteOrderMark=yes" is obsolete, Sandboxie.ini is now always saved with a BOM/Signature
- legacy language files can now be UTF-8 encoded
- reworked file migration behaviour, removed hardcoded lists in favour of templates [#441](https://github.com/sandboxie-plus/Sandboxie/issues/441)
  - you can now use "CopyAlways=", "DontCopy=" and "CopyEmpty=" that support the same syntax as "OpenFilePath="
  - "CopyBlockDenyWrite=program.exe,y" makes a write open call to a file that won't be copied fail instead of turning it read-only
- removed hardcoded SkipHook list in favour of templates

### Fixed
- fixed old memory pool leak in the Sbie driver [#444](https://github.com/sandboxie-plus/Sandboxie/issues/444)
- fixed issue with item selection in the access restrictions UI
- fixed updater crash in SbieCtrl.exe [#450](https://github.com/sandboxie-plus/Sandboxie/issues/450)
- fixed issues with RPC calls introduced in Sbie 5.33.1
- fixed recently broken 'terminate all' command
- fixed a couple minor UI issues with SandMan UI
- fixed IPC issue with Windows 7 and 8 resulting in process termination
- fixed "recover to" functionality



## [0.6.0 / 5.46.5] - 2021-01-25

### Added
- added confirmation prompts to terminate all commands
- added window title to boxed process info [#360](https://github.com/sandboxie-plus/Sandboxie/issues/360)
- added WinSpy based sandboxed window finder [#351](https://github.com/sandboxie-plus/Sandboxie/issues/351)
- added option to view disabled boxes and double-click on box to enable it

### Changed
- "Reset Columns" now resizes them to fit the content, and it can now be localized [#426](https://github.com/sandboxie-plus/Sandboxie/issues/426)
- modal windows are now centered to the parent [#417](https://github.com/sandboxie-plus/Sandboxie/issues/417)
- improved new box window [#417](https://github.com/sandboxie-plus/Sandboxie/issues/417)

### Fixed
- fixed issues with window modality [#409](https://github.com/sandboxie-plus/Sandboxie/issues/409)
- fixed issues when main window was set to be always on top [#417](https://github.com/sandboxie-plus/Sandboxie/issues/417)
- fixed a driver issue with Windows 10 Insider build 21286
- fixed issues with snapshot dialog [#416](https://github.com/sandboxie-plus/Sandboxie/issues/416)
- fixed an issue when writing to a path that already exists in the snapshot but not outside [#415](https://github.com/sandboxie-plus/Sandboxie/issues/415)



## [0.5.5 / 5.46.4] - 2021-01-17

### Added
- added "SandboxService=..." to force selected services to be started in the sandbox
- added template clean-up functionality to Plus UI
- added internet prompt to now also allow internet access permanently
- added browse button for box root folder in the SandMan UI [#382](https://github.com/sandboxie-plus/Sandboxie/issues/382)
- added Windows Explorer info message
- added option to keep the SandMan UI always on top [#352](https://github.com/sandboxie-plus/Sandboxie/issues/352)
- allow drag and drop file onto SandMan.exe to run it sandboxed [#355](https://github.com/sandboxie-plus/Sandboxie/issues/355)
- added start SandMan UI when a sandboxed application starts [#367](https://github.com/sandboxie-plus/Sandboxie/issues/367)
- recovery window can now list all files
- added file counter to recovery window
- when "NoAddProcessToJob=y" is specified, Chrome and related browsers now can fully use the job system
  - Note: "NoAddProcessToJob=y" reduces the box isolation, but the affected functions are mostly covered by UIPI anyway
- added optimized default column widths to Sbie view
- added template support for Yandex and Ungoogled Chromium browsers (by isaak654)

### Changed
- updated templates with multiple browsers fixes (thanks isaak654)
- when trying to take a snapshot of an empty sandbox a proper error message is displayed [#381](https://github.com/sandboxie-plus/Sandboxie/issues/381)
- new layout for the recovery window
- Sbie view sorting is now case insensitive

### Fixed
- fixed issue child window closing terminating application when main was hidden [#349](https://github.com/sandboxie-plus/Sandboxie/issues/349)
- fixed issues with non modal windows [#349](https://github.com/sandboxie-plus/Sandboxie/issues/349)
- fixed issues connecting to driver in portable mode
- fixed minor issues with snapshot window
- fixed missing error message when attempting to create an already existing sandbox [#359](https://github.com/sandboxie-plus/Sandboxie/issues/359)
- fixed issue allowing to save setting when a sandbox was already deleted [#359](https://github.com/sandboxie-plus/Sandboxie/issues/359)
- fixed issues with disabled items in dark mode [#359](https://github.com/sandboxie-plus/Sandboxie/issues/359)
- fixed some dialogs not closing when pressing Esc [#359](https://github.com/sandboxie-plus/Sandboxie/issues/359)
- fixed tab stops on many windows



## [0.5.4d / 5.46.3] - 2021-01-11

### Changed
- improved access tracing, removed redundant entries
- OpenIpcPath=\BaseNamedObjects\[CoreUI]-* is now hardcoded in the driver no need for the template entry
- WindowsFontCache is now open by default
- refactored some IPC code in the driver

### Fixed
- FIXED SECURITY ISSUE ID-10: the registry isolation could be bypassed, present since Windows 10 Creators Update
- fixed creation time not always being properly updated in the SandMan UI



## [0.5.4c / 5.46.2] - 2021-01-10

### Added
- added "CallTrace=*" to log all system calls to the access log

### Changed
- improved IPC logging code
- improved MSG_2101 logging

### Fixed
- fixed more issues with IPC tracing
- fixed SBIE2101 issue with Chrome and derivatives



## [0.5.4b / 5.46.1] - 2021-01-08

### Added
- added "RunServiceAsSystem=..." allows specific named services to be run as system

### Changed
- refactored some code around SCM access

### Fixed
- fixed a crash issue in SbieSvc.exe introduced with the last build
- fixed issue with SandMan UI update check
- FIXED SECURITY ISSUE ID-9: a Sandboxed process could start sandboxed as system even with DropAdminRights in place

### Removed
- removed "ProtectRpcSs=y" due to incompatibility with new isolation defaults



## [0.5.4 / 5.46.0] - 2021-01-06

### Added
- FIXED SECURITY ISSUE ID-4: Sandboxie now strips particularly problematic privileges from sandboxed system tokens
  - with those a process could attempt to bypass the sandbox isolation (thanks Diversenok)
  - old legacy behaviour can be enabled with "StripSystemPrivileges=n" (absolutely NOT Recommended)
- added new isolation options "ClosePrintSpooler=y" and "OpenSmartCard=n"
  - those resources are open by default, but for a hardened box it is desired to close them
- FIXED SECURITY ISSUE ID-5: added print spooler filter to prevent printers from being set up outside the sandbox
  - the filter can be disabled with "OpenPrintSpooler=y"
- added overwrite prompt when recovering an already existing file
- added "StartProgram=", "StartService=" and "AutoExec=" options to the SandMan UI
- added more compatibility templates (thanks isaak654) [#294](https://github.com/sandboxie-plus/Sandboxie/pull/294)

### Changed
- changed Emulated SCM behaviour, boxed services are no longer by default started as boxed system
  - use "RunServicesAsSystem=y" to enable the old legacy behaviour
  - Note: sandboxed services with a system token are still sandboxed and restricted
  - however not granting them a system token in the first place removes possible exploit vectors
  - Note: this option is not compatible with "ProtectRpcSs=y" and takes precedence!
- reworked dynamic IPC port handling
- improved Resource Monitor status strings

### Fixed
- FIXED SECURITY ISSUE ID-6: processes could spawn processes outside the sandbox (thanks Diversenok)
- FIXED SECURITY ISSUE ID-7: bug in the dynamic IPC port handling allowed to bypass IPC isolation
- fixed issue with IPC tracing
- FIXED SECURITY ISSUE ID-8: CVE-2019-13502 "\RPC Control\LSARPC_ENDPOINT" is now filtered by the driver (thanks Diversenok)
  - this allowed some system options to be changed, to disable filtering use "OpenLsaEndpoint=y"
- fixed hooking issues SBIE2303 with Chrome, Edge and possibly others [#68](https://github.com/sandboxie-plus/Sandboxie/issues/68) [#166](https://github.com/sandboxie-plus/Sandboxie/issues/166)
- fixed failed check for running processes when performing snapshot operations
- fixed some box options checkboxes were not properly initialized
- fixed unavailable options are not properly disabled when SandMan is not connected to the driver
- fixed MSI installer not being able to create "C:\Config.msi" folder on Windows 20H2 [#219](https://github.com/sandboxie-plus/Sandboxie/issues/219)
- added missing localization to generic list commands
- fixed issue with "iconcache_*" when running sandboxed Windows Explorer
- fixed more issues with groups



## [0.5.3b / 5.45.2] - 2021-01-02

### Added
- added settings for the portable boxed root folder option
- added process name to resource log
- added command line column to the process view in the SandMan UI

### Fixed
- fixed a few issues with group handling [#262](https://github.com/sandboxie-plus/Sandboxie/issues/262)
- fixed issue with GetRawInputDeviceInfo when running a 32-bit program on a 64-bit system
- fixed issue when pressing apply in the "Resource Access" tab; the last edited value was not always applied
- fixed issue merging entries in Resource Access Monitor



## [0.5.3a / 5.45.2] - 2020-12-29

### Added
- added prompt to choose if links in the SandMan UI should be opened in a sandboxed or unsandboxed browser [#273](https://github.com/sandboxie-plus/Sandboxie/issues/273)
- added more recovery options
- added "ClosedClsid=" to block COM objects from being used when they cause compatibility issues
- added "ClsidTrace=*" option to trace COM usage
- added "ClosedRT=" option to block access to problematic Windows RT interfaces
- added option to make a link for any selected process to SandMan UI
- added option to reset all hidden messages
- added more process presets "force program" and "allow internet access"
- added "SpecialImage=chrome,some_electron_app.exe" option to Sandboxie.ini, valid image types "chrome", "firefox"
  - with this option you can enable special hardcoded workarounds to new obscure forks of those browsers
- added German translation (thanks bastik-1001) to the SandMan UI
- added Russian translation (thanks lufog) to the SandMan UI
- added Portuguese translation (thanks JNylson ) to the SandMan UI

### Changed
- changed docs and update URLs to the new sandboxie-plus.com domain
- greatly improved the setup script (thanks mpheath)
- "OpenClsid=" and "ClosedClsid=" now support specifying a program or group name
- by default, when started in portable mode, the sandbox folder will be located in the parent directory of the Sandboxie instance

### Fixed
- grouping menu not fully working in the new SandMan UI [#277](https://github.com/sandboxie-plus/Sandboxie/issues/277)
- fixed not being able to set quick recovery in SandMan UI
- fixed resource leak when loading process icons in SandMan UI
- fixed issue with OpenToken debug options
- fixed Chrome crashing on websites that cause the invocation of "FindAppUriHandlersAsync" [#198](https://github.com/sandboxie-plus/Sandboxie/issues/198)
- fixed issue connecting to the driver when starting in portable mode
- fixed missing template setup when creating new boxes

### removed
- removed obsolete "OpenDefaultClsid=n" use "ClosedClsid=" with the appropriate values instead
- removed suspend/resume menu entry, pooling that state wastes substantial CPU cycles; use TaskExplorer for that functionality



## [0.5.2a / 5.45.1] - 2020-12-23

### Fixed
- fixed translation support in the SandMan UI
- fixed sandboxed Windows Explorer issue [#289](https://github.com/sandboxie-plus/Sandboxie/issues/289)
- fixed simplified Chinese localization



## [0.5.2 / 5.45.1] - 2020-12-23

### Added
- added advanced new box creation dialog to SandMan UI
- added show/hide tray context menu entry
- added refresh button to file recovery dialog
- added mechanism to load icons from {install-dir}/Icons/{icon}.png for UI customization
- added tray indicator to show disabled forced program status in the SandMan UI
- added program name suggestions to box options in SandMan UI
- added saving of column sizes in the options window

### Changed
- reorganised the advanced box options
- changed icons (thanks Valinwolf for picking the new ones) [#235](https://github.com/sandboxie-plus/Sandboxie/issues/235)
- updated Templates.ini (thanks isaak654) [#256](https://github.com/sandboxie-plus/Sandboxie/pull/256) [#258](https://github.com/sandboxie-plus/Sandboxie/pull/258)
- increased max value for disable forced process time in SandMan UI

### Fixed
- fixed BSOD introduced in 5.45.0 when using Windows 10 "core isolation" [#221](https://github.com/sandboxie-plus/Sandboxie/issues/221)
- fixed minor issue with lingering/leader processes
- fixed menu issue in SandMan UI
- fixed issue with stop behaviour page in SandMan UI
- fixed issue with Plus installer not displaying KmdUtil window
- fixed SandMan UI saving UI settings on Windows shutdown
- fixed issue with Plus installer autorun [#247](https://github.com/sandboxie-plus/Sandboxie/issues/247)
- fixed issue with legacy installer not removing all files
- fixed a driver compatibility issue with Windows 20H1 and later [#228](https://github.com/sandboxie-plus/Sandboxie/issues/228)
  - this solves "stop pending", LINE messenger hanging and other issues...
- fixed quick recovery issue in SbieCtrl.exe introduced in 5.45.0 [#224](https://github.com/sandboxie-plus/Sandboxie/issues/224)
- fixed issue advanced hide process settings not saving
- fixed some typos in the UI (thanks isaak654) [#252](https://github.com/sandboxie-plus/Sandboxie/pull/252) [#253](https://github.com/sandboxie-plus/Sandboxie/pull/253) [#254](https://github.com/sandboxie-plus/Sandboxie/pull/254)
- fixed issue with GetRawInputDeviceInfo failing when boxed processes are put in a job object [#176](https://github.com/sandboxie-plus/Sandboxie/issues/176) [#233](https://github.com/sandboxie-plus/Sandboxie/issues/233)
  - this fix resolves issues with CP2077 and other games not getting keyboard input (thanks Rostok)
- fixed failing ClipCursor won't longer span the message log
- fixed issue with adding recovery folders in SandMan UI
- fixed issue with Office 2019 template when using a non-default Sbie install location
- fixed issue setting last access attribute on sandboxed folders [#218](https://github.com/sandboxie-plus/Sandboxie/issues/218)
- fixed issue with process start signal



## [0.5.1 / 5.45.0] - 2020-12-12

### Added
- added simple view mode

### Changed
- updated SandMan UI to use Qt 5.15.1

### Fixed
- fixed crash issue with progress dialog
- fixed progress dialog cancel button not working for update checker
- fixed issue around NtQueryDirectoryFile when deleting sandbox content
- fixed dark theme in the notification window
- fixed issue with disable force programs tray menu



## [0.5.0 / 5.45.0] - 2020-12-06

### Added
- added new notification window
- added user interactive control mechanism when using the new SandMan UI
  - when a file exceeds the copy limit instead of failing, the user is prompted if the file should be copied or not
  - when internet access is blocked it now can be exempted in real time by the user
- added missing file recovery and auto/quick recovery functionality [#188](https://github.com/sandboxie-plus/Sandboxie/issues/188) [#178](https://github.com/sandboxie-plus/Sandboxie/issues/178)
- added silent MSG_1399 boxed process start notification to keep track of short lived boxed processes
- added ability to prevent system wide process starts, Sandboxie can now instead of just alerting also block processed on the alert list
  - set "StartRunAlertDenied=y" to enable process blocking
- the process start alert/block mechanism can now also handle folders use "AlertFolder=..."
- added ability to merge snapshots [#151](https://github.com/sandboxie-plus/Sandboxie/issues/151)
- added icons to the sandbox context menu in the new UI
- added more advanced options to the sandbox options window
- added file migration progress indicator
- added more run commands and custom run commands per sandbox
  - users can now specify programs to be available from the Run Menu of the sandbox
  - also processes can be pinned to that list from the presets menu
- added more Windows 10 specific template presets
- added ability to create desktop shortcuts to sandboxed items
- added icons to box option tabs
- added box grouping
- added new debug option "DebugTrace=y" to log debug output to the trace log
- added check for updates to the new SandMan UI
- added check for updates to the legacy SbieCtrl UI

### Changed
- file migration limit can now be disabled by specifying "CopyLimitKb=-1" [#526](https://github.com/sandboxie-plus/Sandboxie/issues/526)
- improved and refactored message logging mechanism, reducing memory usage by factor of 2
- terminated boxed processes are now kept listed for a couple of seconds
- reworked sandbox deletion mechanism of the new UI
- restructured sandbox options window
- SbieDLL.dll can now be compiled with an up to date ntdll.lib (Thanks to TechLord from Team-IRA for help)
- improved automated driver self repair

### Fixed
- fixed issues migrating files > 4GB
- fixed an issue that would allow a malicious application to bypass the internet blockade
- fixed issue when logging messages from a non-sandboxed process, added process_id parameter to API_LOG_MESSAGE_ARGS
- fixed issues with localization
- fixed issue using file recovery in legacy UI SbieCtrl.exe when "SeparateUserFolders=n" is set
- when a program is blocked from starting due to restrictions no redundant messages are issued any more
- fixed UI not properly displaying async errors
- fixed issues when a snapshot operation failed
- fixed some special cases of IpcPath and WinClass in the new UI
- fixed driver issues with WHQL passing compatibility testing
- fixed issues with Classic installer



## [0.4.5 / 5.44.1] - 2020-11-16

### Added
- added "Terminate all processes" and "disable forced programs" commands to tray menu in SandMan UI
- program start restrictions settings now can be switched between a whitelist and a blacklist
  - programs can be terminated and blacklisted from the context menu
- added additional process context menu options, lingering and leader process can be now set from menu
- added option to view template presets for any given box
- added text filter to templates view
- added new compatibility templates:
  - Windows 10 core UI component: OpenIpcPath=\BaseNamedObjects\[CoreUI]-* solving issues with Chinese Input and Emojis [#120](https://github.com/sandboxie-plus/Sandboxie/issues/120) [#88](https://github.com/sandboxie-plus/Sandboxie/issues/88)
  - Firefox Quantum, access to Windows's FontCachePort for compatibility with Windows 7
- added experimental debug option "OriginalToken=y" which allows sandboxed processes to retain their original unrestricted token
  - this option is comparable with "OpenToken=y" and is intended only for testing and debugging, as it breaks most security measures (!)
- added debug option "NoSandboxieDesktop=y" it disables the desktop proxy mechanism
  - Note: without an unrestricted token with this option applications won't be able to start
- added debug option "NoSysCallHooks=y" it disables the sys call processing by the driver
  - Note: without an unrestricted token with this option applications won't be able to start
- added ability to record verbose access traces to the Resource Monitor
  - use ini options "FileTrace=*", "PipeTrace=*", "KeyTrace=*", "IpcTrace=*", "GuiTrace=*" to record all events
  - replace "*" to log only: "A" - allowed, "D" - denied, or "I" - ignore events
- added ability to record debug output strings to the Resource Monitor
  - use ini option DebugTrace=y to enable

### Changed
- AppUserModelID string no longer contains Sandboxie version string
- now by default Sbie's application manifest hack is disabled, as it causes problems with version checking on Windows 10
  - to enable old behaviour add "PreferExternalManifest=y" to the global or the box specific ini section
- the resource log mechanism can now handle multiple strings to reduce on string copy operations

### Fixed
- fixed issue with disabling some restriction settings failed
- fixed disabling of internet block from the presets menu sometimes failed
- the software compatibility list in the SandMan UI now shows the proper template names
- fixed use of freed memory in the driver
- replaced swprintf with snwprintf to prevent potential buffer overflow in SbieDll.dll
- fixed bad list performance with resource log and API log in SandMan UI



## [0.4.4 / 5.44.0] - 2020-11-03

### Added
- added SbieLdr (experimental)

### Changed
- moved code injection mechanism from SbieSvc to SbieDll
- moved function hooking mechanism from SbieDrv to SbieDll
- introduced a new driverless method to resolve wow64 ntdll base address

### Removed
- removed support for Windows Vista x64



## [0.4.3 / 5.43.7] - 2020-11-03

### Added
- added disable forced programs menu command to the SandMan UI

### Fixed
- fixed file rename bug introduced with an earlier Driver Verifier fix [#174](https://github.com/sandboxie-plus/Sandboxie/issues/174) [#153](https://github.com/sandboxie-plus/Sandboxie/issues/153)
- fixed issue saving access lists
- fixed issue with program groups parsing in the SandMan UI
- fixed issue with internet access restriction options [#177](https://github.com/sandboxie-plus/Sandboxie/issues/177) [#185](https://github.com/sandboxie-plus/Sandboxie/issues/185)
- fixed issue deleting sandbox when located on a drive directly [#139](https://github.com/sandboxie-plus/Sandboxie/issues/139)



## [0.4.2 / 5.43.6] - 2020-10-10

### Added
- added "explore box" content menu option

### Fixed
- fixed thread handle leak in SbieSvc and other components [#144](https://github.com/sandboxie-plus/Sandboxie/issues/144)
- msedge.exe is now categorized as a Chromium derivate
- fixed Chrome 86+ compatibility bug with Chrome's own sandbox [#149](https://github.com/sandboxie-plus/Sandboxie/issues/149)



## [0.4.1 / 5.43.5] - 2020-09-12

### Added
- added core version compatibility check to SandMan UI
- added shell integration options to SbiePlus

### Changed
- SbieCtrl no longer auto-shows the tutorial on first start
- when hooking to the trampoline, the migrated section of the original function is no longer noped out due to causing issues with Unity games

### Fixed
- fixed colour issue with vertical tabs in dark mode
- fixed wrong path separators when adding new forced folders
- fixed directory listing bug introduced in 5.43
- fixed issues with settings window when not being connected to driver
- fixed issue when starting SandMan UI as admin
- fixed auto-content-delete not working with SandMan UI



## [0.4.0 / 5.43] - 2020-09-05

### Added
- added a proper custom installer to the Plus release
- added sandbox snapshot functionality to Sbie core
  - filesystem is saved incrementally, the snapshots built upon each other
  - each snapshot gets a full copy of the box registry for now
  - each snapshot can have multiple children snapshots
- added access status to Resource Monitor
- added setting to change border width [#113](https://github.com/sandboxie-plus/Sandboxie/issues/113)
- added snapshot manager UI to SandMan
- added template to enable authentication with an Yubikey or comparable 2FA device
- added UI for program alert
- added software compatibility options to the UI

### Changed
- SandMan UI now handles deletion of sandbox content on its own
- no longer adding redundant resource accesses as new events

### Fixed
- fixed issues when hooking functions from delay loaded libraries
- fixed issues when hooking an already hooked function
- fixed issues with the new box settings editor

### Removed
- removed deprecated workaround in the hooking mechanism for an obsolete anti-malware product



## [0.3.5 / 5.42.1] - 2020-07-19

### Added
- added settings window
- added translation support
- added dark theme
- added auto start option
- added sandbox options
- added debug option "NoAddProcessToJob=y"

### Changed
- improved empty sandbox tray icon
- improved message parsing
- updated homepage links

### Fixed
- fixed ini issue with SandMan.exe when renaming sandboxes
- fixed ini auto reload bug introduced in the last build
- fixed issue when hooking delayed loaded libraries



## [0.3 / 5.42] - 2020-07-04

### Added
- API_QUERY_PROCESS_INFO can be now used to get the original process token of sandboxed processes
  - Note: this capability is used by TaskExplorer to allow inspecting sandbox internal tokens
- added option "KeepTokenIntegrity=y" to make the Sbie token keep its initial integrity level (debug option)
  - Note: do not use Debug Options if you don't know their security implications (!)
- added process id to log messages very useful for debugging
- added finder to resource log
- added option "HideHostProcess=program.exe" to hide unsandboxed host processes
  - Note: Sbie hides by default processes from other boxes, this behaviour can now be controlled with "HideOtherBoxes=n"
- sandboxed RpcSs and DcomLaunch can now be run as system with the option "ProtectRpcSs=y" however this breaks the sandboxed Windows Explorer and others
- built-in Clsid whitelist can now be disabled with "OpenDefaultClsid=n"
- processes can be now terminated with the del key, and require a confirmation
- added sandboxed window border display to SandMan.exe
- added notification for Sbie log messages
- added Sandbox Presets submenu to quickly change some settings
  - Enable/Disable API logging; LogAPI DLLs are now distributed with Sandboxie Plus
  - Drop admin rights
  - Block/Allow internet access
  - Block/Allow access to files on the network
- added more info to the sandbox status column
- added path column to SbieModel
- added info tooltips in SbieView

### Changed
- reworked ApiLog, added PID and PID filter
- auto config reload on change is now delayed by 500ms to prevent reloading multiple times on incremental changes
- Sandbox names now replace "_" with " " thus enabling names that consist of separate words

### Fixed
- added missing PreferExternalManifest initialization to portable mode
- FIXED SECURITY ISSUE ID-2: fixed permission issues with sandboxed system processes
  - Note: you can use "ExposeBoxedSystem=y" for the old behaviour (debug option)
- FIXED SECURITY ISSUE ID-3: fixed missing SCM access check for sandboxed services (thanks Diversenok)
  - Note: to disable the access check use "UnrestrictedSCM=y" (debug option)
- fixed missing initialization in service server that caused sandboxed programs to crash when querying service status
- fixed many bugs that caused the SbieDrv.sys to BSOD when running with Driver Verifier enabled [#57](https://github.com/sandboxie-plus/Sandboxie/issues/57)
  - 0xF6 in GetThreadTokenOwnerPid and File_Api_Rename
  - missing non optional parameter for FltGetFileNameInformation in File_PreOperation
  - 0xE3 in Key_StoreValue and Key_PreDataInject



## [0.2.2 / 5.41.2] - 2020-06-19

### Added
- added option "SeparateUserFolders=n" to no longer have the user profile files stored separately in the sandbox
- added "SandboxieLogon=y" - it makes processes run under the SID of the "Sandboxie" user instead of the Anonymous user
  - Note: the global option "AllowSandboxieLogon=y" must be enabled, the "Sandboxie" user account must be manually created first and the driver reloaded, else process start will fail
- improved debugging around process creation errors in the driver

### Fixed
- fixed log messages getting lost after driver reload
- fixed MSI installer issue, see Proc_CreateProcessInternalW_RS5



## [0.2.1 / 5.41.1] - 2020-06-18

### Added
- added different sandbox icons for different types
  - Red LogAPI/BSA enabled
  - more to come :D
- added progress window for async operations that take time
- added DPI awareness [#56](https://github.com/sandboxie-plus/Sandboxie/issues/56)
- the driver file is now obfuscated to avoid false positives
- additional debug option for Sandboxie.ini named OpenToken=y which combines UnrestrictedToken=y and UnfilteredToken=y
  - Note: using these options weakens the sandboxing, they are intended for debugging and may be used for better application virtualization later

### Changed
- SbieDll.dll when processing InjectDll now looks in the SbieHome folder for the DLLs if the entered path starts with a backslash
  - i.e. "InjectDll=\LogAPI\i386\logapi32v.dll" or "InjectDll64=\LogAPI\amd64\logapi64v.dll"

### Fixed
- IniWatcher did not work in portable mode
- service path fix broke other services
- workaround for the MSI installer issue



## [0.2 / 5.41.0] - 2020-06-08

### Added
- IniWatcher, the .ini is now reloaded automatically every time it changes
- added Maintenance menu to the Sandbox menu, allowing to install/uninstall and start/stop Sandboxie driver, service
- SandMan.exe now is packed with Sbie files and when no Sbie is installed acts as a portable installation
- added option to clean-up logs

### Changed
- Sbie driver now first checks the home path for the configuration file Sandboxie.ini before checking SystemRoot

### Fixed
- FIXED SECURITY ISSUE ID-1: sandboxed processes could obtain a write handle on non sandboxed processes (thanks Diversenok)
  - this allowed to inject code in non sandboxed processes
- fixed issue boxed services not starting when the path contained a space
- NtQueryInformationProcess now returns the proper sandboxed path for sandboxed processes



## [0.1 / 5.40.2] - 2020-06-01

### Added
- created a new Qt-based UI named SandMan (Sandboxie Manager)
- Resource Monitor now shows the PID
- added basic API call log using updated BSA LogAPI library

### Changed
- reworked Resource Monitor to work with multiple event consumers
- reworked log to work with multiple event consumers



## [5.40.1] - 2020-04-10

### Added
- added the new "Other" type for the Resource Access Monitor
- added call to StartService to the logged Resources

### Fixed
- fixed "Windows Installer Service could not be accessed" that got introduced with Windows 1903<|MERGE_RESOLUTION|>--- conflicted
+++ resolved
@@ -3,17 +3,10 @@
 This project adheres to [Semantic Versioning](http://semver.org/).
 
 
-<<<<<<< HEAD
-## [1.1x.xx / 5.xx.xx] - 2024-xx-xx
+## [1.15.2 / 5.70.2] - 2024-10-
 
 ### Added
 - added "DiskSerialNumberValueX"(Fill number 0-9 to 'X') to set Disk Serial Number for indivdal box.
-=======
-
-
-## [1.15.2 / 5.70.2] - 2024-10-
-
-### Added
 - added the ability to hide certificates in editbox in Global Setting (idea by Yeyixiao)
 - added Opening a program in several sandboxes at once [#4231](https://github.com/sandboxie-plus/Sandboxie/issues/4231)
 - added "Description" field inside the sandbox settings [#4243](https://github.com/sandboxie-plus/Sandboxie/issues/4243)
@@ -64,7 +57,6 @@
 
 ### Fixed
 - fixed ImDiskApp uninstall key is always written to the registry [#4282](https://github.com/sandboxie-plus/Sandboxie/issues/4282)
->>>>>>> f52119fe
 
 
 
