--- conflicted
+++ resolved
@@ -10,12 +10,8 @@
   - provides a workaround for Viber Messager (Viber.exe)
 
 ### Fixed
-<<<<<<< HEAD
 - fixed Sandboxie Plus data folder not always working properly
-=======
-- Sandboxie-Plus data folder did not always work properly
 - fixed a to long held lock in the troubleshooting engine
->>>>>>> e26654a6
 
 
 
