# Changelog
All notable changes to this project will be documented in this file.
This project adheres to [Semantic Versioning](http://semver.org/).


## [1.14.6 / 5.69.6] - 2024-07-30

### Added
- added alias for a sandbox [#4112](https://github.com/sandboxie-plus/Sandboxie/issues/4112)
<<<<<<< HEAD
- added UI options for "ForceRestartAll" and "UseCreateToken" in OptionWindow
- added an optional context menu option to make folder/file forced quickly
  - Note: You can also use "Sandman.exe /add_force program_path" to do it
- added a feature which could modify Windows Product Id in the registry to a rand value
=======

### Fixed
- fixed issue with Windows 7 caused by the new CustomLCID option [#4117](https://github.com/sandboxie-plus/Sandboxie/issues/4117)
- fixed Settings Window issue with non-advanced certificates introduced in 1.14.0
- fixed issue with API_PROCESS_EXEMPTION_CONTROL
>>>>>>> 771c43e5



## [1.14.5 / 5.69.5] - 2024-07-23

### Added
- added HwID display
- added Language Spoof "CustomLCID=1033" [#4024](https://github.com/sandboxie-plus/Sandboxie/pull/4024) (thanks Yeyixiao)
- added option to always run the SandMan UI as admin [#4090](https://github.com/sandboxie-plus/Sandboxie/issues/4090)
- added Proxy exclusion [#4036](https://github.com/sandboxie-plus/Sandboxie/issues/4036)
- added "ForceChildren=Program.exe" [#4070](https://github.com/sandboxie-plus/Sandboxie/issues/4070)
- added UI options for "ForceRestartAll" and "UseCreateToken" in OptionWindow
- added an optional context menu option to make folder/file forced quickly
  - Note: you can also use "SandMan.exe /add_force program_path" to do it

### Changed
- the certificate format can now take an explicit validity days specification, needed for gapless certificate renewal

### Fixed
- fixed two supporter certificate popping up every time a Sandboxes' settings are opened [#4074](https://github.com/sandboxie-plus/Sandboxie/issues/4074)
- fixed issue with HwID-bound serial keys failing when no HwID could be obtained
- fixed issue with "UseChangeSpeed=y"
- fixed broken "HideFirmwareInfo=y" implementation
  - changed reg path to key "HKCU\\System\\SbieCustom", value: "SMBiosTable"
  - added UI options
- fixed schannel error SEC_E_SECPKG_NOT_FOUND in encrypted sandboxes [#4081](https://github.com/sandboxie-plus/Sandboxie/issues/4081)
- fixed The name of the sandbox is too long, causing an error in sbie2327 [#4064](https://github.com/sandboxie-plus/Sandboxie/issues/4064)
- fixed Job objects cannot be assigned memory limits greater than 4 GB [#4096](https://github.com/sandboxie-plus/Sandboxie/issues/4096)



## [1.14.4 / 5.69.4] - 2024-07-13

### Changed
- improved removal of leftovers [#4050](https://github.com/sandboxie-plus/Sandboxie/pull/4050)

### Fixed
- fixed the Start Restrictions tab layout breaking [#4045](https://github.com/sandboxie-plus/Sandboxie/issues/4045)
- fixed administrators unable to change the sandbox configuration [#4057](https://github.com/sandboxie-plus/Sandboxie/issues/4057) [#4068](https://github.com/sandboxie-plus/Sandboxie/issues/4068)



## [1.14.3 / 5.69.3] - 2024-07-01

### Changed
- changed Qt 5 version to Qt 5.15.14 with OpenSSL 3.3.1 [#3994](https://github.com/sandboxie-plus/Sandboxie/pull/3994) (thanks offhub)

### Fixed
- fixed applications unable to launch as admin in a sandbox with "UseCreateToken/SandboxieAllGroup" when using an MSFT account [#4022](https://github.com/sandboxie-plus/Sandboxie/issues/4022)
- fixed Firefox issue with Sbie 1.14.1 and 1.14.2 [#4012](https://github.com/sandboxie-plus/Sandboxie/issues/4012)
  - rolled back the driver verifier fix added in 1.14.1
- fixed CustomChromiumFlags and --single-argument issue [#4033](https://github.com/sandboxie-plus/Sandboxie/issues/4033)
- fixed Sandboxie programs not terminating after closing programs that run as admin with UseCreateToken/SandboxieAllGroup enabled [#4030](https://github.com/sandboxie-plus/Sandboxie/issues/4030)



## [1.14.2 / 5.69.2] - 2024-06-19

### Added
- added SbieIni option to modify password-protected configs [#3903](https://github.com/sandboxie-plus/Sandboxie/issues/3903)
  - Usage: set|append|insert|delete [/passwd:********] <section> <setting> <value>
  - Note: use /passwd without the password to have SbieIni prompt for the password on the console, this hides the password from view and prevents capture with the command line
- added checkbox for "PromptForInternetAccess" option to the New Box Wizard
- added option "HideNonSystemProcesses" to hide processes not in a sandbox from processes lists for sandboxed processes
- added option "HideSbieProcesses" to hide Sandboxie Work Process (SbieSvc, SandboxieRpcSs etc.)
- added option "HideFirmwareInfo"
  - when it is set, the programs that try getting firmware information will get false data from HKEY_CURRENT_USER\\SOFTWARE\\SandboxieHide\\FalseFirmwareValue
- added template "BlockAccessWMI" to prevent sandboxed processes from accessing system information through WMI
- added template "BlockLocalConnect" to prevent sandboxed processes from sending network packets to localhost to breakout sandbox
- added new option "AllowCoverTaskbar" for [#3975](https://github.com/sandboxie-plus/Sandboxie/issues/3975)
- added RPC Port message filter mechanism to block unsafe RDP calls via the driver [#3930](https://github.com/sandboxie-plus/Sandboxie/issues/3930)
  - Usage: "RpcPortFilter=Port,ID,Label" label is optional
- added "Job Object" Options page to collect all job object-related options

### Changed
- extended "Temp Template" to make it could delete local template section

### Fixed
- fixed security issue with the newly introduced experimental "UseCreateToken=y" mechanism
- fixed issue with "UseCreateToken=y" when using an MSFT online account
- fixed export sandbox function not including hidden files [#3980](https://github.com/sandboxie-plus/Sandboxie/issues/3980) (thanks L4cache)
- fixed Chrome printer stoppage [#3926](https://github.com/sandboxie-plus/Sandboxie/issues/3926)
  - Sandboxie will add CustomChromiumFlags=--disable-features=PrintCompositorLPAC to Chromium-based browsers command line
  - Note: Less Privileged App Container (LPAC) aren't working with Sandboxie presently
- fixed accessing relative symlinks which refer to a target that starts with a dot [#3981](https://github.com/sandboxie-plus/Sandboxie/issues/3981)
- fixed opening a sandbox's properties window via double-click in the systray context window [#3861](https://github.com/sandboxie-plus/Sandboxie/issues/3861)
- fixed delay in launching forced programs after version 1.12.9 [#3868](https://github.com/sandboxie-plus/Sandboxie/issues/3868)
  - this issue was introduced in 1.13.0 and may have affected other use cases causing various issues
- fixed issue with Misc Options list
- improved compatibility with Steam running sandboxed



## [1.14.1 / 5.69.1] - 2024-06-06

### Added
- added "Sandboxie\All Sandboxes" SID into token with SandboxieLogon [#3191](https://github.com/sandboxie-plus/Sandboxie/issues/3191)
  - to use this feature "SandboxieAllGroup=y" must be enabled
  - Note: this fundamentally changes the mechanism Sbie uses for token creation, the new mechanism can be enabled separately with "UseCreateToken=y"
- added "EditAdminOnly=y" can now be configured per box
- added UI for CoverBoxedWindows in NewBoxWizard
- added UI option to start unsandboxed process but force child processes in SelectBoxWindow
- added option "AlertBeforeStart"
  - when it is set, a prompt pops up before launching a new program into the sandbox using "Start.exe" and checks if the program that started "Start.exe" is a Sandboxie component itself, if it is not, a warning pops up
- added option for EditAdminOnly in SetupWizard

### Changed
- split the advanced new box wizard to stretch over two pages
- reorganized box options

### Fixed
- fixed issue with proxy authentication setting
- fixed memory leak in SbieSvc
- fixed issue with inconsistent WFP option application [#3900](https://github.com/sandboxie-plus/Sandboxie/issues/3900)
- fixed resource leak in buffer hashing function
- fixed DLL name corruption when BlockInterferenceControl is enabled [#3945](https://github.com/sandboxie-plus/Sandboxie/issues/3945)
- fixed issue with driver verifier



## [1.14.0 / 5.69.0] - 2024-05-17

### Added
- added option to limit the memory of sandboxed processes and the number of processes in single sandbox through job object (thanks Yeyixiao)
  - use "TotalMemoryLimit" (Number, limit whole sandbox, Byte) and "ProcessMemoryLimit" (Number, limit single process, Byte) to set memory limit
  - use "ProcessNumberLimit" (Number) to set process number limit
- added ability to modify sandboxed process logic speed (reduced fixed latency, modified single-player speed etc.) (thanks Yeyixiao)
  - use "UseChangeSpeed=y" to open this feature, use "AddTickSpeed" / "AddSleepSpeed" / "AddTimerSpeed" / "LowTickSpeed" / "LowSleepSpeed" / "LowTimerSpeed" (Number) to set
  - when set to "AddSleepSpeed=0", all sleep function calls will be skipped
- added /fcp /force_children command line option to Start.exe; it allows to start a program unsandboxed but have all its children sandboxed
- added ability to force sandboxed processes to use a pre-defined SOCKS5 proxy
- added ability to intercept DNS queries so that they can be logged and/or redirected
- added support for SOCKS5 proxy authentication based on RFC1928 (thanks Deezzir)
- added test dialog UI for SOCKS5 proxy (thanks Deezzir)
- added ability to automatically remove template references that begin with "Template_Temp_"

### Changed
- validated compatibility with Windows build 26217 and updated DynData

### Fixed
- fixed an issue with an early batch of Large Supporter certificates



## [1.13.7 / 5.68.7] - 2024-05-01

### Added
- added file version information for SbieDll.dll and SbieSvc.exe in the Sandboxie Plus about dialog

### Changed
- improved checkboxes about DropAdminRights in SandMan [#3851](https://github.com/sandboxie-plus/Sandboxie/pull/3851) (thanks offhub)

### Fixed
- fixed symbolic linking of files [#3852](https://github.com/sandboxie-plus/Sandboxie/issues/3852)
- fixed issue with start agent option [#3844](https://github.com/sandboxie-plus/Sandboxie/pull/3844) (thanks offhub)
- fixed issue with Delete V2 introduced in 1.13.5



## [1.13.6 / 5.68.6] - 2024-04-21

### Added
- added "BlockInterferenceControl=y" option to prevent sandboxed processes from forcing windows on top and moving the mouse pointer (thanks Yeyixiao)
  - Note: this option may cause issues in games hence it's not recommended for gaming boxes
- added support for hard links [#3826](https://github.com/sandboxie-plus/Sandboxie/issues/3826)
- added mechanism to terminate stuck sandboxed processes from the driver
- added editable trigger list [#3742](https://github.com/sandboxie-plus/Sandboxie/issues/3742)
- added optional extension of the screenshot protection to the UI [#3739](https://github.com/sandboxie-plus/Sandboxie/issues/3739)
- added a button to edit local/custom templates [#3738](https://github.com/sandboxie-plus/Sandboxie/issues/3738)
- added adjustable resizing of the "Run Sandboxed" window [#3697](https://github.com/sandboxie-plus/Sandboxie/issues/3697)
- added Notepad++ template [#3836](https://github.com/sandboxie-plus/Sandboxie/pull/3836)

### Changed
- improved Avast template [#3777](https://github.com/sandboxie-plus/Sandboxie/pull/3777)
- renamed a bunch of experimental options and marked them as experimental in the UI
  - "IsBlockCapture=y" -> "BlockScreenCapture=y"
  - "IsProtectScreen=>" -> "CoverBoxedWindows=y"

### Fixed
- fixed inactive apply button when changing BlockDNS or BlockPorts options [#3807](https://github.com/sandboxie-plus/Sandboxie/issues/3807)
- fixed troubleshooting wizard breaking with new Qt [#3810](https://github.com/sandboxie-plus/Sandboxie/discussions/3810)
- fixed Settings dialog now showing the correct RAM drive letter
- fixed broken updater due to missing SSL support in the latest Qt build [#3810](https://github.com/sandboxie-plus/Sandboxie/discussions/3810)
- fixed Enabling "DropAdminRights/FakeAdminRights" adds "BlockInterferePower and ForceProtectionOnMount" to the INI [#3825](https://github.com/sandboxie-plus/Sandboxie/issues/3825)
- fixed KeePass "Out of Memory" crash due to "BlockScreenCapture=y" [#3768](https://github.com/sandboxie-plus/Sandboxie/issues/3768)
- fixed Sandboxie 1.13.4 with IsBlockCapture=y not working on Windows 7 [#3769](https://github.com/sandboxie-plus/Sandboxie/issues/3769)
- fixed explorer.exe issue "FakeAdminRights=y" [#3638](https://github.com/sandboxie-plus/Sandboxie/issues/3638)
- fixed forced folder warning notification [#3569](https://github.com/sandboxie-plus/Sandboxie/issues/3569)



## [1.13.5 / 5.68.5] - 2024-04-10

### Added
- added ability to set all processes to a certain core per box [#3276](https://github.com/sandboxie-plus/Sandboxie/issues/3276)
  - set "CpuAffinityMask=0x00000001" in Sandboxie.ini, where 0x00000001 is a bit mask indicating which cores are to be used
  - only supports cores 0-31, for 32+ will be always disabled when this option is used
- added checkbox for Samba and DNS port blocking
- added Weasel template [#3806](https://github.com/sandboxie-plus/Sandboxie/pull/3806) (thanks xWTF)

### Changed
- on systems in test signing mode, Sandboxie will try outdated offsets by default
- changed Qt 5 version to Qt 5.15.13 with latest security patches [#3694](https://github.com/sandboxie-plus/Sandboxie/pull/3694) (thanks LumitoLuma)
- moved network restrictions from general restrictions to its own tab on the network page
- improved certificate retrieval UI messages
- improved MPC-BE template [#3798](https://github.com/sandboxie-plus/Sandboxie/pull/3798)

### Fixed
 - fixed Virtualization scheme Version 2 causing extremely slow file deletion speeds [#3650](https://github.com/sandboxie-plus/Sandboxie/issues/3650)

### Removed
- removed obsolete recommendations in Templates.ini [#3802](https://github.com/sandboxie-plus/Sandboxie/pull/3802)



## [1.13.4 / 5.68.4] - 2024-03-25

### Added
- added option to prevent sandboxed processes from accessing the images of the window outside the sandbox [#1985](https://github.com/sandboxie-plus/Sandboxie/issues/1985) (thanks Yeyixiao)
  - it can be enabled with "IsBlockCapture=y"
  - see the sandbox option "Prevent sandboxed processes from using public methods to capture window images" in SandMan UI
- added "LingerExemptWnds=n" to make the lingering process monitor mechanism no longer exempt lingering processes with windows from termination
- added option 'SharedTemplate' to Box Wizard [#3737](https://github.com/sandboxie-plus/Sandboxie/pull/3737) (thanks offhub)
- added an option to force the protection of an encrypted sandbox to be enabled [#3736](https://github.com/sandboxie-plus/Sandboxie/pull/3736) (thanks Yeyixiao)
- added a menu and button/icon to suspend all processes [#3741] (https://github.com/sandboxie-plus/Sandboxie/issues/3741)

### Changed
- option "LingerLeniency=n" now also disables the 5 second grace period for freshly started lingerers [#1892](https://github.com/sandboxie-plus/Sandboxie/issues/1892)

### Fixed
- fixed issue with symlinks related to start menu folders



## [1.13.3 / 5.68.3] - 2024-03-16

### Added
- added certificate usage guide link to support page

### Fixed
- fixed issues with "IsProtectScreen=y" [3656](https://github.com/sandboxie-plus/Sandboxie/pull/3656#discussion_r1518549704)
- fixed issue with hotkeys and changed the default 'suspend all' hotkey to Shift+Alt+Pause
- fixed issue with suspended state not being updated when the global hotkey was used
- fixed issue with new ** pattern failing in some cases



## [1.13.2 / 5.68.2] - 2024-03-07

### Added
- added menu entry to restart SandMan as admin [#3581](https://github.com/sandboxie-plus/Sandboxie/issues/3581) (thanks Yeyixiao)
- added option to block taking screen capture/screenshot of sandboxed processes (thanks Yeyixiao)
  - can be enabled with "IsProtectScreen=y"
  - see the sandbox option "Prevent processes from capturing window images from sandboxed windows" in SandMan UI
- added option to prevent sandboxed processes from interfering with power operations [#3640](https://github.com/sandboxie-plus/Sandboxie/issues/3640) (thanks Yeyixiao)
  - can be enabled with "BlockInterferePower=y"
  - see the sandbox option "Prevent sandboxed processes from interfering with power operations" in SandMan UI
- added new pattern mechanism using a `**` as a placeholder to indicate an arbitrary path element not containing a `\` [1ff2867](https://github.com/sandboxie-plus/Sandboxie/commit/1ff28679b0557a642d29f1651a90a8f7fec77171)

### Changed
- reworked option for suspending all processes in SandMan (introduced in 1.13.1) [#3582](https://github.com/sandboxie-plus/Sandboxie/issues/3582#issuecomment-1969628215)

### Fixed
- fixed privacy mode, NormalFilePath and symbolic link issue [#3660](https://github.com/sandboxie-plus/Sandboxie/issues/3660)
- fixed access to recycle bin in an Application Compartment sandbox with data protection [#3665](https://github.com/sandboxie-plus/Sandboxie/issues/3665)



## [1.13.1 / 5.68.1] - 2024-02-27

### Added
- added option for suspending all processes in SandMan [#3582](https://github.com/sandboxie-plus/Sandboxie/issues/3582) (thanks Yeyixiao)
- added "On Terminate" trigger [#3584](https://github.com/sandboxie-plus/Sandboxie/issues/3584) (thanks Yeyixiao)

### Changed
- changed DynData format to add flags
- reverted the new sandbox directory structure for volumes without drive letters [#3632](https://github.com/sandboxie-plus/Sandboxie/issues/3632)
  - GUID usage can be re-enabled with "UseVolumeGuidWhenNoLetter=y"

### Fixed
- added missing checkbox for API tracing
- fixed incompatibility with Windows ARM64 Insider build 26052 and later
- fixed symlink issue [#3537](https://github.com/sandboxie-plus/Sandboxie/issues/3537#issuecomment-1954496527)
- fixed file redirection issue in an Application Compartment sandbox [#3637](https://github.com/sandboxie-plus/Sandboxie/issues/3637)
- fixed issues with compartment mode compatibility fallback
- fixed missing maximum password length check [#3639](https://github.com/sandboxie-plus/Sandboxie/issues/3639)
- fixed issue with launching executables from volumes without a drive letter in a sandbox on Windows 1803 and earlier [#3627](https://github.com/sandboxie-plus/Sandboxie/issues/3627)

### Removed
- removed UseNewSymlinkResolver setting, as the new mechanism is always used



## [1.13.0 / 5.68.0] - 2024-02-10

### Added
- added advanced API trace functionality

### Changed
- reworked SCM hooking to improve Windows 10 compatibility
- reworked offset dependent handling of undocumented Windows kernel objects
  - the required offsets can be now updated independently from the driver
  - the DynData blob is digitally signed, when in test signing mode the signature is however ignored
  - when Sandboxie encounters a yet unsupported kernel build, token based isolation is disabled to prevent system instability
  - this safety mechanism is disabled on systems participating in the Windows Insider program
  - for systems in the Insider program, the latest known offsets are tried
- reworked part of the low level code injection mechanism to add compatibility with Windows Insider build 26040 and later
- enabled CET Shadow Stack compatible flag for core Sandboxie binaries

### Fixed
- fixed incompatibility with Windows Insider build 26040 and later

### Removed
- cleaned up code and removed obsolete VC 6.0 workarounds



## [1.12.9 / 5.67.9] - 2024-02-06

### Fixed
- fixed issue with symlink resolver introduced in the previous build [#3481](https://github.com/sandboxie-plus/Sandboxie/issues/3481)



## [1.12.8 / 5.67.8] - 2024-01-31

### Added
- added Japanese language on Plus UI [#3573](https://github.com/sandboxie-plus/Sandboxie/pull/3573)

### Fixed
- fixed warning issue: `SBIE2321 Cannot manage device map: C0000034 / 11` [#2996](https://github.com/sandboxie-plus/Sandboxie/issues/2996)
- fixed issue with explorer.exe that could not run on emulate admin sandbox [#3516](https://github.com/sandboxie-plus/Sandboxie/issues/3516)
- fixed potential BSOD issue with WFP when trace logging is enabled [#2471](https://github.com/sandboxie-plus/Sandboxie/issues/2471)
- fixed issue with running programs pinned to the Run menu that did not use the same working directory [#3555](https://github.com/sandboxie-plus/Sandboxie/issues/3555)
- fixed UseNewSymlinkResolver causing applications to create both the link and the target folder [#3481](https://github.com/sandboxie-plus/Sandboxie/issues/3481)
- fixed Plus UI notification window becoming stuck when a modal dialog is displayed [#3586](https://github.com/sandboxie-plus/Sandboxie/issues/3586)



## [1.12.7 / 5.67.7] - 2024-01-10

### Fixed
- fixed "Duplicate Box Config" option not being able to keep the order of the original sandbox configuration [#3523](https://github.com/sandboxie-plus/Sandboxie/issues/3523)
- fixed "Save options as new defaults" option not appearing when "Configure Advanced Options" is enabled [#3522](https://github.com/sandboxie-plus/Sandboxie/issues/3522)
- fixed Windows Explorer issue when running in a sandbox with data protection enabled on Windows 11 [#3517](https://github.com/sandboxie-plus/Sandboxie/issues/3517)
  - the default template for privacy boxes now sets `NormalFilePath=%ProgramData%\Microsoft\*`
- fixed message boxes with MB_DEFAULT_DESKTOP_ONLY or MB_SERVICE_NOTIFICATION not being able to display title and text correctly in Security Hardened sandboxes [#3529](https://github.com/sandboxie-plus/Sandboxie/issues/3529)
- fixed issue with npm failing to run inside a Security Hardened sandbox on Windows 11 [#3505](https://github.com/sandboxie-plus/Sandboxie/issues/3505)
- fixed symlink and open path issue introduced in 1.12.6 [#3537](https://github.com/sandboxie-plus/Sandboxie/issues/3537)
  - when a volume without an associated drive letter is encountered, Sandboxie uses `\drive\{guid}` instead of `\drive\[letter]`
  - Note: if the volume is subsequently assigned a drive letter, the data under `\drive\{guid}` will be ignored!
- fixed "Run Unsandboxed" command when right-clicking shortcuts created with Sandboxie Plus [#3528](https://github.com/sandboxie-plus/Sandboxie/issues/3528)
  - Note: for the fix to take full effect, the shell integration needs to be re-applied
- fixed `Error Status: 0x0000065b (Function failed during execution)` [#3504](https://github.com/sandboxie-plus/Sandboxie/issues/3504)
- fixed Privacy Enhanced sandboxes failing with error code SBIE2204 [#3542](https://github.com/sandboxie-plus/Sandboxie/issues/3542)
- fixed OpenFilePath directories not being enumerated within their parent folders [#3519](https://github.com/sandboxie-plus/Sandboxie/issues/3519)



## [1.12.6 / 5.67.6] - 2024-01-02

### Changed
- improved behaviour of the toolbar customization menu

### Fixed
- fixed issue introduced in 1.12.4 with Start.exe failing to run in an encrypted box [#3514](https://github.com/sandboxie-plus/Sandboxie/issues/3514)
- fixed "The directory name is invalid" when starting a process in an encrypted private box [#3475](https://github.com/sandboxie-plus/Sandboxie/issues/3475)
- fixed symbolic links created inside a sandbox not working properly [#3181](https://github.com/sandboxie-plus/Sandboxie/issues/3181)
- fixed issue with drives mounted to multiple folders or a drive letter and a folder
- fixed issue with file paths when using sandboxes with relocated root (e.g. to an ImDisk volume) [#3506](https://github.com/sandboxie-plus/Sandboxie/issues/3506)
- fixed issue with explorer.exe on Windows 11 when using "SysCallLockDown=y" [#3516](https://github.com/sandboxie-plus/Sandboxie/issues/3516)
- fixed SandMan not showing icons of processes located on an ImDisk volume



## [1.12.5 / 5.67.5] - 2023-12-19

### Fixed
- fixed bug with Chromium-based browsers affecting "--type=crashpad-handler" instances [#post-3177139](https://www.wilderssecurity.com/threads/sandboxie-plus-1-12-5.453131/#post-3177139)



## [1.12.4 / 5.67.4] - 2023-12-18

### Added
- added the display of date and time in the Sbie Messages tab [#3429](https://github.com/sandboxie-plus/Sandboxie/issues/3429)

### Changed
- without an active supporter certificate, automatic updates are no longer available for the stable channel
  - the automatic updater will still notify about new stable releases and the user will be guided to the download page to download the latest installer manually
- the clean-up button in SandMan UI is now enabled even when not connected to the Sandboxie core components
- the box creation wizard now allows to create encrypted sandboxes based on any other box type

### Fixed
- fixed running sandboxed processes located in an ImDisk volume [#3472](https://github.com/sandboxie-plus/Sandboxie/discussions/3472)
- fixed sample 634d066fd4f9a8b201a3ddf346e880be unable to be terminated on Windows 7 x64 [#3482](https://github.com/sandboxie-plus/Sandboxie/issues/3482)
- fixed UseNewSymlinkResolver causing applications to create both the link and the target folder [#3481](https://github.com/sandboxie-plus/Sandboxie/issues/3481)
- fixed issue with sandbox renaming that broke the group hierarchy [#3430](https://github.com/sandboxie-plus/Sandboxie/issues/3430)
- fixed encrypted sandbox with red box preset blocking access to its root directories [#3475](https://github.com/sandboxie-plus/Sandboxie/issues/3475)
- fixed SandMan crash issue introduced in 1.12.0 [#3492](https://github.com/sandboxie-plus/Sandboxie/issues/3492)



## [1.12.3 / 5.67.3] - 2023-12-02

### Added
- added template providing useful exclusions for confidential boxes

### Fixed
- FIXED SECURITY ISSUE ID-23 SeManageVolumePrivilege is now blocked, as it allowed to read MFT data (thanks Diversenok)
- fixed program launch when forcing processes into a confidential box [#3173](https://github.com/sandboxie-plus/Sandboxie/issues/3173)



## [1.12.2 / 5.67.2] - 2023-11-28

### Added
- added options dialog when exporting a box [#3409](https://github.com/sandboxie-plus/Sandboxie/issues/3409)

### Changed
- moved process info retrieval to SbieSvc, resolves some information not being available in compartment type boxes when SandMan does not run as admin
- moved Process Suspend/Resume to SbieSvc [#3156](https://github.com/sandboxie-plus/Sandboxie/issues/3156)

### Fixed
- fixed issue with Microsoft Edge when using AutoDelete option [#post-3173507](https://www.wilderssecurity.com/threads/sandboxie-plus-v1-12-1-pre-release.452939/#post-3173507)
- fixed warning issue with Acrobat Reader: `SBIE2205 Service not implemented: CredEnumerateA` [#issuecomment-1826280016](https://github.com/sandboxie-plus/Sandboxie/issues/3441#issuecomment-1826280016)
- fixed UNEXPECTED_KERNEL_MODE_TRAP BSOD when opening any web link from sandboxed Microsoft 365 app (e.g. Outlook, Word) [#3427](https://github.com/sandboxie-plus/Sandboxie/issues/3427)
- fixed issue with force process warning message
- fixed online updater not respecting portable mode [#3406](https://github.com/sandboxie-plus/Sandboxie/issues/3406)
- fixed snapshot feature not working on encrypted boxes [#3439](https://github.com/sandboxie-plus/Sandboxie/issues/3439)



## [1.12.1 / 5.67.1] - 2023-11-23

### Changed
- improved open URL dialog [#3401](https://github.com/sandboxie-plus/Sandboxie/issues/3401)
- improved suspended process detection

### Fixed
- fixed issue with hotkey to bring SandMan always-on-top
- fixed issue with ThreadSuspendCount failing for already terminated threads [25054d0](https://github.com/sandboxie-plus/Sandboxie/commit/25054d0b2bd34c12471eefdf6ba9550e50ef02e5) [#3375](https://github.com/sandboxie-plus/Sandboxie/issues/3375)
- fixed message text [#3408](https://github.com/sandboxie-plus/Sandboxie/issues/3408)
- fixed warning issue with Firefox 120.0: `SBIE2205 Service not implemented: CredWriteA` [#3441](https://github.com/sandboxie-plus/Sandboxie/issues/3441)
- fixed warning issue with Firefox 120.0: `SBIE2205 Service not implemented: CredReadA` [#3453](https://github.com/sandboxie-plus/Sandboxie/issues/3453)
- fixed outdated Chromium paths [#3436](https://github.com/sandboxie-plus/Sandboxie/pull/3436)



## [1.12.0 / 5.67.0] - 2023-10-25

### Added
- added mechanism to automatically set USB drives as forced folders (requires a supporter certificate)
- added troubleshooting script for parental controls [#3318](https://github.com/sandboxie-plus/Sandboxie/issues/3318)
- started German translation of the troubleshooting scripts ...\SandboxiePlus\SandMan\Troubleshooting\lang_de.json [#3293](https://github.com/sandboxie-plus/Sandboxie/issues/3293)
- added "get_cert SBIEX-XXXXX-XXXXX-XXXXX-XXXXX" command to UpdUtil.exe allowing to receive a certificate by serial number using command line
- added mechanism to revoke leaked or refunded certificates
- added new global hotkey to bring SandMan in front as top most ALT+Break [#3320](https://github.com/sandboxie-plus/Sandboxie/issues/3320)
- added option to exclude specific boxes from 'Terminate all processes' [#3108](https://github.com/sandboxie-plus/Sandboxie/issues/3108)
  - Note: press the panic button hotkey 3 times with less than 1 second between clicks to Terminate All without exceptions
- added customizable global hotkey that toggles "pause forced programs" [#2441](https://github.com/sandboxie-plus/Sandboxie/issues/2441)
- added warning to prevent broad "forced folder" settings [#650](https://github.com/sandboxie-plus/Sandboxie/issues/650)
- added CheckExpectFile function to Sandboxie Plus [#768](https://github.com/sandboxie-plus/Sandboxie/issues/768)

### Changed
- improved suspend process handling [#3375](https://github.com/sandboxie-plus/Sandboxie/issues/3375)
- improved handling of issue reports
- updated reminder schedule

### Fixed
- fixed issue with auto updater not offering version updates
- fixed issue with new symlink handling code [#3340](https://github.com/sandboxie-plus/Sandboxie/issues/3340)
- fixed issue with Scm_StartServiceCtrlDispatcherX not behaving correctly when not run as service [#1246](https://github.com/sandboxie-plus/Sandboxie/issues/1246) [#3297](https://github.com/sandboxie-plus/Sandboxie/issues/3297)
- fixed issue with configuring the original folder of a symbolic link created using mklink to OpenPipePath [#3207](https://github.com/sandboxie-plus/Sandboxie/issues/3207)

### Removed
- removed obsolete /nosbiectrl switch [#3391](https://github.com/sandboxie-plus/Sandboxie/issues/3391)



## [1.11.4 / 5.66.4] - 2023-10-06

### Changed
- improved behaviour with Lock All Encrypted Boxes option [#3350](https://github.com/sandboxie-plus/Sandboxie/issues/3350)
- fixed typo: 'NoRestartOnPAC' option becomes 'NoRestartOnPCA' [0e175ee](https://github.com/sandboxie-plus/Sandboxie/commit/0e175eedfde50198a3fa7bdef3a91fdbad5f5226)

### Fixed
- fixed issue with unmounting protected images [#3347](https://github.com/sandboxie-plus/Sandboxie/issues/3347)
- fixed issue with highlighting not being able to be turned off in the Sbie Messages tab [#3338](https://github.com/sandboxie-plus/Sandboxie/issues/3338)
- fixed issue with programs installed in the sandbox not being displayed via Run from Start Menu [#3334](https://github.com/sandboxie-plus/Sandboxie/issues/3334)
- fixed issue with NtQueryDirectoryObject [#3310](https://github.com/sandboxie-plus/Sandboxie/issues/3310)
- fixed some GUI functions using the wrong box path if the FileRootPath value starts with Volume{GUID} [#3345](https://github.com/sandboxie-plus/Sandboxie/issues/3345)
- fixed programs not running when they are kept in RAM [#3349](https://github.com/sandboxie-plus/Sandboxie/issues/3349)
- fixed Process Restrictions toggle not working correctly [#3355](https://github.com/sandboxie-plus/Sandboxie/issues/3355)



## [1.11.3 / 5.66.3] - 2023-09-27

### Added
- added container header backup/restore options to the Sandbox Options window [#post-3165085](https://www.wilderssecurity.com/threads/sandboxie-plus-v1-11-3.452487/#post-3165085)

### Changed
- updated 7-Zip library to version 23.01 [4ee1464](https://github.com/sandboxie-plus/Sandboxie/commit/4ee146430f70c91917fbcbfb77909b5b0b84a78c)

### Fixed
- fixed incorrect text display when changing the password of encrypted boxes or when exporting encrypted boxes [#3296](https://github.com/sandboxie-plus/Sandboxie/pull/3296)
- fixed image files not being created as sparse files



## [1.11.2 / 5.66.2] - 2023-09-09

### Added
- added update warning if a personal certificate expires
- added an option to terminate the UI by clicking the close button [#3253](https://github.com/sandboxie-plus/Sandboxie/issues/3253)
- added an option to restore a Sandboxie window which has been minimized to the system tray with a single click [#3251](https://github.com/sandboxie-plus/Sandboxie/issues/3251)
- added an option to minimize Sandboxie to the system tray by clicking minimize button [#3252](https://github.com/sandboxie-plus/Sandboxie/issues/3252)
- added an independent desktop integration setting [#3246](https://github.com/sandboxie-plus/Sandboxie/issues/3246)
- added template preset for AdGuard Browser Assistant [#3283](https://github.com/sandboxie-plus/Sandboxie/pull/3283)

### Changed
- moved tray option to its own tab
- replaced some graphics with better compressed ones (thanks idealths) [1af82bb](https://github.com/sandboxie-plus/Sandboxie/commit/1af82bb39643e7470dd4839bf3cebe8a4acf9d06)
- changed the /mount_protected command line switch to be checked before the /mount command line switch [#3289](https://github.com/sandboxie-plus/Sandboxie/pull/3289)

### Fixed
- fixed subscription certificate recognition issue
- fixed logo cut-off in the About window [#3249](https://github.com/sandboxie-plus/Sandboxie/issues/3249)
- fixed issue with file recovery when using a RAM drive [d82b62e](https://github.com/sandboxie-plus/Sandboxie/commit/d82b62ee78d865e21005b9b81dfa9dac9f524b90)



## [1.11.1 / 5.66.1] - 2023-08-31

### Added
- added 'RamDiskLetter=R:\' option allowing to mount the RAM drive root to a drive letter [938e0a8](https://github.com/sandboxie-plus/Sandboxie/commit/938e0a8c8d88e3780ece674c6702654d0b4e6ddc)

### Changed
- changed the new option layout to be the default for non-vintage views (can be changed back in the settings) [94c3f5e](https://github.com/sandboxie-plus/Sandboxie/commit/94c3f5e35bf9e7c993557f2c9d4e6e5129e9d1df)

### Fixed
- fixed issue when re-creating a RAM sandbox junction [2542351](https://github.com/sandboxie-plus/Sandboxie/commit/254235136fa8b74ad147f03b646d4015208c14be)
- fixed Sandboxie logo scaling in the setup wizards [#3227](https://github.com/sandboxie-plus/Sandboxie/issues/3227)
- fixed text cut-off in box creation wizard [#3226](https://github.com/sandboxie-plus/Sandboxie/issues/3226)
- fixed Windows 7 compatibility issue with ImBox.exe [1f0b2b7](https://github.com/sandboxie-plus/Sandboxie/commit/1f0b2b71ba47436252fd55eece2c3624085b46dc)
- fixed a bug where InjectDll/InjectDll64 settings were not correctly added to the sandbox configuration [#3254](https://github.com/sandboxie-plus/Sandboxie/pull/3254)
- fixed issue with 'UseNewSymlinkResolver=y' [01a2670](https://github.com/sandboxie-plus/Sandboxie/commit/01a2670b9cc6f00bdc81b990e0c75c2688fd54fd)
- fixed SandMan crash in Vintage View mode [#3264](https://github.com/sandboxie-plus/Sandboxie/issues/3264)
- fixed pinning of more than one shortcut that points at the same file [#3259](https://github.com/sandboxie-plus/Sandboxie/issues/3259)



## [1.11.0 / 5.66.0] - 2023-08-25

### Added
- added ImDisk driver, allowing to create boxes residing in a RAM drive
- added Encrypted Sandbox support; this creates confidential boxes that do not leak data to the host PC
  - using the ImDisk driver and a new ImBox component featuring the cryptographic implementation from [DiskCryptor](https://diskcryptor.org/) the sandbox root folder is stored in an encrypted container file
  - using the SbieDrv to prevent processes not belonging to the sandbox from accessing an encrypted sandbox's root folder
  - with the 'ConfidentialBox=y' option the host process read access to sandboxed processes is blocked
- added certificate info to the about dialog
- added support for a more flexible certificate style
- added option for business customers to retrieve hardware-bound certificates from a serial number
- added option to upgrade existing certificates using an upgrade serial number

### Changed
- improved online updater code
- replaced drop-down list with radio buttons in the box creation wizard [#1381](https://github.com/sandboxie-plus/Sandboxie/issues/1381)

### Fixed
- fixed symbolic links created inside a sandbox not working properly [#3181](https://github.com/sandboxie-plus/Sandboxie/issues/3181)
- fixed text cut-off issues in Plus UI pop-ups [#3195](https://github.com/sandboxie-plus/Sandboxie/issues/3195)



## [1.10.5 / 5.65.5] - 2023-08-12

### Changed
- submenus don't close on mouse-leave (thanks typpos) [#2963](https://github.com/sandboxie-plus/Sandboxie/issues/2963)

### Fixed
- fixed issue with verification of business certificates



## [1.10.4 / 5.65.4] - 2023-08-11

### Fixed
- fixed Sandboxie-Plus-x64-v1.10.3 crash on startup [#3174](https://github.com/sandboxie-plus/Sandboxie/issues/3174)
- fixed issue with untranslated buttons in all wizards [#3133](https://github.com/sandboxie-plus/Sandboxie/issues/3133)



## [1.10.3 / 5.65.3] - 2023-08-06

### Added
- added support for URL shortcut files in Run Menu [#3151](https://github.com/sandboxie-plus/Sandboxie/issues/3151)
- added workaround for NtQueryObject locking up under exotic circumstances; to enable, use 'UseDriverObjLookup=y'
- Add-Ons Manager: added tooltip to version column with maintainer information [#3167](https://github.com/sandboxie-plus/Sandboxie/issues/3167)
- added mechanism to open websites for add-ons [#3166](https://github.com/sandboxie-plus/Sandboxie/issues/3166)

### Changed
- improved business certificate handling, added usage count and machine-bound options

### Fixed
- fixed issues with pinned shortcuts
- fixed Process Suspend/Resume context menu [#3156](https://github.com/sandboxie-plus/Sandboxie/issues/3156)
- fixed issues with Qt-based installers [#2493](https://github.com/sandboxie-plus/Sandboxie/issues/2493) [#3153](https://github.com/sandboxie-plus/Sandboxie/issues/3153)



## [1.10.2 / 5.65.2] - 2023-07-31

### Added
- re-added option to suspend sandboxed processes [#3126](https://github.com/sandboxie-plus/Sandboxie/issues/3126)

### Changed
- changed format of the add-on data [#3135](https://github.com/sandboxie-plus/Sandboxie/issues/3135)
  - all users coming from versions 1.10.0 and 1.10.1 will need to reinstall the components in the Add-On Manager
- "OpenClipboard=n" now also denies write to clipboard [#1367](https://github.com/sandboxie-plus/Sandboxie/issues/1367)

### Fixed
- fixed issue with cross-renaming of directories
- fixed issue with auto-scroll not working [#393](https://github.com/sandboxie-plus/Sandboxie/issues/393)
- fixed UI issue with new box removal protection [#3104](https://github.com/sandboxie-plus/Sandboxie/issues/3104)
- fixed issue with link argument handling [#2969](https://github.com/sandboxie-plus/Sandboxie/issues/2969)
- fixed IPC issue introduced in 1.10.1 [#3132](https://github.com/sandboxie-plus/Sandboxie/issues/3132) [#3134](https://github.com/sandboxie-plus/Sandboxie/issues/3134)
- fixed issue with pinned run entry icons
- fixed UGlobalHotkey library not being compatible with Qt6

### Removed
- removed hardcoded support for LogAPI library
  - use the Add-On Manager and DLL injection settings



## [1.10.1 / 5.65.1] - 2023-07-24

### Added
- added UI option to select a custom text editor to open Sandboxie.ini [#3116](https://github.com/sandboxie-plus/Sandboxie/issues/3116)
- added separate protection against box removal and content deletion [#3104](https://github.com/sandboxie-plus/Sandboxie/issues/3104)
- added "auto scroll" feature in the Trace Log tab [#393](https://github.com/sandboxie-plus/Sandboxie/issues/393)

### Changed
- reworked handling of NT object handles
- "OpenClipboard=n" is also implemented in user mode now, thus enabling it for compartment boxes as well
- changed Delete V2 scheme to use drive letters in FilePaths.dat (backwards-compatibility with NT paths remains) [#3053](https://github.com/sandboxie-plus/Sandboxie/issues/3053)
- improved robustness of snapshot merging [#3017](https://github.com/sandboxie-plus/Sandboxie/issues/3017)

### Fixed
- fixed "Disable Security Isolation" causing a game to stop playing audio [#2893](https://github.com/sandboxie-plus/Sandboxie/issues/2893)
- fixed NtQueryDirectoryObject not implemented [#2734](https://github.com/sandboxie-plus/Sandboxie/issues/2734)
- fixed issue with working directory for Run Menu entries
- fixed improper global symlink in sandboxed namespace [#3112](https://github.com/sandboxie-plus/Sandboxie/issues/3112)
- fixed 'Addon already installed!' error when clicking 'Show Stack Trace' [#3114](https://github.com/sandboxie-plus/Sandboxie/issues/3114)
- fixed existing BoxNameTitle=process.exe,- removed when toggling other options [#3106](https://github.com/sandboxie-plus/Sandboxie/issues/3106)
- fixed asynchronously assigned PCA job not being properly detected [#1919](https://github.com/sandboxie-plus/Sandboxie/issues/1919)
- fixed incompatibility with first Windows 10 release [#3117](https://github.com/sandboxie-plus/Sandboxie/issues/3117)
- fixed remove sandbox only deletes the contents of the sandbox when an application is running in the sandbox [#3118](https://github.com/sandboxie-plus/Sandboxie/issues/3118)
- fixed crash issue with the script engine not terminating properly [#3120](https://github.com/sandboxie-plus/Sandboxie/issues/3120)
- fixed ImDisk under Sandboxie supervision causes SBIE2337 and sometimes BSOD [#1092](https://github.com/sandboxie-plus/Sandboxie/issues/1092)
- fixed snapshots not merging duplicate directory junctions [#3016](https://github.com/sandboxie-plus/Sandboxie/issues/3016)
- fixed snapshot-related issue when using Delete V2 rename functionality
- fixed issue with Delete V2 when using network shares
- fixed issue with accessing drive roots when using "UseVolumeSerialNumbers=y"
- fixed remove snapshot resurrects deleted files when using Delete V2 [#3015](https://github.com/sandboxie-plus/Sandboxie/issues/3015)

### Removed
- removed template support for Internet Download Manager [#991](https://github.com/sandboxie-plus/Sandboxie/issues/991#issuecomment-1646582375)



## [1.10.0 / 5.65.0] - 2023-07-12

### Added
- added box scripting engine to make SandMan more flexible
- added scriptable troubleshooting wizard [#1875](https://github.com/sandboxie-plus/Sandboxie/issues/1875)
- added Add-On Manager which helps to install additional and third-party components, available add-ons:
  - [ImDisk Toolkit](https://sourceforge.net/projects/imdisk-toolkit/) - used to create RAM drives and other virtual drives
  - [V4 Script Debugger](https://github.com/DavidXanatos/NeoScriptTools) - used to debug troubleshooting scripts
  - [Microsoft Debug Help Library](https://learn.microsoft.com/en-us/windows/win32/debug/debug-help-library) - used for the stack trace feature introduced in 1.9.6
  - [signcheck.exe](https://learn.microsoft.com/en-us/sysinternals/downloads/sigcheck) - used to scan files on VirusTotal before recovering them
  - [SbieHide.dll](https://github.com/VeroFess/SbieHide) - a third-party DLL to hide SbieDll.dll
  - [LogAPI.dll](https://bsa.isoftware.nl/) - an API logging library used for Buster Sandbox Analyzer
- added option to set the update interval to 1, 7, 14 or 30 days
- added `What's new in Sandboxie-Plus` dialog in SbieCtrl.exe to highlight the new features of the Plus UI
  - Note: this is shown after the installation of Sandboxie Classic
- added "fixdacls" command to KmdUtil.exe, it repairs broken DACL entries on the Sandboxie folder to fix issues where SbieDll.dll fails to load
- added option to hide Sandboxie's own processes [#3054](https://github.com/sandboxie-plus/Sandboxie/issues/3054)
- added functionality to cache Sandboxie messages within the Plus UI [#2920](https://github.com/sandboxie-plus/Sandboxie/issues/2920)
- added button to invoke troubleshooting wizard directly from the SBIE message pop-up

### Changed
- the setup wizard now has a dedicated update configuration page
  - Note: this page will be shown once for all users who do not have updates enabled
- split the support page into Sandboxie Support and Sandboxie Updater tabs
- when the troubleshooting.7z file is available, the script engine will be used to match compatibility templates
  - Note: this allows a better granularity in template selection by using the AppCompatibility.js script
- reworked low-level code injection mechanism to improve flexibility and debugging
  - Note: the main injection detour code is now written in C instead of Assembler and can properly report SbieDll.dll loading errors as SBIE2181
- improved session agent startup to be more flexible
- improved SBIEMSG help handling, the link now contains message details allowing to point to a more exact document (if available)
- updated certificate validation code

### Fixed
- fixed uninstall issue in the Sandboxie Classic installer [d1863ff](https://github.com/sandboxie-plus/Sandboxie/commit/d1863ffadfe105c695de71c9e841c2fd568116fe)
- added workaround for Chrome not starting on Windows 11 with KB5027231 [#3040](https://github.com/sandboxie-plus/Sandboxie/issues/3040)
- improved compatibility with procmon/stack traces for debug builds
- fixed issue with non-standard command lines
- fixed online updater checking in daily instead of weekly intervals

### Removed
- cleaned up duplicate code (thanks lmou523) [#3067](https://github.com/sandboxie-plus/Sandboxie/pull/3067)



## [1.9.8 / 5.64.8] - 2023-06-21

### Changed
- improved uninstall process in the Sandboxie Classic installer (thanks sredna) [#3044](https://github.com/sandboxie-plus/Sandboxie/pull/3044)

### Fixed
- fixed a link error when the path was created with a symbolic link (thanks lmou523) [#3038](https://github.com/sandboxie-plus/Sandboxie/pull/3038)
- fixed recovery window focus after file overwrite dialog [#3048](https://github.com/sandboxie-plus/Sandboxie/issues/3048)
- fixed Sandboxie Plus crash with exception code c0000005 [#3024](https://github.com/sandboxie-plus/Sandboxie/issues/3024)



## [1.9.7 / 5.64.7] - 2023-06-09

### Added
- added configurable toolbar items (thanks typpos) [#2961](https://github.com/sandboxie-plus/Sandboxie/pull/2961)
- added new icons for Plus UI (thanks typpos) [#3010](https://github.com/sandboxie-plus/Sandboxie/pull/3010) [#3011](https://github.com/sandboxie-plus/Sandboxie/pull/3011)

### Changed
- minor update to the BlockSoftwareUpdaters template (thanks APMichael) [#2991](https://github.com/sandboxie-plus/Sandboxie/pull/2991)

### Fixed
- fixed empty lines when using "Copy Panel" in Plus UI [#2995](https://github.com/sandboxie-plus/Sandboxie/issues/2995)
- fixed Plus installer not honouring IniPath value when updating the current installed version (thanks offhub) [#2994](https://github.com/sandboxie-plus/Sandboxie/issues/2994)
- fixed timestamp on crash dumps
- fixed Firefox 114 crashes in Security Hardened boxes, if start restrictions are enabled (thanks offhub) [#3019](https://github.com/sandboxie-plus/Sandboxie/issues/3019)
- fixed a bug when there is no GUI proxy (thanks lmou523) [#3020](https://github.com/sandboxie-plus/Sandboxie/pull/3020)



## [1.9.6 / 5.64.6] - 2023-05-30

### Added
- added full stack trace to all trace messages
  - activating the Trace Log tab also turns on the Keep Terminated feature by default [#2988](https://github.com/sandboxie-plus/Sandboxie/issues/2988#issuecomment-1567787776)
- added option to launch the default notepad editor as non-admin [#2987](https://github.com/sandboxie-plus/Sandboxie/issues/2987)

### Fixed
- fixed an issue with token manipulation in the SbieDrv driver
- fixed "Reset all GUI options" not resetting all GUI sections as expected [#2967](https://github.com/sandboxie-plus/Sandboxie/issues/2967)
- fixed sbie:// links below the Box Type presets [#2959](https://github.com/sandboxie-plus/Sandboxie/issues/2959#issuecomment-1565264161)
- fixed "Reset all GUI options" causing all sandbox names to disappear [#2972](https://github.com/sandboxie-plus/Sandboxie/issues/2972)
- fixed A game can't be launched properly from "Run from Start Menu" [#2969](https://github.com/sandboxie-plus/Sandboxie/issues/2969)
- fixed drag and drop issue with Microsoft Excel data grid [9455e96](https://github.com/sandboxie-plus/Sandboxie/commit/9455e96a699cbc665f791e191f2a13bb40783ab0)
  - additional feedback for other drag and drop scenarios can be provided in [#856](https://github.com/sandboxie-plus/Sandboxie/issues/856)
- fixed regression: DLL loading problem (Entry Point Not Found) [#2980](https://github.com/sandboxie-plus/Sandboxie/issues/2980)
- fixed Sandboxie not marking deleted files or registry keys while virtualization scheme v2 is active (1.9.4/1.9.5) [#2984](https://github.com/sandboxie-plus/Sandboxie/issues/2984)
- fixed SandMan: Timestamp of the Sandboxie.ini [#2985](https://github.com/sandboxie-plus/Sandboxie/issues/2985)
- fixed crash after pressing the button "Show NT Object Tree" several times (Plus UI) [#2943](https://github.com/sandboxie-plus/Sandboxie/issues/2943)



## [1.9.5 / 5.64.5] - 2023-05-26

### Added
- added Turn SBIE message IDs into clickable links [#2953](https://github.com/sandboxie-plus/Sandboxie/issues/2953)
- added a limit to the number of identical log messages [#2856](https://github.com/sandboxie-plus/Sandboxie/issues/2856)

### Fixed
- fixed sbie:// links not working properly [#2959](https://github.com/sandboxie-plus/Sandboxie/issues/2959)
- fixed Sbie Messages, Trace Log, Recovery Log tabs should never hide some columns [#2940](https://github.com/sandboxie-plus/Sandboxie/issues/2940)
- fixed the RegisterDeviceNotificationW function DBT_DEVTYP_DEVICEINTERFACE [#2129](https://github.com/sandboxie-plus/Sandboxie/discussions/2129) [#1975](https://github.com/sandboxie-plus/Sandboxie/issues/1975)
- fixed a BSOD issue likely introduced in 1.9.4 (reported by 7starsseeker) [#2958](https://github.com/sandboxie-plus/Sandboxie/issues/2958)



## [1.9.4 / 5.64.4] - 2023-05-24

### Added
- added more documentation links to the Plus UI
- added tray menu option to dismiss a pending update notification
- added Pin/Favourite files to Tray [#2913](https://github.com/sandboxie-plus/Sandboxie/issues/2913)

### Changed
- improved compatibility template for Privacy Enhanced box types (thanks offhub) [#2899](https://github.com/sandboxie-plus/Sandboxie/pull/2899)
- improved support page in settings and reminder [#2896](https://github.com/sandboxie-plus/Sandboxie/issues/2896)
- improved signature error message [#2931](https://github.com/sandboxie-plus/Sandboxie/issues/2931)
- changed Don't show "No Inet" when exceptions exist [#2919](https://github.com/sandboxie-plus/Sandboxie/issues/2919)

### Fixed
- fixed Qt6 issues in ARM64 build
- fixed delete V2 bug when using box mounts without a drive letter
- fixed icon overlay issue with high DPI scaling
- fixed behaviour on multiple selection (thanks okrc) [#2903](https://github.com/sandboxie-plus/Sandboxie/pull/2903)
- fixed issue with default box grouping (thanks okrc) [#2910](https://github.com/sandboxie-plus/Sandboxie/pull/2910)
- fixed issue with sandbox renaming [#2912](https://github.com/sandboxie-plus/Sandboxie/issues/2912)
- fixed the checkbox for Open System Protected Storage appearing unchecked [#2866](https://github.com/sandboxie-plus/Sandboxie/issues/2866)
- fixed Firewall Rules' lack of colour contrast making text hard to read [#2900](https://github.com/sandboxie-plus/Sandboxie/issues/2900)
- fixed RecoverFolder shows GUID instead of folder name [#2918](https://github.com/sandboxie-plus/Sandboxie/issues/2918)
- fixed hourglass icon overlay gets stuck in the system tray when operation is stopped [#2869](https://github.com/sandboxie-plus/Sandboxie/issues/2869)
- fixed File Panel doesn't allow to adjust columns size in a permanent way [#2930](https://github.com/sandboxie-plus/Sandboxie/issues/2930)
- fixed renaming a box with sandboxed run entries can break those entries [#2921](https://github.com/sandboxie-plus/Sandboxie/issues/2921)
- fixed WFP not enabled after Setup Wizard and other issues [#2915](https://github.com/sandboxie-plus/Sandboxie/issues/2915)
- fixed Name column in the sandbox view should never be hidden [#2933](https://github.com/sandboxie-plus/Sandboxie/issues/2933)
- fixed File Panel does not share the right-click options provided in the sandbox view columns [#2934](https://github.com/sandboxie-plus/Sandboxie/issues/2934)
- fixed Checkboxes issue of NetworkEnableWFP and EnableObjectFiltering settings [#2935](https://github.com/sandboxie-plus/Sandboxie/issues/2935)
- fixed Unquoted service path [#537](https://github.com/sandboxie-plus/Sandboxie/issues/537)
- fixed Running the Insert chart in Microsoft Word in the sandbox fails [#2863](https://github.com/sandboxie-plus/Sandboxie/issues/2863)
- fixed An error occurred in the switch sandbox type preset configuration [#2941](https://github.com/sandboxie-plus/Sandboxie/issues/2941)
- fixed Unable to open Microsoft Excel (thanks lmou523) [#2890](https://github.com/sandboxie-plus/Sandboxie/issues/2890)



## [1.9.3 / 5.64.3] - 2023-05-08

### Added
- added global setting to disable overlay icons
- added ability to specify Sandboxie.ini location in registry
  - open "HKLM\SYSTEM\CurrentControlSet\Services\SbieDrv" and set "IniPath" [#2837](https://github.com/sandboxie-plus/Sandboxie/issues/2837)
  - use a REG_SZ string for the path, like "\\??\C:\my_path\my_sandboxie.ini"

### Changed
- improved handling of DLL injection failure
- updated Polish translation (thanks to user 7zip)

### Fixed
- fixed issue with command lines [#2858](https://github.com/sandboxie-plus/Sandboxie/issues/2858)
- fixed issue with always on top in the recovery window [#2885](https://github.com/sandboxie-plus/Sandboxie/issues/2885)



## [1.9.2 / 5.64.2] - 2023-04-24

### Added
- added box presets menu option to toggle 'DisableForceRules=y' (thanks offhub) [#2851](https://github.com/sandboxie-plus/Sandboxie/pull/2851)

### Fixed
- fixed issue with SBIE1305 message
- fixed encoding issue with Korean translation [#2833](https://github.com/sandboxie-plus/Sandboxie/issues/2833)



## [1.9.1 / 5.64.1] - 2023-04-23

### Added
- added option to disable all force rules of a given sandbox [#2797](https://github.com/sandboxie-plus/Sandboxie/issues/2797)

### Changed
- reworked configuration storage for box grouping

### Fixed
- fixed system check in Classic installer [#2812](https://github.com/sandboxie-plus/Sandboxie/pull/2812)
- fixed memory corruption issue with Normal[File/Key]Path [#2588](https://github.com/sandboxie-plus/Sandboxie/issues/2588)
- fixed DPI scaling in the snapshot manager window [#782](https://github.com/sandboxie-plus/Sandboxie/issues/782)
- fixed issue with arm64 DialogProc hook [#2838](https://github.com/sandboxie-plus/Sandboxie/issues/2838)
- fixed Qt6 compatibility issue with 7-Zip file system implementation [#2681](https://github.com/sandboxie-plus/Sandboxie/issues/2681)
- fixed issue with TLS support using Qt6 [#2682](https://github.com/sandboxie-plus/Sandboxie/issues/2682)
- added template preset for Spotify [#2673](https://github.com/sandboxie-plus/Sandboxie/issues/2673)
- added missing localisation to finder [#2845](https://github.com/sandboxie-plus/Sandboxie/issues/2845)



## [1.9.0 / 5.64.0] - 2023-04-17

### Added
- added local template editor to the global settings window
- added hidden message list
- added option to prevent processes located outside the sandbox from loading boxed DLLs
  - to enable it, use "ProtectHostImages=y"
- added option to block box intern programs but not box external ones
- added SbieLogon option to the new box wizard [#2823](https://github.com/sandboxie-plus/Sandboxie/issues/2823)
- added a few UI debug options [#2816](https://github.com/sandboxie-plus/Sandboxie/issues/2816)

### Changed
- Run Menu entries now can have custom icons
- the init edit page will automatically switch to edit when the user changes something
- improved change handling in the global settings window
- reorganized global options

### Fixed
- fixed issue with group renaming in the SandMan UI [#2804](https://github.com/sandboxie-plus/Sandboxie/issues/2804)



## [1.8.4 / 5.63.4] - 2023-04-07

### Added
- added installer icon [#2795](https://github.com/sandboxie-plus/Sandboxie/issues/2795)
- added token type indicator to process list

### Fixed
- fixed compatibility issue with Microsoft Edge 112.x
- fixed updater issue [#2790](https://github.com/sandboxie-plus/Sandboxie/issues/2790)
- fixed box naming issue in the new box wizard by making the box name static [#2792](https://github.com/sandboxie-plus/Sandboxie/issues/2792)
- fixed issue with Firefox/Thunderbird [#2799](https://github.com/sandboxie-plus/Sandboxie/issues/2799)



## [1.8.3 / 5.63.3] - 2023-04-05

### Fixed
- fixed issue with WFP support and driver verifier



## [1.8.2a / 5.63.2] - 2023-04-02

### Changed
- disabled token-based workarounds when in compartment mode

### Fixed
- fixed issue with the new SBIE2307 message being triggered on media removal
- excluded some old token hacks (for Firefox) from being disabled
- fixed long-standing ping issue with compartment type boxes [#1608](https://github.com/sandboxie-plus/Sandboxie/issues/1608)



## [1.8.2 / 5.63.2] - 2023-04-01

### Added
- reworked CreateAppContainerToken hook to return a restricted token for the issue [#2762](https://github.com/sandboxie-plus/Sandboxie/issues/2762)
  - Note: this behaviour can be disabled with 'FakeAppContainerToken=program.exe,n'
- enabled app container compatibility in App Compartment mode
  - Note: this should improve Microsoft Edge compatibility
- added web browser compatibility template wizard [#2761](https://github.com/sandboxie-plus/Sandboxie/issues/2761)
- added a mechanism to dynamically detect Chromium and Firefox based browsers
  - Note: the new mechanism can be disabled using 'DynamicImageDetection=program.exe,n'

### Changed
- renamed 'DropAppContainerTokens=program.exe,n' to 'DropAppContainerToken=program.exe,n'
- 'DropAppContainerToken=program.exe,y' can now be used in App Compartment boxes, however it is not recommended security-wise
- the desktop security workaround used for Chrome, Firefox and Acrobat is now enabled by default, you can disable it with "UseSbieDeskHack=n"
  - Note: this should allow Electron apps to run without 'SpecialImage=chrome,program.exe'
- disabled old token hacks, as these seem to be no longer required with the new App Container token
  - Note: in case of issues with Microsoft Edge, Chrome, Firefox or Acrobat, they can be re-enabled using 'DeprecatedTokenHacks=y'
- updated Inno Setup to version 6.2.2 which also comes with a new installer icon

### Fixed
- fixed issue with Global Settings ini section editing
- fixed issue with 'UseRegDeleteV2=y' [#2756](https://github.com/sandboxie-plus/Sandboxie/issues/2756)
- autorun path now supports any length [#2769](https://github.com/sandboxie-plus/Sandboxie/pull/2769) (thanks Sapour)
- recovery window: delete confirmation dialog is no longer shown when no file/folder is selected [#2771](https://github.com/sandboxie-plus/Sandboxie/pull/2771) (thanks Sapour)
- fixed WeChat crash issue [#2772](https://github.com/sandboxie-plus/Sandboxie/pull/2772)

### Removed
- removed obsolete workaround for Maxthon 4



## [1.8.1 / 5.63.1] - 2023-03-12

### Added
- added certificate protection [#2722](https://github.com/sandboxie-plus/Sandboxie/issues/2722)

### Fixed
- fixed issue with finder search in trace log
- fixed issue with NT namespace virtualization [#2701](https://github.com/sandboxie-plus/Sandboxie/issues/2701)
- fixed issue with "Run Unsandboxed" [#2710](https://github.com/sandboxie-plus/Sandboxie/issues/2710)
- fixed issue with new box wizard [#2729](https://github.com/sandboxie-plus/Sandboxie/issues/2729)
- fixed issue with breakout processes and user-restricted sandboxes [#2732](https://github.com/sandboxie-plus/Sandboxie/issues/2732)
- fixed a couple of UI issues [#2733](https://github.com/sandboxie-plus/Sandboxie/issues/2733)
- fixed useless help button [#2748](https://github.com/sandboxie-plus/Sandboxie/issues/2748)



## [1.8.0 / 5.63.0] - 2023-02-27

### Added
- Run Menu now supports folders, to be used by entering foldername1\foldername2\entryname in the Name column of the UI
- added a tray indicator for pending updates
- added virtualization for CreateDirectoryObject(Ex) and OpenDirectoryObject (improves security, prevents name squatting)
  - Note: this can be disabled using 'NtNamespaceIsolation=n'

### Changed
- 'OpenProtectedStorage=y' has been replaced with a template
- moved all built-in access rules to a set of default templates
- moved WinInetCache control to a template OpenWinInetCache; 'CloseWinInetCache=y' is now obsolete
- added hook for CreateAppContainerToken, which should also improve compatibility with other apps [#1926](https://github.com/sandboxie-plus/Sandboxie/issues/1926)
  - Note: Template_Edge_Fix is no longer required
- replaced a few icons
- moved the "Support" global settings page above the "Advanced Config" page and renamed it to "Support & Updates"
- when dragging and dropping a file on the SandMan UI to run it, the currently selected box will be pre-selected in the box picker dialog
- improved access rule handling [#2633](https://github.com/sandboxie-plus/Sandboxie/discussions/2633)
- SbieCtrl now uses the new update format when checking for updates
- added prioritization of primary matches over auxiliary matches to rule specificity

### Fixed
- added AppContainer support for Compartment type boxes
- FIXED SECURITY ISSUE ID-22 NtCreateSectionEx was not filtered by the driver
- fixed issue starting services without a system token
- fixed issues with new file migration settings [#2700](https://github.com/sandboxie-plus/Sandboxie/issues/2700)
- fixed shell integration on ARM64 [#2685](https://github.com/sandboxie-plus/Sandboxie/issues/2685)
- fixed new issues with driver verifier [#2708](https://github.com/sandboxie-plus/Sandboxie/issues/2708)



## [1.7.2 / 5.62.2] - 2023-02-05

### Changed
- reorganized box options once more, the old box layout is default again
- SBIE2227 indicating volume without 8.3 name support is now disabled by default
  - Note: you can use "EnableVerboseChecks=y" to re-enable this check

### Fixed
- fixed delete v1/v2 display now respecting global presets
- avoid blocking Windows Explorer when dragging [#2660](https://github.com/sandboxie-plus/Sandboxie/pull/2660)
- fixed issue with QtSingleApp [#2659](https://github.com/sandboxie-plus/Sandboxie/issues/2659)
- fixed updater sometimes failing to create a temporary directory [#2615](https://github.com/sandboxie-plus/Sandboxie/issues/2615)
- fixed issue with snapshot removal [#2663](https://github.com/sandboxie-plus/Sandboxie/issues/2663)
- fixed issue with symbolic links [#2606](https://github.com/sandboxie-plus/Sandboxie/issues/2606)
- fixed issues with AppContainer isolation, app container tokens are now dropped by default
  - Note: this behaviour can be disabled with 'DropAppContainerTokens=program.exe,n'



## [1.7.1 / 5.62.1] - 2023-01-30

### Added
- added option to create a new sandbox to run from the box picker dialog
- added sandbox creation wizard (not available in Vintage View mode)
- added ability to open all COM classes [#2448](https://github.com/sandboxie-plus/Sandboxie/issues/2448)
  - Note: use OpenClsid={00000000-0000-0000-0000-000000000000} to open all
- the SandMan UI now indicates if a sandboxed process has an elevated (admin) or system token
- DropAdminRights can now be configured per process [#2293](https://github.com/sandboxie-plus/Sandboxie/issues/2293)
- added self-removing boxes [#1936](https://github.com/sandboxie-plus/Sandboxie/issues/1936)
- added Ctrl+F search filter to the box picker dialog, this allows for quickly finding a particular box
- added menu options to edit the Templates.ini and the Sandboxie-Plus.ini

### Changed
- refactored network blocking code in driver
- box options now show the expanded paths where appropriate
- made new box option layout the default (can be changed in appearance settings)

### Fixed
- fixed BlockNetworkFiles=y not working together with RestrictDevices=y [#2629](https://github.com/sandboxie-plus/Sandboxie/issues/2629)
- fixed SandMan crash issue introduced in 1.7.0
- fixed trace log filter being case-sensitive
- fixed performance issues with Delete V2
- fixed issue with NtQueryDirectoryFile data alignment [#2443](https://github.com/sandboxie-plus/Sandboxie/issues/2443)
- fixed issue with Microsoft Edge 111 dev build [#2631](https://github.com/sandboxie-plus/Sandboxie/issues/2631)
- fixed issue with mio sockets [#2617](https://github.com/sandboxie-plus/Sandboxie/issues/2617)
- fixed issue with Run Menu entries created from the options/settings window [#2610](https://github.com/sandboxie-plus/Sandboxie/issues/2610)
- fixed issues with the start menu when using snapshots [#2589](https://github.com/sandboxie-plus/Sandboxie/issues/2589)



## [1.7.0 / 5.62.0] - 2023-01-27

### Added
- added OnFileRecovery trigger allowing to check files before recovering them [#2202](https://github.com/sandboxie-plus/Sandboxie/issues/2202)
- added more presets to sandbox options
  - Note: these can only be changed when the box is empty
- added new file migration option page with additional settings
- added SBIE2113/SBIE2114/SBIE2115 message to indicate when files are not migrated due to presets
- added 'NoParallelLoading=y' to disable parallel loading of dlls to debug loader issues

### Changed
- moved SeparateUserFolders checkbox from global settings to per box options

### Fixed
- resolved SbieDll.dll incompatibility with shadow stack and enabled /CETCOMPAT for SbieDll.dll [#2559](https://github.com/sandboxie-plus/Sandboxie/issues/2559)
- added missing registry hooks to improve compatibility with newer applications
- fixed permission issue with registry entries in privacy mode boxes



## [1.6.7 / 5.61.7] - 2023-01-24

### Added
- added option to Sandboxie Classic to apply a supporter certificate

### Changed
- time-limited certificates now have 1 more month of validity to improve the renewal experience

### Fixed
- fixed issue with Hebrew language (Classic UI) [#2608](https://github.com/sandboxie-plus/Sandboxie/issues/2608)
- fixed issue with start menu integration and snapshots [#2589](https://github.com/sandboxie-plus/Sandboxie/issues/2589)



## [1.6.6 / 5.61.6] - 2023-01-16

### Changed
- reworked trace log retrieval for vastly improved performance
- improved list/tree finder
- improved trace logging
- enabled drop admin rights option for compartment boxes
  - Note: programs started unsandboxed can not have rights dropped, but UAC prompts and elevation attempts from within the sandbox are blocked

### Fixed
- fixed potential BSOD issue in the driver
- fixed crash in the trace log [#2599](https://github.com/sandboxie-plus/Sandboxie/issues/2599)
- fixed tray issue [#2600](https://github.com/sandboxie-plus/Sandboxie/pull/2600) (okrc)
- fixed issues with shortcuts [#2601](https://github.com/sandboxie-plus/Sandboxie/pull/2601) (okrc)



## [1.6.5 / 5.61.5] - 2023-01-10

### Added
- added user mode system call tracing, now syscalls can be logged in compartment boxes as well as all Win32k syscalls
- added nt object view to trace log

### Changed
- reworked trace log model, now it can load more than a million entries in less than one second
- ApiLog support is now hidden from the trace UI when the appropriate DLLs are missing

### Fixed
- fixed issue with Microsoft Edge in a Security Hardened box [#2571](https://github.com/sandboxie-plus/Sandboxie/issues/2571)
- opened OpenIpcPath=\\{BEC19D6F-D7B2-41A8-860C-8787BB964F2D} on ARM64 systems
- fixed incompatibility with Windows 11 21H2 ARM64 [#2431](https://github.com/sandboxie-plus/Sandboxie/issues/2431)



## [1.6.4 / 5.61.4] - 2022-12-31

### Added
- added option to disable sandbox clean-up on startup [#2553](https://github.com/sandboxie-plus/Sandboxie/issues/2553)
- added contribution guidelines in the Help menu for both Plus and Classic UIs [#2551](https://github.com/sandboxie-plus/Sandboxie/pull/2551)

### Fixed
- fixed issue with auto-delete sandbox on SandMan startup [#2555](https://github.com/sandboxie-plus/Sandboxie/issues/2555)
- fixed issue with Windows 11 context menu when SandMan was not already running [#2284](https://github.com/sandboxie-plus/Sandboxie/issues/2284)
- fixed issue with the display about cmbDefault [#2560](https://github.com/sandboxie-plus/Sandboxie/pull/2560) (okrc)
- fixed issue with colour inaccuracy [#2570](https://github.com/sandboxie-plus/Sandboxie/pull/2570) (okrc)
- fixed issue with Templates.ini loading on first start [#2574](https://github.com/sandboxie-plus/Sandboxie/issues/2574)
- fixed Cyberpunk 2077 not being able to load mods when sandboxed
- fixed performance issue in games
- fixed FFS hooking issue observed in Windows 11 ARM64 Build 22621.819



## [1.6.3 / 5.61.3] - 2022-12-21

### Changed
- improved Network Location Awareness template



## [1.6.2b / 5.61.2] - 2022-12-21

### Fixed
- fixed issue with update label when "Version Updates" drop-down menu was set to "Ignore"
- fixed issue with WoW64 thunking on 32-bit Windows 10 systems [#2546](https://github.com/sandboxie-plus/Sandboxie/issues/2546)
- fixed issue with auto delete option not working in sandboxes [#2531](https://github.com/sandboxie-plus/Sandboxie/issues/2531)
  - Note: a clean-up is now done after each reboot
- fixed issue with Network Location Awareness under Windows 11 [#2530](https://github.com/sandboxie-plus/Sandboxie/issues/2530)
- fixed issues with recovery window [#2458](https://github.com/sandboxie-plus/Sandboxie/issues/2458)



## [1.6.2a / 5.61.2] - 2022-12-19

### Fixed
- fixed crash issue in Vintage UI introduced in 1.6.1a



## [1.6.2 / 5.61.2] - 2022-12-19

### Added
- added template for Tencent TIM [#2516](https://github.com/sandboxie-plus/Sandboxie/pull/2516) (thanks TooYoungTooSimp)



## [1.6.1b / 5.61.1] - 2022-12-16

### Added
- added game/presentation mode [#2534](https://github.com/sandboxie-plus/Sandboxie/issues/2534)
- added option to pick a custom box icon

### Fixed
- fixed support setting page not showing version updates properly



## [1.6.1a / 5.61.1] - 2022-12-07

### Added
- added "Run Sandboxed" command to the sandbox menu
- DefaultBox can now be replaced with another sandbox [#2445](https://github.com/sandboxie-plus/Sandboxie/issues/2445)

### Fixed
- improved fix for [#2495](https://github.com/sandboxie-plus/Sandboxie/issues/2495)



## [1.6.1 / 5.61.1] - 2022-12-04

### Added
- added global option to introduce Run Menu entries to all boxes

### Changed
- reorganized command prompt entries [#2451](https://github.com/sandboxie-plus/Sandboxie/issues/2451)
- the "live" update channel is now part of the "preview" channel for which version updates can now be disabled

### Fixed
- fixed issue with support setting drop-down menu multiplying [#2502](https://github.com/sandboxie-plus/Sandboxie/pull/2502) (okrc)
- added translations folder as deprecated, to be removed upon installation [#2500](https://github.com/sandboxie-plus/Sandboxie/pull/2500) (lufog)
- fixed issue with disk usage of hidden items not counted [#2503](https://github.com/sandboxie-plus/Sandboxie/pull/2503) (okrc)
- fixed issue with boolean settings which can also be set per process [#2495](https://github.com/sandboxie-plus/Sandboxie/issues/2495)
- fixed issue with disk usage of hidden items not counted [#2503](https://github.com/sandboxie-plus/Sandboxie/pull/2503)



## [1.6.0 / 5.61.0] - 2022-11-26

### Added
- added ability to import/export boxes to .7z files
- added new update mechanism allowing for incremental updates
  - used for nightly test builds in the "live" update channel
  - used to update Templates.ini and translations after installation [#1105](https://github.com/sandboxie-plus/Sandboxie/issues/1105)

### Changed
- restructured the box context menu
- SandMan translations are now compressed and located in translations.7z

### Fixed
- fixed issue with recycle icon not updated in time [#2457](https://github.com/sandboxie-plus/Sandboxie/issues/2457) (thanks okrc)
- fixed issue with "index out of range" [#2470](https://github.com/sandboxie-plus/Sandboxie/pull/2470) (thanks okrc)
- fixed issue starting SandMan after install [#2284](https://github.com/sandboxie-plus/Sandboxie/issues/2284)
- fixed encoding issue with my_version.h [#2475](https://github.com/sandboxie-plus/Sandboxie/issues/2475)
- fixed issue with empty group blinking sequence [#2486](https://github.com/sandboxie-plus/Sandboxie/pull/2486) (thanks okrc)



## [1.5.3 / 5.60.3] - 2022-11-08

### Added
- boxes set to auto-delete are now marked with a small red recycle symbol
- added Vietnamese language on Plus UI [#2438](https://github.com/sandboxie-plus/Sandboxie/pull/2438)

### Fixed
- fixed issue with box options [#2400](https://github.com/sandboxie-plus/Sandboxie/issues/2400)
- fixed issue with Smart App Control [#2341](https://github.com/sandboxie-plus/Sandboxie/issues/2341)
- fixed issue with snapshots when using privacy boxes [#2427](https://github.com/sandboxie-plus/Sandboxie/issues/2427)
- fixed issue with m_pColorslider change not applied [#2433](https://github.com/sandboxie-plus/Sandboxie/pull/2433) (thanks okrc)
- fixed issue with switching snapshots when the file panel is open
- fixed issue with file panel when an empty box is selected [#2419](https://github.com/sandboxie-plus/Sandboxie/issues/2419)
- fixed issue with menu icon not being disabled [#2406](https://github.com/sandboxie-plus/Sandboxie/issues/2406)
- fixed compatibility issue with Microsoft Edge [#2312](https://github.com/sandboxie-plus/Sandboxie/issues/2312)
- fixed UsePrivacyMode=y compatibility with Windows 7 [#2423](https://github.com/sandboxie-plus/Sandboxie/issues/2423)
- fixed minor issue during Sandboxie Plus uninstall [#2421](https://github.com/sandboxie-plus/Sandboxie/issues/2421)
- fixed BSOD issue when driver initialization fails (introduced in 1.5.1) [#2431](https://github.com/sandboxie-plus/Sandboxie/issues/2431)
- fixed fake paths being listed even if true paths do not exist [#2403](https://github.com/sandboxie-plus/Sandboxie/issues/2403)
- fixed issue with Firefox 106.x requesting write access to plugin executables [#2391](https://github.com/sandboxie-plus/Sandboxie/issues/2391) [#2411](https://github.com/sandboxie-plus/Sandboxie/issues/2411)



## [1.5.2 / 5.60.2] - 2022-10-28

### Changed
- utility groups are now cleaned up automatically
- improved removal of leftovers [#2409](https://github.com/sandboxie-plus/Sandboxie/pull/2409)

### Fixed
- fixed issues with SBIE2227 on virtual drives
- fixed issues on native 32-bit Windows introduced with 1.5.0 [#2401](https://github.com/sandboxie-plus/Sandboxie/issues/2401)



## [1.5.1 / 5.60.1] - 2022-10-26

### Added
- added SBIE2227 warning when a sandbox is located on a volume without 8.3 name support
- added template for Tencent QQ [#2367](https://github.com/sandboxie-plus/Sandboxie/issues/2367)

### Fixed
- fixed issues when renaming a sandbox with a custom path [#2368](https://github.com/sandboxie-plus/Sandboxie/issues/2368)
- properly fixed the Firefox 106 issue [46e9979](https://github.com/sandboxie-plus/Sandboxie/commit/46e99799e2b753b85224dc921ec141a05025acfd)
- fixed issue with alternative UI modes [#2380](https://github.com/sandboxie-plus/Sandboxie/issues/2380)
- fixed command line corruption with breakout processes [#2377](https://github.com/sandboxie-plus/Sandboxie/issues/2377)
- fixed issues with Privacy Enhanced box types [#2342](https://github.com/sandboxie-plus/Sandboxie/issues/2342)
- fixed issue with boxed object directory initialization [#2342](https://github.com/sandboxie-plus/Sandboxie/issues/2342)
- Sandboxie no longer leaves behind permanent directory objects
- FIXED SECURITY ISSUE ID-21 AlpcConnectPortEx was not filtered by the driver [#2396](https://github.com/sandboxie-plus/Sandboxie/issues/2396)
- fixed issues with program control options [#2395](https://github.com/sandboxie-plus/Sandboxie/issues/2395)



## [1.5.0 / 5.60.0] - 2022-10-19

### Added
- added support for Windows on ARM64 [#1321](https://github.com/sandboxie-plus/Sandboxie/issues/1321) [#645](https://github.com/sandboxie-plus/Sandboxie/issues/645)
  - ported SbieDrv for ARM64
  - ported low-level injection mechanism for ARM64/ARM64EC
  - ported syscall hooks for ARM64/ARM64EC
  - ported SbieDll.dll to ARM64/ARM64EC
  - Note: ARM32 on ARM64 is not implemented and will terminate with message SBIE2338
  - Note: when Sandboxie is running, it disables the use of CHPE binaries for x86 processes globally - as required for the forced process functionality. This can be disabled by adding the global option "DisableCHPE=n" to the Sandboxie.ini, which will terminate x86 processes started outside the sandbox with message SBIE2338, instead of being forced

### Changed
- reworked API compatibility check
- breakout process is now available for all users

### Fixed
- fixed issue with Win32 hooks in x86 applications
- avoid window overlap when editing templates [#2339](https://github.com/sandboxie-plus/Sandboxie/pull/2339) (thanks okrc)
- fixed incorrect write of OpenWinClass UI setting [#2347](https://github.com/sandboxie-plus/Sandboxie/pull/2347) (thanks okrc)
- fixed issue with local template [#2338](https://github.com/sandboxie-plus/Sandboxie/pull/2338) (thanks okrc)
- fixed Edge WebView2 compatibility issue [#2350](https://github.com/sandboxie-plus/Sandboxie/issues/2350)
- added provisional workaround for Firefox 106 content process sandbox issue
- fixed bug with renaming sandboxes [#2358](https://github.com/sandboxie-plus/Sandboxie/pull/2358) (thanks okrc)



## [1.4.2 / 5.59.2] - 2022-10-10

### Added
- added tooltips to resource access modes [#2300](https://github.com/sandboxie-plus/Sandboxie/issues/2300)
- added UI option to control ApplyElevateCreateProcessFix [#2302](https://github.com/sandboxie-plus/Sandboxie/issues/2302)
- added message 2226 if a process needs 'ApplyElevateCreateProcessFix=y'

### Changed
- moved Restrictions tab from the new Security page back to the General page

### Fixed
- fixed wrong button captions in the breakout process page
- fixed issue with saving box recovery options
- fixed the display problem of SandMan [#2306](https://github.com/sandboxie-plus/Sandboxie/pull/2306) (thanks okrc)
- fixed theme not auto-changing [#2307](https://github.com/sandboxie-plus/Sandboxie/pull/2307)
- fixed issue with saving SandMan window state on Windows shutdown
- fixed miscellaneous minor issues [#2301](https://github.com/sandboxie-plus/Sandboxie/issues/2301)
- fixed issue with Microsoft Edge introduced in 106.x [#2325](https://github.com/sandboxie-plus/Sandboxie/issues/2325)
- fixed Vivaldi hooking issue, UseVivaldiWorkaround is no longer needed [#1783](https://github.com/sandboxie-plus/Sandboxie/issues/1783)
- fixed issues with miscellaneous tab on the advanced options page [#2315](https://github.com/sandboxie-plus/Sandboxie/issues/2315#issuecomment-1272544086)



## [1.4.1 / 5.59.1] - 2022-10-05

### Added
- added dark title bar support for Windows 11 [#2299](https://github.com/sandboxie-plus/Sandboxie/pull/2299)

### Changed
- in Sbie 5.28 and later WinInetCache is open, which breaks IE's source view, therefore it can now be disabled with 'CloseWinInetCache=y'

### Fixed
- fixed WarnProcess and WarnFolder not working with certain configurations



## [1.4.0 / 5.59.0] - 2022-09-30

### Added
- added integrated run from start menu [#1836](https://github.com/sandboxie-plus/Sandboxie/issues/1836)
- added start menu enumeration [#1570](https://github.com/sandboxie-plus/Sandboxie/issues/1570)
- added UI for breakout processes [#1904](https://github.com/sandboxie-plus/Sandboxie/issues/1904)
- added option to customize double-click action per sandbox
- added new miscellaneous tab in the advanced options tab allowing to configure specific processes and other advanced options
- added "SeparateUserFolders=y" and "SandboxieLogon=y" to the sandbox options dialog
- added icons to the section labels on the option pages

### Changed
- prepared for Qt 6.3.1
- restructured the general settings page
- restructured the sandbox options page, added a new tab and moved some of the advanced options there

### Fixed
- fixed menu bar issue in Plus UI [#2280](https://github.com/sandboxie-plus/Sandboxie/pull/2280) (thanks okrc)



## [1.3.5 / 5.58.5] - 2022-09-26

### Added
- added localization to Windows 11 shell menu [#2229](https://github.com/sandboxie-plus/Sandboxie/issues/2229)

### Changed
- improved recovery window behaviour in Plus UI [#2266](https://github.com/sandboxie-plus/Sandboxie/issues/2266)

### Fixed
- fixed issues with stale data in Sandboxie-Plus.ini [#2248](https://github.com/sandboxie-plus/Sandboxie/pull/2248) (thanks okrc)
- fixed issue with dummy manifests [#2252](https://github.com/sandboxie-plus/Sandboxie/issues/2252)
- fixed issue with XYplorer [#2230](https://github.com/sandboxie-plus/Sandboxie/issues/2230)
- fixed crash in Plus UI [e9e21c2](https://github.com/sandboxie-plus/Sandboxie/commit/e9e21c215ed87cf1d5aa999407ab2f99d5da9e4a)
- fixed m_pCleanUpButton is displayed empty when NoIcons=1 [#2273](https://github.com/sandboxie-plus/Sandboxie/pull/2273) (thanks okrc)



## [1.3.4 / 5.58.4] - 2022-09-19

### Added
- added NoRenameWinClass to the Plus UI
- added Windows.UI.* to the list of hardcoded well-known classes to resolve issues with WinUI apps [#2109](https://github.com/sandboxie-plus/Sandboxie/issues/2109)

### Changed
- NoRenameWinClass now supports wildcards

### Fixed
- fixed issue with default box not being detected on start [#2195](https://github.com/sandboxie-plus/Sandboxie/issues/2195)
- fixed move sandbox menu issue [#2225](https://github.com/sandboxie-plus/Sandboxie/issues/2225) (thanks okrc)
- fixed issues with stale data in Sandboxie-Plus.ini [#2234](https://github.com/sandboxie-plus/Sandboxie/pull/2234) (thanks okrc)
- fixed autostart issue [#2219](https://github.com/sandboxie-plus/Sandboxie/issues/2219)
- fixed firewall UI issue, all programs entries were missing *, prefix [#2247](https://github.com/sandboxie-plus/Sandboxie/issues/2247)
- fixed BlockPorts template with a missing *, prefix [4420ba4](https://github.com/sandboxie-plus/Sandboxie/commit/4420ba4448a797b7369917058c34e8a78c2ec9fc)
- fixed issues with various Electron apps [#2217](https://github.com/sandboxie-plus/Sandboxie/issues/2217) [#2235](https://github.com/sandboxie-plus/Sandboxie/issues/2235) [#2201](https://github.com/sandboxie-plus/Sandboxie/issues/2201) [#2166](https://github.com/sandboxie-plus/Sandboxie/issues/2166)
  - now the default behaviour is UseElectronWorkaround=n

### Removed
- removed obsolete VPNTunnel template



## [1.3.3 / 5.58.3] - 2022-09-12

### Added
- added domain\user notation when the LogFile registry setting is applied as workaround for [#2207](https://github.com/sandboxie-plus/Sandboxie/issues/2207)
  - Usage: in "HKLM\SYSTEM\CurrentControlSet\Services\SbieSvc" add REG_SZ "LogFile" with "3;[path]\Sandboxie.log"
- added option to block host processes from accessing sandboxed ones [#2132](https://github.com/sandboxie-plus/Sandboxie/issues/2132)
  - Usage: DenyHostAccess=Program.exe,y
  - Note: by default, this protection only applies for write access, that is, unsandboxed processes will still be able to obtain read-only access
  - to prevent host processes from obtaining read access, ConfidentialBox=y must also be set, which requires a supporter certificate
- added compatibility template for ReHIPS
- added creation of all default folders in privacy box type [#2218](https://github.com/sandboxie-plus/Sandboxie/issues/2218)

### Changed
- improved SandMan settings behaviour for non admin users [#2123](https://github.com/sandboxie-plus/Sandboxie/issues/2123)

### Fixed
- fixed issues with group moving via drag and drop
- approved more required syscalls [#2190](https://github.com/sandboxie-plus/Sandboxie/issues/2190)
- fixed issues when deleting box content and the file panel view is open
- fixed issue with config protection [#2206](https://github.com/sandboxie-plus/Sandboxie/issues/2206)
- fixed issue with default box [#2195](https://github.com/sandboxie-plus/Sandboxie/issues/2195)
- fixed issue with keyboard delete shortcut for process termination

### Removed
- removed obsolete Online Armor template



## [1.3.2 / 5.58.2] - 2022-08-30

### Added
- added icons to sub tabs in the box options dialog
- recovery and message pop-up menu options are not persisting across UI restarts any more
- added new box colour, a white box indicates that it's not really a sandbox and is displayed when the user specified OpenFilePath=* or alike

### Changed
- Sandboxie no longer issues message 1301 when forced processes are temporarily disabled
  - the message can be re-enabled with "NotifyForceProcessDisabled=y"
- reworked the "Open COM" checkbox mechanism in the plus UI
  - now it uses a template and it can also keep COM closed while OpenIpcPath=* is set

### Fixed
- fixed compatibility issue with Proxifier [#2163](https://github.com/sandboxie-plus/Sandboxie/issues/2163)
- fixed encoding issue with Korean translation [#2173](https://github.com/sandboxie-plus/Sandboxie/pull/2173)
- fixed issues with update available message



## [1.3.1 / 5.58.1] - 2022-08-20

### Added
- added ability to switch the fusion theme independently from the dark theme
- added ability to download updates from the support page
- added missing system calls to the hardened box type [88bc06a](https://github.com/sandboxie-plus/Sandboxie/commit/88bc06a0c7368a81c80a77d7a89ddc73455abb25) [b775264](https://github.com/sandboxie-plus/Sandboxie/commit/b775264a4824e49b554f1b776c377170e5f90797) [04b2377](https://github.com/sandboxie-plus/Sandboxie/commit/04b23770f53597c12eda9122c774ed5165129147) (thanks Mr.X)
- added search box to the Plus UI Settings and box options dialog [#2134](https://github.com/sandboxie-plus/Sandboxie/issues/2134)
- added Korean translation to the Plus UI [#2133](https://github.com/sandboxie-plus/Sandboxie/pull/2133) (thanks VenusGirl)
- added grouping to SandMan tray menu [#2148](https://github.com/sandboxie-plus/Sandboxie/issues/2148)

### Changed
- improved info label
- the vintage mode look is even more vintage now
- reloading the configuration with the SandMan command "Options -> Reload ini file" now updates the list of approved syscalls
- made rule specificity more specific, now a rule with less wildcards overrules a rule with more wildcards
  - Note: trailing wildcards are evaluated separately

### Fixed
- fixed issue with displaying sandbox configuration [#2111](https://github.com/sandboxie-plus/Sandboxie/issues/2111)
- fixed flashing issue when switching views [#2050](https://github.com/sandboxie-plus/Sandboxie/issues/2050)
- fixed inconsistencies with various checkboxes in the Plus UI [ef4ac1b](https://github.com/sandboxie-plus/Sandboxie/commit/ef4ac1b6b34d505e46515e9aabb98411a9b1751e) [06c89e3](https://github.com/sandboxie-plus/Sandboxie/commit/06c89e3f45036f593fed7a0d0d59d54313e8ca77)
- fixed a certificate validation issue [238cb44](https://github.com/sandboxie-plus/Sandboxie/commit/238cb44969923479148e210814ab91d2428ec4b0)
- fixed issue with "UseRuleSpecificity" setting [#2124](https://github.com/sandboxie-plus/Sandboxie/issues/2124) [file.c#L965-L966](https://github.com/sandboxie-plus/Sandboxie/blob/ff759692a222cf7c492cb4d5cfd76c79fbde1c2b/Sandboxie/core/drv/file.c#L965-L966)



## [1.3.0 / 5.58.0] - 2022-08-09

### Added
- added hook configuration for ntoskrnl/ntdll
  - individual ntdll hooks can be disabled using "DisableWinNtHook=..."
- added a new Security Hardened Box Mode; add "UseSecurityMode=y" to enable
  - when this setting is enabled, it combines "SysCallLockDown=y" which limits the use of NT system calls with "DropAdminRights=y" and "RestrictDevices=y"
  - only calls configured in the global section as "ApproveWinNtSysCall=..."/"ApproveWin32SysCall=..." will be executed with the original token
  - all non-approved NT syscalls will be executed with the sandboxed token, this may break compatibility in certain scenarios
  - additional syscalls may need to be allowed, this has to be done in the [GlobalSettings] and the driver must be restarted
  - Note: boxes created as Security Hardened with prior builds will be displayed as normal in the UI from now on
  - the Security Hardened icons are now repurposed for the new Super Extra Security Hardened Box Mode
  - Note: the new enhanced security features require a supporter certificate
- added browse option to the "force process" tab

### Changed
- replaced the "DeviceSecurity" template with a dedicated setting "RestrictDevices=y"
  - Note: when needed, more "NormalFilePath=..." entries can be added to open specific devices
- rule specificity is now even more specific, an exact rule now overrules those ending with a wildcard



## [1.2.8b / 5.57.7] - 2022-08-08

### Fixed
- fixed issue with context menu setup on Windows 11
- fixed column issue in vintage mode [#2103](https://github.com/sandboxie-plus/Sandboxie/issues/2103)



## [1.2.8 / 5.57.7] - 2022-08-05

### Fixed
- fixed missing uninstall routine in SandMan



## [1.2.7 / 5.57.7] - 2022-07-31

### Added
- added option for alternating row colours in all lists [#2073](https://github.com/sandboxie-plus/Sandboxie/issues/2073)

### Changed
- SandboxieLogon is now disabled by default as it wasn't compatible with third-party malware tools [#2025](https://github.com/sandboxie-plus/Sandboxie/issues/2025)
- the access view list now adds the trailing "*" to file and key paths the same way the driver does [2039](https://github.com/sandboxie-plus/Sandboxie/issues/2039)
- setup of shell integration is now done by SandMan, not the installer
- uninstaller can now remove the sandbox folders [#1235](https://github.com/sandboxie-plus/Sandboxie/pull/1235)



## [1.2.6 / 5.57.6] - 2022-07-25

### Changed
- reworked saving of global options

### Fixed
- fixed issue with the Delete Content option [#2043](https://github.com/sandboxie-plus/Sandboxie/issues/2043)
- fixed issue with box preferences [#2046](https://github.com/sandboxie-plus/Sandboxie/issues/2046)
- fixed issue with the Delete V2 registry



## [1.2.5 / 5.57.5] - 2022-07-22

### Changed
- improved a few icons

### Fixed
- fixed a certificate validation issue



## [1.2.4 / 5.57.4] - 2022-07-21

### Added
- added a delete button to the recovery window [#2024](https://github.com/sandboxie-plus/Sandboxie/issues/2024)

### Changed
- improved the tree selection display

### Fixed
- fixed issues with the file panel
- fixed issue with some key bindings [#2030](https://github.com/sandboxie-plus/Sandboxie/issues/2030)
- fixed issue with RemoveSidName when terminating SbieSvc
- fixed issue with the new hooking mechanism
- fixed BSOD issue with Win32k hooks introduced in 1.2.0 [#2035](https://github.com/sandboxie-plus/Sandboxie/issues/2035)
- fixed issue with Element 1.11 and Electron workaround [#2023](https://github.com/sandboxie-plus/Sandboxie/issues/2023)



## [1.2.3 / 5.57.3] - 2022-07-13

### Fixed
- fixed issues with the new menu code

### Changed
- reworked frame drawing



## [1.2.2 / 5.57.2] - 2022-07-13

### Fixed
- fixed issues with frame drawing
- fixed issues with the tray and box menu introduced in the last build
- removed focus rectangle from the tree list

### Changed
- refactored menu creation code



## [1.2.1 / 5.57.1] - 2022-07-11

### Added
- added Swedish translation to the Plus UI (thanks pb1)
- added Vintage View mode to make SandMan UI look like SbieCtrl
- added alternative tray menu mechanics
- added ability to auto-generate sandbox icons based on the border colour

### Changed
- changed box group icon to a dedicated one
- "browse content" is now available as a side panel in the main window
- animated hourglass icon overlay

### Fixed
- fixed DPI issue on Windows 7
- fixed issue with Software Compatibility tab
- fixed issue with OpenKeyPath introduced in build 1.1.1 [#2006](https://github.com/sandboxie-plus/Sandboxie/issues/2006)



## [1.2.0 / 5.57.0] - 2022-06-28

### Added
- re-engineered "SandboxieLogon=y"; it's on by default, as every sandbox gets its own SID now
  - Note: this enforces strict isolation of sandboxes from each other

### Changed
- reworked hook management, unloaded DLLs are properly unhooked now [#1243](https://github.com/sandboxie-plus/Sandboxie/issues/1243)
- the box order is now stored in Sandboxie-Plus.ini
- improved DPI scaling behaviour



## [1.1.3 / 5.56.3] - 2022-06-20

### Added
- added group-first sorting [#1922](https://github.com/sandboxie-plus/Sandboxie/issues/1922)

### Changed
- updated Classic UI Swedish translation (thanks pb1)
- restored Plus UI Turkish translation [#1419](https://github.com/sandboxie-plus/Sandboxie/issues/1419) (thanks fmbxnary)

### Fixed
- fixed issue with recovery window on delete [#1948](https://github.com/sandboxie-plus/Sandboxie/issues/1948)
- fixed double-click issue on path column [#1951](https://github.com/sandboxie-plus/Sandboxie/issues/1951)
- "AllowBoxedJobs=n" is back to the default behaviour as issues were reported [#1954](https://github.com/sandboxie-plus/Sandboxie/issues/1954)
- fixed issue with internet block [#1955](https://github.com/sandboxie-plus/Sandboxie/issues/1955)
- fixed grouping issue in the Plus UI [#1950](https://github.com/sandboxie-plus/Sandboxie/issues/1950)
- fixed issue with CredentialUIBroker.exe on Windows 11 with Win32k hooks [#1839](https://github.com/sandboxie-plus/Sandboxie/issues/1839)
- fixed issue with Delete V2 [#1939](https://github.com/sandboxie-plus/Sandboxie/issues/1939)



## [1.1.2 / 5.56.2] - 2022-06-14

### Added
- added missing file recovery log to SandMan [#425](https://github.com/sandboxie-plus/Sandboxie/issues/425)
- the immediate recovery window will now auto-close when all files have been recovered [#1498](https://github.com/sandboxie-plus/Sandboxie/issues/1498)
- the immediate recovery window of SandMan is always on top by default like in SbieCtrl; this can be disabled with "Options/RecoveryOnTop=n" [#1465](https://github.com/sandboxie-plus/Sandboxie/issues/1465)
- added option to toggle immediate recovery from the presets submenu [#1653](https://github.com/sandboxie-plus/Sandboxie/issues/1653)
- added option to disable file recovery and message pop-up globally
- added per box refresh option [#1945](https://github.com/sandboxie-plus/Sandboxie/issues/1945)

### Changed
- the desktop security workaround used for Chrome, Firefox and Acrobat can now be enabled for all processes using "UseSbieDeskHack=y"
- improved double-click behaviour [#1935](https://github.com/sandboxie-plus/Sandboxie/issues/1935)
- box size info is refreshed on file recovery

### Fixed
- fixed issue with unnecessary Sandboxie config reloads introduced in 1.1.1 [#1938](https://github.com/sandboxie-plus/Sandboxie/issues/1938)
- fixed issue with recovery window focus [#1374](https://github.com/sandboxie-plus/Sandboxie/issues/1374)
- fixed issues with desktop objects introduced in 1.1.1 [#1934](https://github.com/sandboxie-plus/Sandboxie/issues/1934)
- fixed issues with Edge startup boost using a GPO preset [#1913](https://github.com/sandboxie-plus/Sandboxie/issues/1913)



## [1.1.1 / 5.56.1] - 2022-06-07

### Added
- compatibility templates can now be viewed from the settings window [#1891](https://github.com/sandboxie-plus/Sandboxie/issues/1891)
- the refresh command is now bound to F5 [#1885](https://github.com/sandboxie-plus/Sandboxie/issues/1885)
- added more first start wizard options
- added option to permanently disable immediate recovery for any given box when it opens [#1478](https://github.com/sandboxie-plus/Sandboxie/issues/1478)
- double-click on the path column now opens the box root in Windows Explorer [#1924](https://github.com/sandboxie-plus/Sandboxie/issues/1924)

### Changed
- changed Move Box behaviour [#1879](https://github.com/sandboxie-plus/Sandboxie/issues/1879)
- improved implementation of the PreferExternalManifest option
- Win32k hooks are now by default only used for Edge and Chromium apps as they cause issues with other software [#1902](https://github.com/sandboxie-plus/Sandboxie/issues/1902) [#1912](https://github.com/sandboxie-plus/Sandboxie/issues/1912) [#1897](https://github.com/sandboxie-plus/Sandboxie/issues/1897)
- "AllowBoxedJobs=y" is now the default behaviour

### Fixed
- fixed Edge issue with Windows 11 after KB5014019
- fixed issues with the new Delete V2 mechanism when using "SeparateUserFolders=y" [#1885](https://github.com/sandboxie-plus/Sandboxie/issues/1885)
- fixed credential issue [#1770](https://github.com/sandboxie-plus/Sandboxie/pull/1770)
- fixed force process priorities [#1883](https://github.com/sandboxie-plus/Sandboxie/issues/1883)
- fixed issues with the new Delete V2 mechanism
- fixed issue with the Windows 11 menu on older Windows builds [1877](https://github.com/sandboxie-plus/Sandboxie/issues/1877)
- refresh now works without WatchBoxSize option [#1885](https://github.com/sandboxie-plus/Sandboxie/issues/1885)
- fixed crash issue with WatchBoxSize=true [#1885](https://github.com/sandboxie-plus/Sandboxie/issues/1885)
- fixed issue with recovery folder paths [#1840](https://github.com/sandboxie-plus/Sandboxie/issues/1840)
- fixed issues with Sbie desktop and wndStation affecting Acrobat Reader [#1863](https://github.com/sandboxie-plus/Sandboxie/issues/1863)
- fixed issues with box grouping [#1921](https://github.com/sandboxie-plus/Sandboxie/issues/1921) [#1920](https://github.com/sandboxie-plus/Sandboxie/issues/1920)
- fixed issues when changing language [#1914](https://github.com/sandboxie-plus/Sandboxie/issues/1914)
- fixed issue with BreakoutFolder [#1908](https://github.com/sandboxie-plus/Sandboxie/issues/1908)
- fixed issue with SbieDll.dll for x86 exception handling
- fixed issues with application-specific hives (RegLoadAppKey) affecting Visual Studio [#1576](https://github.com/sandboxie-plus/Sandboxie/issues/1576) [#1452](https://github.com/sandboxie-plus/Sandboxie/issues/1452)



## [1.1.0 / 5.56.0] - 2022-05-24

### Added
- added support for NtRenameKey (this requires UseRegDeleteV2=y) [#205](https://github.com/sandboxie-plus/Sandboxie/issues/205)
- added box size info [#1780](https://github.com/sandboxie-plus/Sandboxie/issues/1780)

### Changed
- reworked the mechanism Sandboxie uses to mark host files as deleted
  - under the new behaviour a data file (FilePaths.dat) is created in the box root instead of dummy files
  - it can be enabled with "UseFileDeleteV2=y" and also for the registry with "UseRegDeleteV2=y" which creates a reg file (RegPaths.dat)
- reworked the TlsNameBuffer mechanism to be more versatile and less error-prone
- significantly reduced the CPU usage of SandMan.exe

### Fixed
- fixed folder rename issues (this requires UseFileDeleteV2=y) [#71](https://github.com/sandboxie-plus/Sandboxie/issues/71)
- fixed issue with process access [#1603](https://github.com/sandboxie-plus/Sandboxie/issues/1603)
- fixed translation issue [#1864](https://github.com/sandboxie-plus/Sandboxie/issues/1864)
- fixed UI issue with the box selection window [#1867](https://github.com/sandboxie-plus/Sandboxie/issues/1867)
- fixed UI issue when switching languages [#1871](https://github.com/sandboxie-plus/Sandboxie/issues/1871)



## [1.0.22 / 5.55.22] - 2022-05-15

### Added
- added auto-update download and silent install option to SandMan.exe [#917](https://github.com/sandboxie-plus/Sandboxie/issues/917)
- trace monitor mode can save to file now [#1851](https://github.com/sandboxie-plus/Sandboxie/issues/1851)
- trace log now shows IPC object type information
- added support for Windows 11 context menus

### Fixed
- fixed SandMan crash issue [#1846](https://github.com/sandboxie-plus/Sandboxie/issues/1846)
- fixed issue with Windows Server 2022 build 20348
- fixed translation switching issues [#1852](https://github.com/sandboxie-plus/Sandboxie/issues/1852)



## [1.0.21 / 5.55.21] - 2022-05-10

### Added
- added "FuncSkipHook=FunctionName" option to selectively disable certain function hooks

### Changed
- improved the support certificate entry box
- changing the language no longer requires a restart on Plus UI
- fixed issue with high CPU load when using SbieCtrl to change settings

### Fixed
- fixed issue with Firefox/Chromium browsers that have been compiled with the MinGW toolchain [#538](https://github.com/sandboxie-plus/Sandboxie/issues/538)
- fixed issues with folder recovery on Plus UI [#1840](https://github.com/sandboxie-plus/Sandboxie/issues/1840) [#1380](https://github.com/sandboxie-plus/Sandboxie/issues/1380)



## [1.0.20 / 5.55.20] - 2022-05-02

### Fixed
- fixed issue with Firefox video playback introduced in the previous build [#1831](https://github.com/sandboxie-plus/Sandboxie/issues/1831)
- fixed driver-related BSOD [#1811](https://github.com/sandboxie-plus/Sandboxie/issues/1811)
- fixed issue with editing start restriction entries
- fixed issue with the network options tab [#1825](https://github.com/sandboxie-plus/Sandboxie/issues/1825)
- fixed portable mode issue if SandMan is run as admin [#1764](https://github.com/sandboxie-plus/Sandboxie/issues/1764)



## [1.0.19 / 5.55.19] - 2022-04-21

### Added
- added drag and drop support for groups [#1775](https://github.com/sandboxie-plus/Sandboxie/issues/1775)
- added Del key support to the box view for all entry types [#1779](https://github.com/sandboxie-plus/Sandboxie/issues/1779)
- added warning when trying to run explorer.exe in a box with COM open [#1716](https://github.com/sandboxie-plus/Sandboxie/issues/1716)

### Fixed
- fixed crash issue in the SandMan UI [#1772](https://github.com/sandboxie-plus/Sandboxie/issues/1772)
- fixed issue with some installers when EnableObjectFiltering is enabled [#1795](https://github.com/sandboxie-plus/Sandboxie/issues/1795)
- fixed allowing NtCreateSymbolicLinkObject to be safely used in the sandbox
- added workaround for a Vivaldi hooking issue [#1783](https://github.com/sandboxie-plus/Sandboxie/issues/1783)
  - Note: this fix is provisional, it can be disabled with UseVivaldiWorkaround=n
- fixed registry issue with snapshots [#1782](https://github.com/sandboxie-plus/Sandboxie/issues/1782)
- fixed issue with box grouping [#1778](https://github.com/sandboxie-plus/Sandboxie/issues/1778) [#1777](https://github.com/sandboxie-plus/Sandboxie/issues/1777) [#1776](https://github.com/sandboxie-plus/Sandboxie/issues/1776)
- fixed further issues with box grouping [#1698](https://github.com/sandboxie-plus/Sandboxie/issues/1698) [#1697](https://github.com/sandboxie-plus/Sandboxie/issues/1697)
- fixed issues with snapshot UI [#1696](https://github.com/sandboxie-plus/Sandboxie/issues/1696) [#1695](https://github.com/sandboxie-plus/Sandboxie/issues/1695)
- fixed issue with recovery dialog focus [#1374](https://github.com/sandboxie-plus/Sandboxie/issues/1374)



## [1.0.18 / 5.55.18] - 2022-04-13

### Added
- added minor browsers to the BlockSoftwareUpdaters template (by APMichael) [#1784](https://github.com/sandboxie-plus/Sandboxie/pull/1784)

### Changed
- failed memory read attempts to unboxed processes will no longer cause message 2111 by default
  - Note: the message can still be enabled in the settings with "NotifyProcessAccessDenied=y"
- reordered the BlockSoftwareUpdaters template (by APMichael) [#1785](https://github.com/sandboxie-plus/Sandboxie/pull/1785)

### Fixed
- fixed pipe impersonation in compartment mode
- fixed issue with box clean-up introduced in a recent build
- fixed missing trace log clean-up command [#1773](https://github.com/sandboxie-plus/Sandboxie/issues/1773)
- fixed inability to unpin programs that have been pinned to the Run Menu [#1694](https://github.com/sandboxie-plus/Sandboxie/issues/1694)



## [1.0.17 / 5.55.17] - 2022-04-02

### Added
- added checkbox for easy read access to memory of unsandboxed processes (old Sbie behaviour, not recommended)

### Changed
- improved OpenProcess/OpenThread logging

### Fixed
- fixed crash issue with the new monitor mode
- fixed issue with resource access entry parsing



## [1.0.16 / 5.55.16] - 2022-04-01

### Added
- FIXED SECURITY ISSUE ID-20: memory of unsandboxed processes can no longer be read, exceptions are possible
  - you can use ReadIpcPath=$:program.exe to allow read access to unsandboxed processes or processes in other boxes
- added "Monitor Mode" to the resource access trace, similar to the old monitor view of SbieCtrl.exe

### Changed
- EnableObjectFiltering is now set enabled by default, and replaces Sbie's old process/thread handle filter
- the `$:` syntax now accepts a wildcard `$:*` no more specialized wildcards though

### Fixed
- fixed NtGetNextProcess being fully disabled instead of properly filtered
- fixed reworked image name resolution when creating new processes in a sandbox
- fixed regression with HideOtherBoxes=y [#1743](https://github.com/sandboxie-plus/Sandboxie/issues/1743) [#1666](https://github.com/sandboxie-plus/Sandboxie/issues/1666)



## [1.0.15 / 5.55.15] - 2022-03-24

### Fixed
- fixed memory corruption introduced in the last build causing Chrome to crash sometimes
- FIXED SECURITY ISSUE ID-18: NtCreateSymbolicLinkObject was not filtered (thanks Diversenok)



## [1.0.14 / 5.55.14] - 2022-03-23

### Added
- added notification to warn that the default update checker is lagging behind the newest release on GitHub, to ensure that only bug-free builds are offered as updates [#1682](https://github.com/sandboxie-plus/Sandboxie/issues/1682)
- added main browsers to BlockSoftwareUpdaters template (by Dyras) [#1630](https://github.com/sandboxie-plus/Sandboxie/pull/1630)
- added a warning when Sandboxie-Plus.ini is not writeable [#1681](https://github.com/sandboxie-plus/Sandboxie/issues/1681)
- added clean-up for critical sections (by chunyou128) [#1686](https://github.com/sandboxie-plus/Sandboxie/pull/1686)

### Changed
- improved command line handling for breakout processes [#1655](https://github.com/sandboxie-plus/Sandboxie/issues/1655)
- disabled SBIE2193 notification (by isaak654) [#1690](https://github.com/sandboxie-plus/Sandboxie/pull/1690)
- improved error message 6004 [#1719](https://github.com/sandboxie-plus/Sandboxie/issues/1719)

### Fixed
- fixed dark mode issue with the new tray list
- fixed not showing a warning when Sandboxie-Plus.ini is not writeable [#1681](https://github.com/sandboxie-plus/Sandboxie/issues/1681)
- fixed issue with software compatibility checkbox (thanks MitchCapper) [#1678](https://github.com/sandboxie-plus/Sandboxie/issues/1678)
- fixed issue with events on box closure not always being executed [#1658](https://github.com/sandboxie-plus/Sandboxie/issues/1658)
- fixed memory leaks in key_merge.c
- fixed issue enumerating registry keys in privacy mode
- fixed settings issue introduced in 1.0.13 [#1684](https://github.com/sandboxie-plus/Sandboxie/issues/1684)
- fixed crash issue when parsing firewall port options
- FIXED SECURITY ISSUE ID-19: in certain cases a sandboxed process could obtain a handle on an unsandboxed thread with write privileges [#1714](https://github.com/sandboxie-plus/Sandboxie/issues/1714)



## [1.0.13 / 5.55.13] - 2022-03-08

### Fixed
- FIXED SECURITY ISSUE ID-17: Hard link creation was not properly filtered (thanks Diversenok)
- fixed issue with checking the certificate entry



## [1.0.12 / 5.55.12] - 2022-03-02

### Added
- added mini dump creation to SandMan.exe in case it crashes

### Changed
- disabled Chrome and Firefox phishing entries in new sandboxes (by isaak654) [#1616](https://github.com/sandboxie-plus/Sandboxie/pull/1616)
- updated Mozilla paths for the BlockSoftwareUpdaters template (by isaak654) [#1623](https://github.com/sandboxie-plus/Sandboxie/pull/1623)
- renamed "Pause Forced Programs Rules" command to "Pause Forcing Programs" (Plus only)
- reworked tray icon generation now using overlays, added busy overlay

### Fixed
- fixed issue with accessing network drives in privacy mode [#1617](https://github.com/sandboxie-plus/Sandboxie/issues/1617)
- fixed issue with ping in compartment mode [#1608](https://github.com/sandboxie-plus/Sandboxie/issues/1608)
- fixed SandMan UI freezing when a lot of processes are created and closed in a box [#1607](https://github.com/sandboxie-plus/Sandboxie/issues/1607)
- fixed editing of command line entry not being recognized in the Run Menu [#1648](https://github.com/sandboxie-plus/Sandboxie/issues/1648)
- fixed blue screen issue in driver (thanks Diversenok)
- fixed incompatibility with Windows 11 Insider build 22563.1 [#1654](https://github.com/sandboxie-plus/Sandboxie/issues/1654)



## [1.0.11 / 5.55.11] - 2022-02-13

### Added
- added optional tray notification when box content gets auto-deleted
- added FreeDownloadManager template
- added warning when opening unsandboxed regedit [#1606](https://github.com/sandboxie-plus/Sandboxie/issues/1606)
- added languages files that were missing in official Qt 5.15.2 (by DevSplash) [#1605](https://github.com/sandboxie-plus/Sandboxie/pull/1605)

### Changed
- the asynchronous box operations introduced in the last build are now disabled by default
- moved sys tray options from general to shell integration tab
- removed "AlwaysUseWin32kHooks", now these Win32 hooks are always enabled
  - Note: you can use "UseWin32kHooks=program.exe,n" to disable them for selected programs
- updated Listary template to v6 (by isaak654) [#1610](https://github.com/sandboxie-plus/Sandboxie/pull/1610)

### Fixed
- fixed compatibility issue with SECUROM [#1597](https://github.com/sandboxie-plus/Sandboxie/issues/1597)
- fixed modality issue [#1615](https://github.com/sandboxie-plus/Sandboxie/issues/1615)
- fixed special form of OpenWinClass in Templates.ini [d6d9588](https://github.com/sandboxie-plus/Sandboxie/commit/d6d95889a91d31dd55dd2b2d136d8f80c9a8ea71)



## [1.0.10 / 5.55.10] - 2022-02-06

### Added
- added option to show only boxes in tray with running processes [#1186](https://github.com/sandboxie-plus/Sandboxie/issues/1186)
  - additional option shows only pinned boxes, in box options a box can be set to be always shown in tray list (Pinned)
- added Options menu command to reset the GUI [#1589](https://github.com/sandboxie-plus/Sandboxie/issues/1589)
- added "Run Un-Sandboxed" context menu option
- added new trigger "OnBoxDelete" that allows to specify a command that is run UNBOXED just before the box content gets deleted
  - Note: this can be used as a replacement to "DeleteCommand" [#591](https://github.com/sandboxie-plus/Sandboxie/issues/591)
- selected box operations (deletion) no longer show the progress dialog [#1061](https://github.com/sandboxie-plus/Sandboxie/issues/1061)
  - if a box with a running operation shows a blinking hour glass icon, the context menu can be used to cancel the operation

### Changed
- "HideHostProcess=program.exe" can now be used to hide Sandboxie services [#1336](https://github.com/sandboxie-plus/Sandboxie/issues/1336)
- updater blocking is now done using a template called BlockSoftwareUpdaters
- enhanced "StartProgram=..." makes "StartCommand=..." obsolete
  - for same functionality as "StartCommand=...", use "StartProgram=%SbieHome%\Start.exe ..."
- merged "Auto Start" General tab with the "Auto Exec" Advanced tab into a universal "Triggers" Advanced tab

### Fixed
- fixed a couple issues with the new breakout process feature and improved security (thanks Diversenok)
- fixed issues with re-opening windows already open [#1584](https://github.com/sandboxie-plus/Sandboxie/issues/1584)
- fixed issue with desktop access [#1588](https://github.com/sandboxie-plus/Sandboxie/issues/1588)
- fixed issue about command line invocation handling [#1133](https://github.com/sandboxie-plus/Sandboxie/issues/1133)
- fixed UI issue with main window state when switching always on top attribute [#1169](https://github.com/sandboxie-plus/Sandboxie/issues/1169)
- fixed issue with box context menu in tray list [1106](https://github.com/sandboxie-plus/Sandboxie/issues/1106)
- fixed issue with "AutoExec=..."
- fixed issues where cancelling box deletion operations didn't work [#1061](https://github.com/sandboxie-plus/Sandboxie/issues/1061)
- fixed issue with DPI scaling and colour picker dialog [#803](https://github.com/sandboxie-plus/Sandboxie/issues/803)

### Removed
- removed "UseRpcMgmtSetComTimeout=AppXDeploymentClient.dll,y" used for Free Download Manager as it broke other things
  - only if you use Free Download Manager together with the setting "RpcMgmtSetComTimeout=n" in a sandbox, you have to add the line manually to your Sandboxie.ini



## [1.0.9 / 5.55.9] - 2022-01-31

### Added
- SandMan now causes all boxed processes to update their path settings in real time when access options were modified
- added new maintenance menu option "Uninstall All" to quickly remove all components when running in portable mode
- added version number to the title bar of Sandboxie Classic
- added option to return not to a snapshot but to an empty box state while keeping all snapshots
- Sandboxie-Plus.ini can now be placed in C:\ProgramData\Sandboxie-Plus\ folder and takes precedence (for business use)
- added support for AF_UNIX on Windows to resolve issues with OpenJDK17 and later [#1009](https://github.com/sandboxie-plus/Sandboxie/issues/1009) [#1520](https://github.com/sandboxie-plus/Sandboxie/issues/1520) [#1521](https://github.com/sandboxie-plus/Sandboxie/issues/1521)

### Changed
- reworked breakout mechanism to be service based and not allowing the parent process to access the broken out child process
- enabled creation of directory junctions for sandboxed processes [#1375](https://github.com/sandboxie-plus/Sandboxie/issues/1375)
- restored back "AutoRecover=y" on box creation [#1554](https://github.com/sandboxie-plus/Sandboxie/discussions/1554)
- improved snapshot support [#1220](https://github.com/sandboxie-plus/Sandboxie/issues/1220)
- renamed "Disable Forced Programs" command to "Pause Forced Programs Rules" (Plus only)

### Fixed
- fixed BreakoutProcess not working with "EnableObjectFiltering=y"
- FIXED SECURITY ISSUE ID-16: when starting *COMSRV* unboxed, the returned process handle had full access
- fixed issue with progress dialog [#1562](https://github.com/sandboxie-plus/Sandboxie/issues/1562)
- fixed issue with handling directory junctions in Sandboxie [#1396](https://github.com/sandboxie-plus/Sandboxie/issues/1396)
- fixed a handle leak in File_NtCloseImpl
- fixed border issues on maximized windows introduced in the last build [#1561](https://github.com/sandboxie-plus/Sandboxie/issues/1561)
- fixed a couple of index overruns (thanks 7eRoM) [#1571](https://github.com/sandboxie-plus/Sandboxie/pull/1571)
- fixed issues with sysnative directory [#1403](https://github.com/sandboxie-plus/Sandboxie/issues/1403)
- fixed issue with starting SandMan when running sandboxed from context menu [#1579](https://github.com/sandboxie-plus/Sandboxie/issues/1579)
- fixed dark mode flash issue with main window creation [#1231](https://github.com/sandboxie-plus/Sandboxie/issues/1231#issuecomment-1024469681)
- fixed issues with snapshot error handling [#350](https://github.com/sandboxie-plus/Sandboxie/issues/350)
- fixed issues with the always on top option (Plus only)



## [1.0.8 / 5.55.8] - 2022-01-18

### Added
- added Portuguese of Portugal on Plus UI (by JNylson, isaak654, mpheath) [#1497](https://github.com/sandboxie-plus/Sandboxie/pull/1497)
- added "BreakoutProcess=program.exe", with this option selected applications can be started unboxed from within a box [#1500](https://github.com/sandboxie-plus/Sandboxie/issues/1500)
  - the program image must be located outside the sandbox for this to work
  - if another sandbox has "ForceProcess=program.exe" configured, it will capture the process
  - use case: set up a box with a Web browser forced, when another box opens a website, this will happen in the dedicated browser box
  - Note: "BreakoutFolder=some\path" is also available
- added silent uninstall switch `/remove /S` for Classic installer (by sredna) [#1532](https://github.com/sandboxie-plus/Sandboxie/pull/1532)

### Changed
- the filename "sandman_pt" was changed to "sandman_pt_BR" (Brazilian Portuguese) [#1497](https://github.com/sandboxie-plus/Sandboxie/pull/1497)
- the filename "sandman_ua" was changed to "sandman_uk" (Ukrainian) [#1527](https://github.com/sandboxie-plus/Sandboxie/issues/1527)
  - Note: translators are encouraged to follow the [Localization notes and tips](https://github.com/sandboxie-plus/Sandboxie/discussions/1123#discussioncomment-1203489) before creating a new pull request
- updated Firefox update blocker (discovered by isaak654) [#1545](https://github.com/sandboxie-plus/Sandboxie/issues/1545#issuecomment-1013807831)

### Fixed
- fixed issue with opening all file access OpenFilePath=* [#971](https://github.com/sandboxie-plus/Sandboxie/issues/971)
- fixed issue with opening network shares [#1529](https://github.com/sandboxie-plus/Sandboxie/issues/1529)
- fixed possible upgrade issue with Classic installer (by isaak654) [130c43a](https://github.com/sandboxie-plus/Sandboxie/commit/130c43a62c9778b734fa625bf4f46b12d0701719)
- fixed minor issues with Classic installer (by sredna) [#1533](https://github.com/sandboxie-plus/Sandboxie/pull/1533)
- fixed issue with Ldr_FixImagePath_2 [#1507](https://github.com/sandboxie-plus/Sandboxie/issues/1507)
- when using "Run Sandboxed" with SandMan UI and the UI is off, it will stay off
- fixed issue with Util_GetProcessPidByName that should resolve the driver sometimes failing to start at boot [#1451](https://github.com/sandboxie-plus/Sandboxie/issues/1451)
- SandMan will now run in background like SbieCtrl when starting a boxed process [post506](https://forum.xanasoft.com/viewtopic.php?p=506#p506)
- fixed taskbar not showing with persistent box border in full screen [post474](https://forum.xanasoft.com/viewtopic.php?p=474#p474)
- fixed box border not spanning across multiple monitors [#1512](https://github.com/sandboxie-plus/Sandboxie/issues/1512)
- fixed issues with border when using DPI scaling [#1506](https://github.com/sandboxie-plus/Sandboxie/issues/1506)
- fixed DPI issues with Qt [#1368](https://github.com/sandboxie-plus/Sandboxie/issues/1368)
- fixed issue with bright flashing on window creation when in dark mode [#1231](https://github.com/sandboxie-plus/Sandboxie/issues/1231)
- fixed issues with the PortableRootDir setting [#1509](https://github.com/sandboxie-plus/Sandboxie/issues/1509)
- fixed issue with the settings window crashing when the driver was not connected
- fixed DPI issues with Finder Tool [#912](https://github.com/sandboxie-plus/Sandboxie/issues/912)
- fixed another issue with reused process IDs [#1547](https://github.com/sandboxie-plus/Sandboxie/issues/1547)
- fixed issue introduced in 1.0.6 related to SeAccessCheckByType [#1548](https://github.com/sandboxie-plus/Sandboxie/issues/1548)



## [1.0.7 / 5.55.7] - 2022-01-06

### Added
- added experimental option "CreateToken=y" to create a new token instead of repurposing an existing one
- added option "DisableRTBlacklist=y" allowing to disable the hardcoded runtime class blacklist
- added new template "DeviceSecurity" to lock down access to device drivers on the system
  - Note: this template requires RuleSpecificity being available to work properly
- added option to set a custom ini editor in the Plus UI [#1475](https://github.com/sandboxie-plus/Sandboxie/issues/1475)
- added option "LingerLeniency=n" to solve issue [#997](https://github.com/sandboxie-plus/Sandboxie/issues/997)

### Changed
- reworked syscall invocation code in the driver
  - Win32k hooking is now compatible with HVCI [#1483](https://github.com/sandboxie-plus/Sandboxie/issues/1483)

### Fixed
- fixed memory leak in driver (conf_user.c)
- fixed issue with file renaming in open paths introduced in 1.0.6
- fixed issue causing Chromium browsers not closing properly [#1496](https://github.com/sandboxie-plus/Sandboxie/issues/1496)
- fixed issue with Start.exe [#1517](https://github.com/sandboxie-plus/Sandboxie/issues/1517) [#1516](https://github.com/sandboxie-plus/Sandboxie/issues/1516)
- fixed SandMan issue with reused process IDs
- fixed KmdUtil sometimes not properly terminating the driver [#1493](https://github.com/sandboxie-plus/Sandboxie/issues/1493)

### Removed
- removed OpenToken as it is only a shorthand for UnrestrictedToken=y and UnfilteredToken=y set together



## [1.0.6 / 5.55.6] - 2021-12-31

### Added
- replaced "Open with" with a Sandboxie dialog to work on Windows 10 [#1138](https://github.com/sandboxie-plus/Sandboxie/issues/1138)
- added ability to run Win32 store apps in Application Compartment mode (requires COM to be open in Windows 11)
  - Note: this does not mean UWP store apps, just regular Win32 apps packaged to be deployed via the store
- added new debug options "UnstrippedToken=y" and "KeepUserGroup=y"
- added double-click to recover files and folders in recovery window [#1466](https://github.com/sandboxie-plus/Sandboxie/issues/1466)
- added Ukrainian language on Plus UI (by SuperMaxusa) [#1488](https://github.com/sandboxie-plus/Sandboxie/pull/1488)

### Changed
- "UseSbieWndStation=y" is now the default behaviour [#1442](https://github.com/sandboxie-plus/Sandboxie/issues/1442)
- disabled Win32k hooking when HVCI is enabled due to an incompatibility (BSOD) [#1483](https://github.com/sandboxie-plus/Sandboxie/issues/1483)

### Fixed
- fixed box initialization issue in privacy mode [#1469](https://github.com/sandboxie-plus/Sandboxie/issues/1469)
- fixed issue with shortcuts creation introduced in a recent build [#1471](https://github.com/sandboxie-plus/Sandboxie/issues/1471)
- fixed various issues in Privacy Enhanced boxes and rule specificity
- fixed issue with SeAccessCheckByType and alike
- fixed issues with Win32k hooking on 32-bit Windows [#1479](https://github.com/sandboxie-plus/Sandboxie/issues/1479)

### Removed
- removed obsolete SkyNet rootkit detection from 32-bit build



## [1.0.5 / 5.55.5] - 2021-12-25

### Added
- sandbox top level exception handler to create crash dumps
  - it can be enabled per process or globally using "EnableMiniDump=process.exe,y" or "EnableMiniDump=y" respectively
  - the dump flags can be set as hex with "MiniDumpFlags=0xAABBCCDD"
  - a preselected flag set for a verbose dump can be set with "MiniDumpFlags=Extended"
  - Note: dump files created with the EnableMiniDump option are located at: `C:\Sandbox\%USER%\%SANDBOX%`
- added template support for Osiris and Slimjet browsers (by Dyras) [#1454](https://github.com/sandboxie-plus/Sandboxie/pull/1454)

### Changed
- improved SbieDll initialization
- doubled size of Name_Buffer_Depth [#1342](https://github.com/sandboxie-plus/Sandboxie/issues/1342)
- improved text filter in the templates view [#1456](https://github.com/sandboxie-plus/Sandboxie/issues/1456)

### Fixed
- fixed issue with forced process display [#1447](https://github.com/sandboxie-plus/Sandboxie/issues/1447)
- fixed crash issue with GetClassName [#1448](https://github.com/sandboxie-plus/Sandboxie/issues/1448)
- fixed minor UI issue [#1382](https://github.com/sandboxie-plus/Sandboxie/issues/1382)
- fixed UI language preset issue [#1348](https://github.com/sandboxie-plus/Sandboxie/issues/1348)
- fixed grouping issues in SandMan UI [#1358](https://github.com/sandboxie-plus/Sandboxie/issues/1358)
- fixed issue with EnableWin32kHooks [#1458](https://github.com/sandboxie-plus/Sandboxie/issues/1458)

### Installers re-released with the following fix:
- fixed regression when launching Office apps [#1468](https://github.com/sandboxie-plus/Sandboxie/issues/1468)



## [1.0.4 / 5.55.4] - 2021-12-20

### Added
- mechanism to hook Win32 system calls now also works for 32-bit applications running under WoW64
- added customization to Win32k hooking mechanism, as by default only GdiDdDDI* hooks are installed
  - you can force the installation of other hooks by specifying them with "EnableWin32Hook=..."
  - or disable the installation of the default hooks with "DisableWin32Hook=..."
  - please note that some Win32k hooks may cause BSODs or undefined behaviour (!)
  - the most obviously problematic Win32k hooks are blacklisted, this can be bypassed with "IgnoreWin32HookBlacklist=y"
- added debug option "AdjustBoxedSystem=n" to disable the adjustment of service ACLs running with a system token
- added "NoUACProxy=y" option together with the accompanying template, in order to disable UAC proxy
  - Note: boxes configured in compartment mode activate this template by default
- added UI option to change default RpcMgmtSetComTimeout preset
- added Plus installer option to start the default browser under Sandboxie through a desktop shortcut
- added more entries to the Plus installer (current translations on [Languages.iss](https://github.com/sandboxie-plus/Sandboxie/blob/master/Installer/Languages.iss) file need to be updated)

### Changed
- "EnableWin32kHooks=y" is now enabled by default, as no issues were reported in 1.0.3
  - Note: currently only the GdiDdDDI* hooks are applied, required for Chromium HW acceleration
- cleaned up low-level hooking code
- "RunRpcssAsSystem=y" is now auto applied for sandboxes in Application Compartment mode when "RunServicesAsSystem=y" or "MsiInstallerExemptions=y" are present

### Fixed
- fixed RPC handling in case a requested open service is not running [#1443](https://github.com/sandboxie-plus/Sandboxie/issues/1443)
- fixed a hooking issue with NdrClientCall2 in 32-bit applications
- fixed issue with start directory to run sandboxed when using SandMan [#1436](https://github.com/sandboxie-plus/Sandboxie/issues/1436)
- fixed issue with recovering from network share locations [#1435](https://github.com/sandboxie-plus/Sandboxie/issues/1435)



## [1.0.3 / 5.55.3] - 2021-12-12

### Added
- added mechanism to hook Win32k system calls on Windows 10 and later, this should resolve the issue with Chromium HW acceleration
  - Note: this mechanism does not, yet, work for 32-bit applications running under WoW64
  - to enable it, add "EnableWin32kHooks=y" to the global ini section, this feature is highly experimental (!)
  - the hooks will be automatically applied to Chromium GPU processes
  - to force Win32k hooks for all processes in a selected box, add "AlwaysUseWin32kHooks=program.exe,y" [#1261](https://github.com/sandboxie-plus/Sandboxie/issues/1261) [#1395](https://github.com/sandboxie-plus/Sandboxie/issues/1395)

### Fixed
- fixed bug in GetVersionExW making "OverrideOsBuild=..." not working [#605](https://github.com/sandboxie-plus/Sandboxie/issues/605) [#1426](https://github.com/sandboxie-plus/Sandboxie/issues/1426)
- fixed issue with some UTF-8 characters when used in the ini file
- fixed isolation issue with Virtual Network Editor [#1102](https://github.com/sandboxie-plus/Sandboxie/issues/1102)



## [1.0.2 / 5.55.2] - 2021-12-08

### Fixed
- fixed recovery window not refreshing count on reload [#1402](https://github.com/sandboxie-plus/Sandboxie/issues/1402)
- fixed printing issue introduced in 1.0.0 [#1397](https://github.com/sandboxie-plus/Sandboxie/issues/1397)
- fixed issues with CreateProcess function [#1408](https://github.com/sandboxie-plus/Sandboxie/issues/1408)



## [1.0.1 / 5.55.1] - 2021-12-06

### Added
- added checkboxes to most major box options lists
- added SumatraPDF templates (by Dyras) [#1391](https://github.com/sandboxie-plus/Sandboxie/pull/1391)

### Changed
- rolled back change to "OpenClsid=..." handling
- made all major lists in the box options editable

### Fixed
- fixed issue with read only paths introduced in 1.0.0
- fixed BSOD issue introduced in the 1.0.0 build [#1389](https://github.com/sandboxie-plus/Sandboxie/issues/1389)
- fixed multiple BITS notifications while running sandboxed Chromium browsers (by isaak654) [ca320ec](https://github.com/sandboxie-plus/Sandboxie/commit/ca320ecc17180ff09a67bdefc524b30cf3540c08) [#1081](https://github.com/sandboxie-plus/Sandboxie/issues/1081)
- fixed executables selection for Run Menu entries (by isaak654) [#1379](https://github.com/sandboxie-plus/Sandboxie/issues/1379)
- fixed SetCursorPos and ClipCursor ignoring DPI awareness (by alvinhochun) [#1394](https://github.com/sandboxie-plus/Sandboxie/pull/1394)

### Removed
- removed Virtual Desktop Manager template (by isaak654) [d775807](https://github.com/sandboxie-plus/Sandboxie/commit/d7758071f6930539c4e1f236297b4cfa332346ad) [#1326](https://github.com/sandboxie-plus/Sandboxie/discussions/1326)



## [1.0.0 / 5.55.0] - 2021-11-17

### Added
- added Privacy Enhanced mode, sandboxes with "UsePrivacyMode=y" will not allow read access to locations containing user data
  - all locations except generic Windows system paths will need to be opened explicitly for read and/or write access
  - using "NormalFilePath=...", "NormalKeyPath=...", "NormalIpcPath=..." allows to open locations to be readable and sandboxed
- added new Application Compartment mode of operation, it is enabled by adding "NoSecurityIsolation=y" to the sandbox config
  - in this mode, security is traded in for compatibility, it should not be used for untrusted applications
  - Note: in this mode, file and registry filtering are still in place, hence processes run without administrative privileges
  - it is reasonably safe, all filtering can be disabled with "NoSecurityFiltering=y"
- added experimental use of ObRegisterCallbacks to filter object creation and duplication
  - this filtering is independent from the regular SbieDrv's syscall-based filtering, hence it also applies to Application Compartments
  - with it enabled, an application running in a compartment will not be able to manipulate processes running outside the sandbox
  - Note: this feature improves the security of non-isolated Application Compartment sandboxes
  - to enable this feature, set "EnableObjectFiltering=y" in the global section and reload the driver
  - when globally activated, the filtering can be disabled for individual boxes with "DisableObjectFilter=y"
- added "DontOpenForBoxed=n", this option disables the discrimination of boxed processes for open file and open key directives
  - this behaviour does not really improve security anyway, but may be annoying, also Application Compartments always disable this
- added setting to entirely open access to the COM infrastructure

### Changed
- reworked the resource access path matching mechanism to optionally apply more specific rules over less specific ones
  - for example "OpenFilePath=C:\User\Me\AppData\Firefox takes precedence over "WriteFilePath=C:\User\Me\"
  - to enable this new behaviour, add "UseRuleSpecificity=y" to your Sandboxie.ini, this behaviour is always enabled in Privacy Enhanced mode
  - added "NormalFilePath=..." to restore default Sandboxie behaviour on a given path
  - added "OpenConfPath=...", which similarly to "OpenPipePath=..." is a "OpenKeyPath=..." variant which applies to executables located in the sandbox
- removed option to copy a box during creation, instead the box context menu offers a duplication option
- reworked the box creation dialog to offer new box types

### Fixed
- fixed SBIE1401 notification during Sandboxie Plus uninstall (by mpheath) [68fa37d](https://github.com/sandboxie-plus/Sandboxie/commit/68fa37d45be2be3565917d0de097709b7aa009e0)
- fixed memory leak in driver handling FLT_FILE_NAME_INFORMATION (by Therzok) [#1371](https://github.com/sandboxie-plus/Sandboxie/pull/1371)



## [0.9.8d / 5.53.3] - 2021-11-01

### Added
- added checkbox if the user wants SandMan.exe to be started after installation [#1318](https://github.com/sandboxie-plus/Sandboxie/issues/1318)
- added template for Windows 10 virtual desktop manager [#1326](https://github.com/sandboxie-plus/Sandboxie/discussions/1326)

### Changed
- "OpenClsid=..." is no longer restricted to CLSCTX_LOCAL_SERVER execution contexts only
  - this allows to run objects with the CLSCTX_INPROC_SERVER flag in the COM helper service
- in the trace view, now multiple types can be selected at once
- a few Plus UI entries were made translatable (by gexgd0419) [#1320](https://github.com/sandboxie-plus/Sandboxie/pull/1320)
- changed default "terminate all boxed processes" key to Shift+Pause (by isaak654) [#1337](https://github.com/sandboxie-plus/Sandboxie/issues/1337)

### Fixed
- fixed ini writing issue with SbieCtrl and the new ini handling mechanism [#1331](https://github.com/sandboxie-plus/Sandboxie/issues/1331)
- fixed issue with trace log filtering
- fixed space issue about German language on Plus installer (by mpheath) [#1333](https://github.com/sandboxie-plus/Sandboxie/issues/1333)
- restored Waterfox phishing template entries with a proper fix (by APMichael) [#1334](https://github.com/sandboxie-plus/Sandboxie/issues/1334)



## [0.9.8c / 5.53.2] - 2021-10-24

### Added
- added explicit lines on Plus installer to delete empty shell registry keys at uninstall time (by mpheath) [3f661a8](https://github.com/sandboxie-plus/Sandboxie/commit/3f661a8d49137b6d2c3e00757952c71b0df11e4d)

### Fixed
- fixed template sections not showing in editor [#1287](https://github.com/sandboxie-plus/Sandboxie/issues/1287)
- fixed autodelete box content broken in the previous build [#1296](https://github.com/sandboxie-plus/Sandboxie/issues/1296) [#1324](https://github.com/sandboxie-plus/Sandboxie/issues/1324)
- fixed crash in "Browse Content" window [#1313](https://github.com/sandboxie-plus/Sandboxie/issues/1313)
- fixed issue with icon resolution [#1310](https://github.com/sandboxie-plus/Sandboxie/issues/1310)
- fixed invalid "No Inet" status in the status column [#1312](https://github.com/sandboxie-plus/Sandboxie/issues/1312)
- fixed Windows Explorer search box not working (by isaak654) [#1002](https://github.com/sandboxie-plus/Sandboxie/issues/1002)
- fixed Waterfox phishing template (by Dyras) [#1309](https://github.com/sandboxie-plus/Sandboxie/pull/1309)
- fixed issue with Chinese translation files on Plus installer (by mpheath) [#1317](https://github.com/sandboxie-plus/Sandboxie/issues/1317)
- fixed autorun registry key path on Plus installer (by mpheath) [abd2d44](https://github.com/sandboxie-plus/Sandboxie/commit/abd2d44cd6f305da956ad70c7481cb1256efff24)
- fixed memory corruption in SbieSvc.exe



## [0.9.8b / 5.53.1] - 2021-10-19

### Added
- added ability to save trace log to file on Plus UI
- added French language on Plus UI (by clexanis) [#1155](https://github.com/sandboxie-plus/Sandboxie/issues/1155)

### Changed
- network traffic trace is now properly logged to the driver log instead of to the kernel debug log
- Plus installer will autostart SandMan.exe after install to fix a taskbar icon issue [#post-3040211](https://www.wilderssecurity.com/threads/sandboxie-plus-0-9-7-test-build.440906/page-4#post-3040211)
- Classic installer will show the license agreement when updating [#1187](https://github.com/sandboxie-plus/Sandboxie/issues/1187)

### Fixed
- fixed template sections not showing in editor [#1287](https://github.com/sandboxie-plus/Sandboxie/issues/1287)
- fixed issue with app ID resulting in some apps showing two button groups in the taskbar [#1101](https://github.com/sandboxie-plus/Sandboxie/issues/1101)
- fixed issue with maximum ini value length on Plus UI [#1293](https://github.com/sandboxie-plus/Sandboxie/issues/1293)
- fixed issue handling an empty Sandboxie.ini that got introduced recently [#1292](https://github.com/sandboxie-plus/Sandboxie/issues/1292)
- fixed issue with "SpecialImages" template (by Coverlin) [#1288](https://github.com/sandboxie-plus/Sandboxie/issues/1288) [#1289](https://github.com/sandboxie-plus/Sandboxie/issues/1289)
- fixed issue with box emptying [#1296](https://github.com/sandboxie-plus/Sandboxie/issues/1296)
- fixed issues with some languages [#1304](https://github.com/sandboxie-plus/Sandboxie/issues/1304)
- fixed issue with mounted directories [#1302](https://github.com/sandboxie-plus/Sandboxie/issues/1302)
- added missing translation for Qt libraries [#1305](https://github.com/sandboxie-plus/Sandboxie/issues/1305)
- fixed issue with Windows compatibility assistant [#1265](https://github.com/sandboxie-plus/Sandboxie/issues/1265)
- fixed issue with specific process image settings [#1307](https://github.com/sandboxie-plus/Sandboxie/issues/1307)



## [0.9.8 / 5.53.0] - 2021-10-15

### Added
- added debug switch to disable Sbie console redirection "NoSandboxieConsole=y"
  - Note: this was previously part of "NoSandboxieDesktop=y"
- added Sbie+ version to the log [#1277](https://github.com/sandboxie-plus/Sandboxie/issues/1277)
- added uninstall clean-up of extra files for the Plus installer (by mpheath) [#1235](https://github.com/sandboxie-plus/Sandboxie/pull/1235)
- added set language for SandMan for the Plus installer (by mpheath) [#1241](https://github.com/sandboxie-plus/Sandboxie/issues/1241)
- added EventLog messages with SbieMsg.dll for the Plus installer (by mpheath)
- group expansion state is now saved
- added additional filters to the trace tab
- added a new section [DefaultTemplates] in Templates.ini which contains mandatory templates that are always applied [0c9ecb0](https://github.com/sandboxie-plus/Sandboxie/commit/0c9ecb084286821c0db7436c41ef99e3b9daca76#diff-965721e9c3f2350b16f4acb47d3fb75654976f0dbb4da3c507d0eaff16a4f5f2)

### Changed
- reworked and extended RPC logging
- reintroduced the "UseRpcMgmtSetComTimeout=some.dll,n" setting to be used when no "RpcPortBinding" entry is specified
  - this allows to enable/disable out of box RPC binding independently from the timeout setting
- the "BoxNameTitle" value can now be set explicitly on a per image name basis [#1190](https://github.com/sandboxie-plus/Sandboxie/issues/1190)

### Fixed
- fixed inability to delete read-only files from the sandboxed Windows Explorer [#1237](https://github.com/sandboxie-plus/Sandboxie/issues/1237)
- fixed wrong recovery target in Plus UI [#1274](https://github.com/sandboxie-plus/Sandboxie/issues/1274)
- fixed SBIE2101 issue introduced with 0.9.7a [#1279](https://github.com/sandboxie-plus/Sandboxie/issues/1279)
- fixed sorting in the box picker window [#1269](https://github.com/sandboxie-plus/Sandboxie/issues/1269)
- fixed tray refresh issue [#1250](https://github.com/sandboxie-plus/Sandboxie/issues/1250)
- fixed tray activity display [#1221](https://github.com/sandboxie-plus/Sandboxie/issues/1221)
- fixed recovery window not displaying in taskbar [#1195](https://github.com/sandboxie-plus/Sandboxie/issues/1195)
- fixed dark theme preset not updating in real time [#1270](https://github.com/sandboxie-plus/Sandboxie/issues/1270)
- fixed Microsoft Edge complaining about "FakeAdminRights=y" [#1271](https://github.com/sandboxie-plus/Sandboxie/issues/1271)
- fixed issue with using local template in the global section [#1212](https://github.com/sandboxie-plus/Sandboxie/issues/1212)
- fixed issue with git.exe from MinGW freezing [#1238](https://github.com/sandboxie-plus/Sandboxie/issues/1238)
- fixed issue with search highlighting in dark mode

### Removed
- removed the ability to sort the trace log as it took too much CPU



## [0.9.7e / 5.52.5] - 2021-10-09

### Changed
- reworked the settings handling once again, now the driver maintains the order when enumerating, but for good performance there is a Hash Map held in parallel for quick exact lookups



## [0.9.7d / 5.52.4] - 2021-10-06

### Fixed
- fixed yet another ini issue with the SbieCtrl



## [0.9.7c / 5.52.3] - 2021-10-05

### Fixed
- fixed yet another handling bug with SbieApi_EnumBoxesEx



## [0.9.7b / 5.52.2] - 2021-10-04

### Fixed
- fixed issue about loading a non-Unicode Sandboxie.ini that was introduced in the previous build



## [0.9.7 / 5.52.1] - 2021-10-02

### Added
- added forced process indicator to process status column [#1174](https://github.com/sandboxie-plus/Sandboxie/issues/1174)
- added "SbieTrace=y" option to trace the interaction between Sandboxie processes and Sandboxie core components
- when initializing an empty sandbox, MSI debug keys are set to generate the debug output of MSI installer service
- added "DisableComProxy=y" allowing to disable COM proxying through the service
- added "ProcessLimit=..." which allows limiting the maximum number of processes in a sandbox [#1230](https://github.com/sandboxie-plus/Sandboxie/issues/1230)
- added missing IPC logging

### Changed
- reworked SbieSvc ini server to allow settings caching and greatly improve performance
  - Now comments in the Sandboxie.ini are being preserved as well as the order of all entries
- enabled configuration section list replacement with a hash map to improve configuration performance
- improved progress and status messages for the Plus installer (by mpheath) [#1168](https://github.com/sandboxie-plus/Sandboxie/pull/1168)
- reworked RpcSs start mechanics, sandboxed RpcSs and DcomLaunch can now be run as system, use "RunRpcssAsSystem=y"
  - Note: this is generally not recommended for security reasons but may be needed for compatibility in some scenarios
- reworked WTSQueryUserToken handling to work properly in all scenarios
- reworked configuration value list to use a hash table for better performance

### Fixed
- fixed Plus upgrade install in Windows 7 (by mpheath) [#1194](https://github.com/sandboxie-plus/Sandboxie/pull/1194)
- fixed custom autoexec commands being executed on each box start instead of only during the initialization
- fixed a design issue limiting the maximum amount of processes per sandbox to 511
- fixed handle leaks in the lingering process monitor mechanism
- fixed issue with opening device paths like "\\??\\FltMgr"
- fixed build issue with an explicit FileDigestAlgorithm option for driver sign (by isaak654) [#1210](https://github.com/sandboxie-plus/Sandboxie/pull/1210)
- fixed issue with resource access log sometimes getting corrupted
- fixed issue with Microsoft Office Click-to-Run [#428](https://github.com/sandboxie-plus/Sandboxie/issues/428) [#882](https://github.com/sandboxie-plus/Sandboxie/issues/882)

### Removed
- removed support for Microsoft EMET (Enhanced Mitigation Experience Toolkit), as it was EOL in 2018
- removed support for Messenger Plus! Live, as MSN Messenger is EOL since 2013
- disabled Turkish language on Plus UI for inactivity (by isaak654) [#1215](https://github.com/sandboxie-plus/Sandboxie/pull/1215)



## [0.9.6 / 5.51.6] - 2021-09-12

### Added
- added ability to rename groups [#1152](https://github.com/sandboxie-plus/Sandboxie/issues/1152)
- added ability to define a custom order for the sandboxes, they can be moved by using the move context menu, or holding Alt + Arrow Key
- added recovery to list to the recovery window: [#988](https://github.com/sandboxie-plus/Sandboxie/issues/988)
- added finder to the recovery window

### Changed
- updated the BlockPort rule inside Template_BlockPorts to the new NetworkAccess format (by isaak654) [#1162](https://github.com/sandboxie-plus/Sandboxie/pull/1162)
- default for immediate recovery behaviour is now to show the recovery window instead of using the notifications window [#988](https://github.com/sandboxie-plus/Sandboxie/issues/988)
- the new run dialog now requires a double-click [#1171](https://github.com/sandboxie-plus/Sandboxie/issues/1171)
- reworked the recovery window

### Fixed
- fixed issue with create group menu [#1151](https://github.com/sandboxie-plus/Sandboxie/issues/1151)
- fixed issue that caused a box to lose its group association when renaming
- fixed issue with Thunderbird 91+ [#1156](https://github.com/sandboxie-plus/Sandboxie/issues/1156)
- fixed an issue with file disposition handling [#1161](https://github.com/sandboxie-plus/Sandboxie/issues/1161)
- fixed issue with Windows 11 22449.1000 [#1164](https://github.com/sandboxie-plus/Sandboxie/issues/1164)
- fixed SRWare Iron template (by Dyras) [#1146](https://github.com/sandboxie-plus/Sandboxie/pull/1146)
- fixed label positioning in Classic UI (by isaak654) [#1088](https://github.com/sandboxie-plus/Sandboxie/issues/1088)
- fixed an old issue that occurred when only an asterisk was set as path [#971](https://github.com/sandboxie-plus/Sandboxie/issues/971)



## [0.9.5 / 5.51.5] - 2021-08-30

### Added
- added option to run a sandbox in [session 0](https://techcommunity.microsoft.com/t5/ask-the-performance-team/application-compatibility-session-0-isolation/ba-p/372361)
  - Note: the processes then have a system token, hence it's recommended to enable "DropAdminRights=y"
- if the UI is run with admin privileges, it can terminate sandboxed processes in other sessions now
- added "StartSystemBox=" option to auto-run a box on Sbie start/system boot in session 0
  - Note: box start is done by issuing Start.exe /box:[name] auto_run
- add Start.exe auto_run command to start all sandboxed auto-start locations
- add Start.exe /keep_alive command line switch which keeps a process running in the box until it gracefully terminates
- added "StartCommand=" which starts a complex command through Start.exe on box startup
- added menu option to start regedit and load the box's registry key
- added system tray option in the Plus UI to show Classic icon [#963](https://github.com/sandboxie-plus/Sandboxie/issues/963#issuecomment-903933535)

### Changed
- changed command prompt icon and string from "Terminal" to "Command Prompt" [#1135](https://github.com/sandboxie-plus/Sandboxie/issues/1135)
- reworked box menu layout

### Fixed
- fixed driver compatibility with Windows Server 2022 (build 20348) [#1143](https://github.com/sandboxie-plus/Sandboxie/issues/1143)
- fixed issue with creating shortcuts [#1134](https://github.com/sandboxie-plus/Sandboxie/issues/1134)

### Installers re-released on 2021-08-31 with the following fix:
- fixed KmdUtil warning 1061 after Plus upgrade (by mpheath) [#968](https://github.com/sandboxie-plus/Sandboxie/issues/968) [#1139](https://github.com/sandboxie-plus/Sandboxie/issues/1139)



## [0.9.4 / 5.51.4] - 2021-08-22

### Added
- added clear commands to log submenus [#391](https://github.com/sandboxie-plus/Sandboxie/issues/391)
- added option to disable process termination prompt [#514](https://github.com/sandboxie-plus/Sandboxie/issues/514)
- added "Options/InstantRecovery" setting to Sandboxie-Plus.ini to use the recovery window instead of the notification pop-up [#988](https://github.com/sandboxie-plus/Sandboxie/issues/988)
- added ability to rename a non-empty sandbox [#1100](https://github.com/sandboxie-plus/Sandboxie/issues/1100)
- added ability to remove a non-empty sandbox
- added file browser window to SandMan UI to cover the file-view functionality of SbieCtrl [#578](https://github.com/sandboxie-plus/Sandboxie/issues/578)

### Changed
- generic errors in Sbie UI now show the status code as hex and provide a string description when available

### Fixed
- fixed "del" shortcut to terminate a process not always working
- fixed group display issue [#1094](https://github.com/sandboxie-plus/Sandboxie/issues/1094)
- fixed issue when using "Run Sandboxed" on a file that is already located in a sandbox [#1099](https://github.com/sandboxie-plus/Sandboxie/issues/1099)



## [0.9.3 / 5.51.3] - 2021-08-08

> Read the developer's notes about the new [WFP functionality](https://github.com/sandboxie-plus/Sandboxie/releases/tag/0.9.3).

### Added
- ability to use the "Run Unsandboxed" option with Sandboxie links [#614](https://github.com/sandboxie-plus/Sandboxie/issues/614)

### Fixed
- fixed "Run Outside Sandbox" issue on Classic builds [#614](https://github.com/sandboxie-plus/Sandboxie/issues/614#issuecomment-894710466)
- fixed open template does not load the edit tab [#1054](https://github.com/sandboxie-plus/Sandboxie/issues/1054#issuecomment-893001316)
- fixed issue with "explore sandboxed" [#972](https://github.com/sandboxie-plus/Sandboxie/issues/972)
- fixed start directory for sandboxed processes [#1071](https://github.com/sandboxie-plus/Sandboxie/issues/1071)
- fixed issue with language auto-detection [#1018](https://github.com/sandboxie-plus/Sandboxie/issues/1018)
- fixed issue with multiple files with the same name, by always showing the extension [#1041](https://github.com/sandboxie-plus/Sandboxie/issues/1041)
- fixed multiple program grouping issues with the SandMan UI [#1054](https://github.com/sandboxie-plus/Sandboxie/issues/1054)
- fixed "no disk" error [#966](https://github.com/sandboxie-plus/Sandboxie/issues/966)
- fixed issue with 32-bit build using qMake, the -O2 option resulted in a crash in the QSbieAPI.dll [#995](https://github.com/sandboxie-plus/Sandboxie/issues/995)
- fixed issue with UserSettings introduced in a recent build [#1054](https://github.com/sandboxie-plus/Sandboxie/issues/1054)



## [0.9.2 / 5.51.2] - 2021-08-07 (pre-release)

### Added
- added ability to reconfigure the driver, which allows enabling/disabling WFP and other features without a reload/reboot

### Changed
- reorganised and improved the settings window
- improved the tray icon, the sand colour is more yellow now

### Fixed
- fixed issue with process start handling introduced in 5.51.0 [#1063](https://github.com/sandboxie-plus/Sandboxie/issues/1063)
- fixed issue with quick recovery introduced in 5.51.0
- fixed incompatibility with CET Hardware-enforced Stack Protection on Intel 11th gen and AMD Ryzen 5XXX CPUs [#1067](https://github.com/sandboxie-plus/Sandboxie/issues/1067) [#1012](https://github.com/sandboxie-plus/Sandboxie/issues/1012)

### Removed
- commented out all Windows XP-specific support code from the driver



## [0.9.1 / 5.51.1] - 2021-07-31 (pre-release)

### Added
- added tray icon indicating broken connection to the driver if it happens
- added option to customize the tray icon
- added "DllSkipHook=some.dll" option to disable installation of hooks into selected DLLs
- added localization support for Plus installer (by yfdyh000 and mpheath) [#923](https://github.com/sandboxie-plus/Sandboxie/pull/923)

### Changed
- reworked NtClose handling for better performance and extendibility
- improved tray box menu and list

### Fixed
- fixed issue with fake admin and some NSIS installers [#1052](https://github.com/sandboxie-plus/Sandboxie/issues/1052)
- fixed more issued with FileDispositionInformation behaviour, which resulted in bogus file deletion handling
- fixed issue with checking WFP status
- fixed issue WFP failing to initialize at boot
- fixed issue with tray sandbox options not being available just after boot
- fixed issue access changed flag not being properly set in box options [#1065](https://github.com/sandboxie-plus/Sandboxie/issues/1065)



## [0.9.0 / 5.51.0] - 2021-07-29 (pre-release)

### Added
- added support for Windows Filtering Platform (WFP) to be used instead of the device-based network blocking scheme
  - to enable this support, add 'NetworkEnableWFP=y' to the global section and reboot or reload the driver
  - to use WFP for a specific sandbox, add 'AllowNetworkAccess=n'
  - you can allow certain processes by using 'AllowNetworkAccess=program.exe,y'
  - you can also enable this policy globally by adding 'AllowNetworkAccess=n' to the global section
  - in this case you can exempt entire sandboxes by adding 'AllowNetworkAccess=y' to specific boxes
  - you can block certain processes by using 'AllowNetworkAccess=program.exe,n'
  - Note: WFP is less absolute than the old approach, using WFP will filter only TCP/UDP communication
  - restricted boxed processes will still be able to resolve domain names using the system service
  - however, they will not be able to send or receive data packets directly
  - the advantages of WFP is that filter rules can be implemented by restricting communication only to specified addresses or selected ports using "NetworkAccess=..."
- added fully functional rule-based packet filter in user mode for the case when "NetworkEnableWFP=y" is not set
  - the mechanism replaces the old "BlockPort=..." functionality
  - Note: this filter applies only to outgoing connections/traffic, for incoming traffic either the WFP mode or a third-party firewall is needed
  - like the old user mode based mechanism, malicious applications can bypass it by unhooking certain functions
  - hence it's recommended to use the kernel mode WFP-based mechanism when reliable isolation is required
- added new trace option "NetFwTrace=*" to trace the actions of the firewall components
  - please note that the driver only trace logs the kernel debug output, use DbgView.exe to log
- API_QUERY_PROCESS_INFO can now be used to get the impersonation token of a sandboxed thread
  - Note: this capability is used by TaskExplorer to allow inspecting sandbox-internal tokens
  - Note: a process must have administrative privileges to be able to use this API
- added a UI option to switch "MsiInstallerExemptions=y" on and off
  - just in case a future Windows build breaks something in the systemless mode
- added sample code for ObRegisterCallbacks to the driver
- added new debug options "DisableFileFilter=y" and "DisableKeyFilter=y" that allow to disable file and registry filtering
  - Note: these options are for testing only and disable core parts of the sandbox isolation
- added a few command line options to SandMan.exe

### Changed
- greatly improved the performance of the trace log, but it's no longer possible to log to both SandMan and SbieCtrl at the same time
- reworked process creation code to use PsSetCreateProcessNotifyRoutineEx and improved process termination

### Fixed
- added missing hook for ConnectEx function



## [0.8.9 / 5.50.9] - 2021-07-28 HotFix 2

### Fixed
- fixed issue with registering session leader



## [0.8.9 / 5.50.9] - 2021-07-28 HotFix 1

### Fixed
- fixed issue with Windows 7



## [0.8.9 / 5.50.9] - 2021-07-27

### Changed
- updated a few icons
- updated GitHub build action to use Qt 5.15.2
- improved the "full" tray icon to be more distinguishable from the "empty" one
- changed code integrity verification policies [#1003](https://github.com/sandboxie-plus/Sandboxie/issues/1003)
  - code signature is no longer required to change config, to protect presets use the existing "EditAdminOnly=y"

### Fixed
- fixed issue with systemless MSI mode introduced in the last build
- fixed MSI installer not being able to create the action server mechanism on Windows 11
- fixed MSI installer not working in systemless mode on Windows 11
- fixed Inno Setup script not being able to remove shell integration keys during Sandboxie Plus uninstall (by mpheath) [#1037](https://github.com/sandboxie-plus/Sandboxie/pull/1037)



## [0.8.8 / 5.50.8] - 2021-07-13

### Changed
- MSIServer no longer requires being run as system; this completes the move to not use system tokens in a sandbox by default
  - the security-enhanced option "MsiInstallerExemptions=n" is now the default behaviour

### Fixed
- fixed issue with the "explore sandboxed" command [#972](https://github.com/sandboxie-plus/Sandboxie/issues/972)
- rolled back the switch from using NtQueryKey to NtQueryObject as it seems to break some older Windows 10 versions like 1803 [#984](https://github.com/sandboxie-plus/Sandboxie/issues/984)
  - this change was introduced to fix [#951](https://github.com/sandboxie-plus/Sandboxie/issues/951)
  - to use NtQueryObject the option "UseObjectNameForKeys=y" can be added to Sandboxie.ini



## [0.8.7b / 5.50.7] - 2021-07-11

### Fixed
- fixed issue with boxes that had auto-delete activated introduced in the previous build [#986](https://github.com/sandboxie-plus/Sandboxie/issues/986)



## [0.8.7 / 5.50.7] - 2021-07-10

### Added
- added option to always auto-pick the DefaultBox [#959](https://github.com/sandboxie-plus/Sandboxie/issues/959)
  - when this option is enabled, the normal behaviour with a box selection dialog can be brought up by holding down CTRL
- added option to hide a sandbox from the "run in box" dialog
  - useful to avoid listing insecure compatibility test boxes for example
- added box options to system tray [#439](https://github.com/sandboxie-plus/Sandboxie/issues/439) [#272](https://github.com/sandboxie-plus/Sandboxie/issues/272)

### Changed
- changed default "terminate all boxed processes" key from Ctrl+Pause to Ctrl+Alt+Pause [#974](https://github.com/sandboxie-plus/Sandboxie/issues/974)
- Start.exe no longer links in unused MFC code, which reduced its file size from over 2.5 MB to below 250 KB
- updated the main SandMan and tray icon [#963](https://github.com/sandboxie-plus/Sandboxie/issues/963)
- improved the box tree-style view

### Fixed
- added additional delay and retries to KmdUtil.exe to mitigate issues when unloading the driver [#968](https://github.com/sandboxie-plus/Sandboxie/issues/968)
- fixed issue with SbieCtrl not being properly started after setup [#969](https://github.com/sandboxie-plus/Sandboxie/issues/969)
- fixed issue with "explore sandboxed" shell option [#972](https://github.com/sandboxie-plus/Sandboxie/issues/972)
- fixed issue when running SandMan elevated [#932](https://github.com/sandboxie-plus/Sandboxie/issues/932)
- fixed new box selection dialog showing disabled boxes
- fixed issue updating box active status

### Removed
- removed Online Armor support as this product is deprecated since 2016



## [0.8.6 / 5.50.6] - 2021-07-07

### Added
- added LibreWolf template (by Dyras) [#929](https://github.com/sandboxie-plus/Sandboxie/pull/929)

### Fixed
- fixed performance bug introduced in 0.8.5



## [0.8.5 / 5.50.5] - 2021-07-06

### Added
- added global hotkey to terminate all sandboxed processes (default: Ctrl+Pause)
- the "Run Sandboxed" dialog can now be handled by the SandMan UI
- added "AllowBoxedJobs=y" allowing boxed processes to use nested jobs on Windows 8 and later
  - Note: this allows Chrome and other programs to use the job system for additional isolation
- added Librewolf.exe to the list of Firefox derivatives [#927](https://github.com/sandboxie-plus/Sandboxie/issues/927)
- added run regedit sandboxed menu command
- added new support settings tab to SandMan UI for updates and news
- added code integrity verification to Sbie service and UI
- added template for Vivaldi Notes (by isaak654) [#948](https://github.com/sandboxie-plus/Sandboxie/issues/948)

### Changed
- replaced the Process List used by the driver with a much faster Hash Map implementation
  - Note: this change provides an almost static system call speed of 1.2µs regardless of the running process count
  - the old list, with 100 programs running required 4.5µs; with 200: 12µs; and with 300: 18µs per syscall
  - Note: some of the slowdown was also affecting non-sandboxed applications due to how the driver handles certain callbacks
- replaced the per-process Thread List used by the driver with a much faster Hash Map implementation
- replaced configuration section list with a hash map to improve configuration performance, and increased line limit to 100000
  - not yet enabled in production build
- the presence of the default box is only checked on connect
- the portable directory dialog now shows the directory [#924](https://github.com/sandboxie-plus/Sandboxie/issues/924)
- when terminated, boxed processes now try terminating the job object first
- the driver now can terminate problematic processes by default without the help of the service
- the box delete routine now retries up to 10 times, see [#954](https://github.com/sandboxie-plus/Sandboxie/issues/954)
- replaced the Process List used by the service with a much faster Hash Map implementation
- replaced the per-process Thread List used by the service with a much faster Hash Map implementation

### Fixed
- fixed faulty initialization in SetServiceStatus (by flamencist) [#921](https://github.com/sandboxie-plus/Sandboxie/issues/921)
- fixed buttons position in Classic UI settings (by isaak654) [#914](https://github.com/sandboxie-plus/Sandboxie/issues/914)
- fixed missing password length check in the SandMan UI [#925](https://github.com/sandboxie-plus/Sandboxie/issues/925)
- fixed issues opening job objects by name
- fixed missing permission check when reopening job object handles (thanks Diversenok)
- fixed issue with some Chromium 90+ hooks affecting the display of PDFs in derived browsers [#930](https://github.com/sandboxie-plus/Sandboxie/issues/930) [#817](https://github.com/sandboxie-plus/Sandboxie/issues/817)
- fixed issues with reconnecting broken LPC ports used for communication with SbieSvc
- fixed minor setting issue [#957](https://github.com/sandboxie-plus/Sandboxie/issues/957)
- fixed minor UI issue with resource access COM settings [#958](https://github.com/sandboxie-plus/Sandboxie/issues/958)
- fixed an issue with NtQueryKey using NtQueryObject instead [#951](https://github.com/sandboxie-plus/Sandboxie/issues/951)
- fixed crash in key.c when failing to resolve key paths
- added workaround for topmost modality issue [#873](https://github.com/sandboxie-plus/Sandboxie/issues/873)
  - the notification window is not only topmost for 5 seconds
- fixed an issue deleting directories introduced in 5.49.5
- fixed an issue when creating box copies

### Removed
- removed switch for "BlockPassword=n" as it does not seem to be working [#938](https://github.com/sandboxie-plus/Sandboxie/issues/938)
  - it's recommended to use "OpenSamEndpoint=y" to allow password changes in Windows 10



## [0.8.2 / 5.50.2] - 2021-06-15

### Changed
- split anti-phishing rules per browser (by isaak654) [#910](https://github.com/sandboxie-plus/Sandboxie/pull/910)

### Fixed
- properly fixed an issue with Driver Verifier and user handles [#906](https://github.com/sandboxie-plus/Sandboxie/issues/906)
- fixed an issue with CreateWindow function introduced with 0.8.0
- fixed issue with outdated BoxDisplayOrder entries being retained [#900](https://github.com/sandboxie-plus/Sandboxie/issues/900)



## [0.8.1 / 5.50.1] - 2021-06-14

### Fixed
- fixed an issue with Driver Verifier and user handles
- fixed driver memory leak of FLT_FILE_NAME_INFORMATION objects
- fixed broken clipboard introduced in 5.50.0 [#899](https://github.com/sandboxie-plus/Sandboxie/issues/899)
- fixed DcomLaunch issue on Windows 7 32-bit introduced in 5.50.0 [#898](https://github.com/sandboxie-plus/Sandboxie/issues/898)



## [0.8.0 / 5.50.0] - 2021-06-13

### Added
- normally Sandboxie applies "Close...=!<program>,..." directives to non-excluded images if they are located in a sandbox
  - added 'AlwaysCloseForBoxed=n' to disable this behaviour as it may not be always desired, and it doesn't provide extra security
- added process image information to SandMan UI
- localized template categories in the Plus UI [#727](https://github.com/sandboxie-plus/Sandboxie/issues/727)
- added "DisableResourceMonitor=y" to disable resource access monitor for selected boxes [#886](https://github.com/sandboxie-plus/Sandboxie/issues/886)
- added option to show trace entries only for the selected sandbox [#886](https://github.com/sandboxie-plus/Sandboxie/issues/886)
- added "UseVolumeSerialNumbers=y" that allows drive letters to be suffixed with the volume SN in the \drive\ sandbox location
  - it helps to avoid files mixed together on multiple pendrives using the same letter
  - Note: this option is not compatible with the recovery function of the Classic UI, only SandMan UI is fully compatible
- added "ForceRestart=PicoTorrent.exe" to the PicoTorrent template in order to fix a compatibility issue [#720](https://github.com/sandboxie-plus/Sandboxie/issues/720)
- added localization support for RPC templates (by isaak654) [#736](https://github.com/sandboxie-plus/Sandboxie/issues/736)

### Changed
- portable clean-up message now has yes/no/cancel options [#874](https://github.com/sandboxie-plus/Sandboxie/issues/874)
- consolidated Proc_CreateProcessInternalW and Proc_CreateProcessInternalW_RS5 to remove duplicate code
- the ElevateCreateProcess fix, as sometimes applied by the Program Compatibility Assistant, will no longer be emulated by default [#858](https://github.com/sandboxie-plus/Sandboxie/issues/858)
  - use 'ApplyElevateCreateProcessFix=y' or 'ApplyElevateCreateProcessFix=program.exe,y' to enable it
- trace log gets disabled only when it has no entries and the logging is stopped

### Fixed
- fixed APC issue with the new global hook emulation mechanism and WoW64 processes [#780](https://github.com/sandboxie-plus/Sandboxie/issues/780) [#779](https://github.com/sandboxie-plus/Sandboxie/issues/779)
- fixed IPv6 issues with BlockPort options
- fixed an issue with CheatEngine when "OpenWinClass=*" was specified [#786](https://github.com/sandboxie-plus/Sandboxie/issues/786)
- fixed memory corruption in SbieDrv [#838](https://github.com/sandboxie-plus/Sandboxie/issues/838)
- fixed crash issue with process elevation on CreateProcess calls [#858](https://github.com/sandboxie-plus/Sandboxie/issues/858)
- fixed process elevation when running in the built-in administrator account [#3](https://github.com/sandboxie-plus/Sandboxie/issues/3)
- fixed template preview resetting unsaved entries in box options window [#621](https://github.com/sandboxie-plus/Sandboxie/issues/621)



## [0.7.5 / 5.49.8] - 2021-06-05

### Added
- clipboard access for a sandbox can now be disabled with "OpenClipboard=n" [#794](https://github.com/sandboxie-plus/Sandboxie/issues/794)

### Changed
- now the OpenBluetooth template is enabled by default for compatibility with Unity games [#799](https://github.com/sandboxie-plus/Sandboxie/issues/799)
- "PreferExternalManifest=program.exe,y" can now be set on a per-process basis

### Fixed
- fixed compiler issues with the most recent VS2019 update
- fixed issue with Vivaldi browser [#821](https://github.com/sandboxie-plus/Sandboxie/issues/821)
- fixed some issues with box options in the Plus UI [#879](https://github.com/sandboxie-plus/Sandboxie/issues/879)
- fixed some issues with hardware acceleration in Chromium based browsers [#795](https://github.com/sandboxie-plus/Sandboxie/issues/795)
- the "Stop All" command now issues "KmdUtil scandll" first to solve issues when the SbieDll.dll is in use
- workaround for Electron apps, by forcing an additional command line argument on the GPU renderer process [#547](https://github.com/sandboxie-plus/Sandboxie/issues/547) [#310](https://github.com/sandboxie-plus/Sandboxie/issues/310) [#215](https://github.com/sandboxie-plus/Sandboxie/issues/215)
- fixed issue with Software Compatibility tab that doesn't always show template names correctly [#774](https://github.com/sandboxie-plus/Sandboxie/issues/774)



## [0.7.4 / 5.49.7] - 2021-04-11

### Added
- added option to disable file migration prompt in the Plus UI with PromptForFileMigration=n [#643](https://github.com/sandboxie-plus/Sandboxie/issues/643)
- added UI options for various security isolation features
- added missing functionality to set template values in the Plus UI
- added templates for Popcorn-Time, Clementine Music Player, Strawberry Music Player, 32-bit MPC-HC (by Dyras) [#726](https://github.com/sandboxie-plus/Sandboxie/pull/726) [#737](https://github.com/sandboxie-plus/Sandboxie/pull/737)

### Changed
- align default settings of AutoRecover and Favourites to the Plus version (thanks isaak654) [#747](https://github.com/sandboxie-plus/Sandboxie/pull/747)
- list of email clients and browsers is now centralized in Dll_GetImageType
- localstore.rdf reference in Templates.ini was replaced with xulstore.json (by isaak654) [#751](https://github.com/sandboxie-plus/Sandboxie/pull/751)

### Fixed
- fixed minor issue with logging internet blocks
- fixed issue with file recovery when located on a network share [#711](https://github.com/sandboxie-plus/Sandboxie/issues/711)
- fixed UI issue with CallTrace [#769](https://github.com/sandboxie-plus/Sandboxie/issues/769)
- fixed sandbox shortcuts receiving double extension upon creation [#770](https://github.com/sandboxie-plus/Sandboxie/issues/770)
- fixed misplaced labels in the Classic UI (thanks isaak654) [#759](https://github.com/sandboxie-plus/Sandboxie/pull/759)
- fixed separator line in SbieCtrl (thanks isaak654) [#761](https://github.com/sandboxie-plus/Sandboxie/pull/761)
- fixed broken paths in The Bat! template (by isaak654) [#756](https://github.com/sandboxie-plus/Sandboxie/pull/756)
- fixed issue about media players that attempt to write unneeded media files inside the box (by Dyras) [#743](https://github.com/sandboxie-plus/Sandboxie/pull/743) [#536](https://github.com/sandboxie-plus/Sandboxie/issues/536)



## [0.7.3 / 5.49.5] - 2021-03-27

### Added
- added "UseSbieWndStation=y" to emulate CreateDesktop for selected processes, not only Firefox and Chrome [#635](https://github.com/sandboxie-plus/Sandboxie/issues/635)
- added option to drop the console host process integrity, now you can use "DropConHostIntegrity=y" [#678](https://github.com/sandboxie-plus/Sandboxie/issues/678)
- added option to easily add local templates
- added new torrent clients and media players templates (by Dyras) [#719](https://github.com/sandboxie-plus/Sandboxie/pull/719)

### Changed
- reworked window hooking mechanism to improve performance [#697](https://github.com/sandboxie-plus/Sandboxie/issues/697) [#519](https://github.com/sandboxie-plus/Sandboxie/issues/519) [#662](https://github.com/sandboxie-plus/Sandboxie/issues/662) [#69](https://github.com/sandboxie-plus/Sandboxie/issues/69) [#109](https://github.com/sandboxie-plus/Sandboxie/issues/109) [#193](https://github.com/sandboxie-plus/Sandboxie/issues/193)
  - resolves issues with file save dialogs taking 30+ seconds to open
  - this fix greatly improves the Win32 GUI performance of sandboxed processes
- reworked RPC resolver to be ini-configurable
  - the following options are now deprecated:
    - "UseRpcMgmtSetComTimeout=some.dll,n", so use "RpcPortBinding=some.dll,*,TimeOut=y"
    - "OpenUPnP=y", "OpenBluetooth=y", "OpenSmartCard=n", so use the new RPC templates instead
  - see Templates.ini for usage examples

### Fixed
- fixed process-specific hooks being applied to all processes in a given sandbox
- fixed issue with messages and templates sometimes not being properly displayed in the SandMan UI
- fixed issue with compatibility settings not being applied properly
- fixed auto delete issue that got introduced with 0.7.1 [#637](https://github.com/sandboxie-plus/Sandboxie/issues/637)
- fixed issue with NtSetInformationFile, FileDispositionInformation resulting in Opera installer failing
- fixed issue with MacType introduced in the 0.7.2 build [#676](https://github.com/sandboxie-plus/Sandboxie/issues/676)
- fixed global sandboxed windows hooks not working when window rename option is disabled
- fixed issue with saving local templates
- fixed issue when using runas to start a process that was created outside of the Sandboxie supervision [#688](https://github.com/sandboxie-plus/Sandboxie/issues/688)
  - since the runas facility is not accessible by default, this did not constitute a security issue
  - to enable runas functionality, add "OpenIpcPath=\RPC Control\SECLOGON" to your Sandboxie.ini
  - please take note that doing so may open other yet unknown issues
- fixed a driver compatibility issue with Windows 10 32-bit Insider Preview Build 21337
- fixed issues with driver signature for Windows 7



## [0.7.2 / 5.49.0] - 2021-03-04

### Added
- added option to alter reported Windows version "OverrideOsBuild=7601" for Windows 7 SP1 [#605](https://github.com/sandboxie-plus/Sandboxie/issues/605)
- the trace log can now be structured like a tree with processes as root items and threads as branches

### Changed
- SandboxieCrypto now always migrates the CatRoot2 files in order to prevent locking of real files
- greatly improved trace log performance
- MSI Server can now run with the "FakeAdminRights=y" and "DropAdminRights=y" options [#600](https://github.com/sandboxie-plus/Sandboxie/issues/600)
  - special service allowance for the MSI Server can be disabled with "MsiInstallerExemptions=n"
- changed SCM access check behaviour; non elevated users can now start services with a user token
  - elevation is now only required to start services with a system token
- reworked the trace log mechanism to be more verbose
- reworked RPC mechanism to be more flexible

### Fixed
- fixed issues with some installers introduced in 5.48.0 [#595](https://github.com/sandboxie-plus/Sandboxie/issues/595)
- fixed "add user to sandbox" in the Plus UI [#597](https://github.com/sandboxie-plus/Sandboxie/issues/597)
- FIXED SECURITY ISSUE ID-15: the HostInjectDll mechanism allowed for local privilege escalation (thanks hg421)
- Classic UI no longer allows to create a sandbox with an invalid or reserved device name [#649](https://github.com/sandboxie-plus/Sandboxie/issues/649)



## [0.7.1 / 5.48.5] - 2021-02-21

### Added
- enhanced RpcMgmtSetComTimeout handling with "UseRpcMgmtSetComTimeout=some.dll,n"
  - this option allows to specify if RpcMgmtSetComTimeout should be used or not for each individual dll
  - this setting takes precedence over hard-coded and per-process presets
  - "UseRpcMgmtSetComTimeout=some.dll" and "UseRpcMgmtSetComTimeout=some.dll,y" are equivalent
- added "FakeAdminRights=y" option that makes processes think they have admin permissions in a given box
  - this option is recommended to be used in combination with "DropAdminRights=y" to improve security
  - with "FakeAdminRights=y" and "DropAdminRights=y" installers should still work
- added RPC support for SSDP API (the Simple Service Discovery Protocol), you can enable it with "OpenUPnP=y"

### Changed
- SbieCrypto no longer triggers message 1313
- changed enum process API; now more than 511 processes per box can be enumerated (no limit)
- reorganised box settings
- made COM tracing more verbose
- "RpcMgmtSetComTimeout=y" is now again the default behaviour, it seems to cause less issues overall

### Fixed
- fixed issues with webcam access when the DevCMApi filtering is in place
- fixed issue with free download manager for 'AppXDeploymentClient.dll', so RpcMgmtSetComTimeout=y will be used by default for this one [#573](https://github.com/sandboxie-plus/Sandboxie/issues/573)
- fixed not all WinRM files were blocked by the driver, with "BlockWinRM=n" this file block can be disabled
- fixed Sandboxie Classic crash when saving any option in Sandbox Settings -> Appearance (by typpos) [#586](https://github.com/sandboxie-plus/Sandboxie/issues/586)



## [0.7.0 / 5.48.0] - 2021-02-14

### Added
- sandboxed indicator for tray icons, the tooltip now contains [#] if enabled
- the trace log buffer can now be adjusted with "TraceBufferPages=2560"
  - the value denotes the count of 4K large pages to be used; here for a total of 10 MB
- new functionality for the list finder

### Changed
- improved RPC debugging
- improved IPC handling around RpcMgmtSetComTimeout; "RpcMgmtSetComTimeout=n" is now the default behaviour
  - required exceptions have been hard-coded for specific calling DLLs
- the LogAPI library is now using Sandboxie's tracing facility to log events instead of its own pipe server

### Fixed
- FIXED SECURITY ISSUE ID-11: elevated sandboxed processes could access volumes/disks for reading (thanks hg421)
  - this protection option can be disabled by using "AllowRawDiskRead=y"
- fixed crash issue around SetCurrentProcessExplicitAppUserModelID observed with GoogleUpdate.exe
- fixed issue with Resource Monitor sort by timestamp
- fixed invalid Opera bookmarks path (by isaak654) [#542](https://github.com/sandboxie-plus/Sandboxie/pull/542)
- FIXED SECURITY ISSUE ID-12: a race condition in the driver allowed to obtain an elevated rights handle to a process (thanks typpos) [#549](https://github.com/sandboxie-plus/Sandboxie/pull/549)
- FIXED SECURITY ISSUE ID-13: "\RPC Control\samss lpc" is now filtered by the driver (thanks hg421) [#553](https://github.com/sandboxie-plus/Sandboxie/issues/553)
  - this allowed elevated processes to change passwords, delete users and alike; to disable filtering use "OpenSamEndpoint=y"
- FIXED SECURITY ISSUE ID-14: "\Device\DeviceApi\CMApi" is now filtered by the driver (thanks hg421) [#552](https://github.com/sandboxie-plus/Sandboxie/issues/552)
  - this allowed elevated processes to change hardware configuration; to disable filtering use "OpenDevCMApi=y"



## [0.6.7 / 5.47.1] - 2021-02-01

### Added
- added UI language auto-detection

### Fixed
- fixed Brave.exe now being properly recognized as Chrome-, not Firefox-based
- fixed issue introduced in 0.6.5 with recent Edge builds
  - the 0.6.5 behaviour can be set on a per-process basis using "RpcMgmtSetComTimeout=POPPeeper.exe,n"
- fixed grouping issues [#445](https://github.com/sandboxie-plus/Sandboxie/issues/445)
- fixed main window restore state from tray [#288](https://github.com/sandboxie-plus/Sandboxie/issues/288)



## [0.6.5 / 5.47.0] - 2021-01-31

### Added
- added detection for Waterfox.exe, Palemoon.exe and Basilisk.exe Firefox forks as well as Brave.exe [#468](https://github.com/sandboxie-plus/Sandboxie/issues/468)
- added Bluetooth API support, IPC port can be opened with "OpenBluetooth=y" [#319](https://github.com/sandboxie-plus/Sandboxie/issues/319)
  - this should resolve issues with many Unity games hanging on startup for a long time
- added enhanced RPC/IPC interface tracing
- when DefaultBox is not found by the SandMan UI, it will be recreated
- "Disable Forced Programs" time is now saved and reloaded

### Changed
- reduced SandMan CPU usage
- Sandboxie.ini and Templates.ini can now be UTF-8 encoded [#461](https://github.com/sandboxie-plus/Sandboxie/issues/461) [#197](https://github.com/sandboxie-plus/Sandboxie/issues/197)
  - this feature is experimental, files without a UTF-8 Signature should be recognized also
  - "ByteOrderMark=yes" is obsolete, Sandboxie.ini is now always saved with a BOM/Signature
- legacy language files can now be UTF-8 encoded
- reworked file migration behaviour, removed hardcoded lists in favour of templates [#441](https://github.com/sandboxie-plus/Sandboxie/issues/441)
  - you can now use "CopyAlways=", "DontCopy=" and "CopyEmpty=" that support the same syntax as "OpenFilePath="
  - "CopyBlockDenyWrite=program.exe,y" makes a write open call to a file that won't be copied fail instead of turning it read-only
- removed hardcoded SkipHook list in favour of templates

### Fixed
- fixed old memory pool leak in the Sbie driver [#444](https://github.com/sandboxie-plus/Sandboxie/issues/444)
- fixed issue with item selection in the access restrictions UI
- fixed updater crash in SbieCtrl.exe [#450](https://github.com/sandboxie-plus/Sandboxie/issues/450)
- fixed issues with RPC calls introduced in Sbie 5.33.1
- fixed recently broken 'terminate all' command
- fixed a couple minor UI issues with SandMan UI
- fixed IPC issue with Windows 7 and 8 resulting in process termination
- fixed "recover to" functionality



## [0.6.0 / 5.46.5] - 2021-01-25

### Added
- added confirmation prompts to terminate all commands
- added window title to boxed process info [#360](https://github.com/sandboxie-plus/Sandboxie/issues/360)
- added WinSpy based sandboxed window finder [#351](https://github.com/sandboxie-plus/Sandboxie/issues/351)
- added option to view disabled boxes and double-click on box to enable it

### Changed
- "Reset Columns" now resizes them to fit the content, and it can now be localized [#426](https://github.com/sandboxie-plus/Sandboxie/issues/426)
- modal windows are now centered to the parent [#417](https://github.com/sandboxie-plus/Sandboxie/issues/417)
- improved new box window [#417](https://github.com/sandboxie-plus/Sandboxie/issues/417)

### Fixed
- fixed issues with window modality [#409](https://github.com/sandboxie-plus/Sandboxie/issues/409)
- fixed issues when main window was set to be always on top [#417](https://github.com/sandboxie-plus/Sandboxie/issues/417)
- fixed a driver issue with Windows 10 Insider build 21286
- fixed issues with snapshot dialog [#416](https://github.com/sandboxie-plus/Sandboxie/issues/416)
- fixed an issue when writing to a path that already exists in the snapshot but not outside [#415](https://github.com/sandboxie-plus/Sandboxie/issues/415)



## [0.5.5 / 5.46.4] - 2021-01-17

### Added
- added "SandboxService=..." to force selected services to be started in the sandbox
- added template clean-up functionality to Plus UI
- added internet prompt to now also allow internet access permanently
- added browse button for box root folder in the SandMan UI [#382](https://github.com/sandboxie-plus/Sandboxie/issues/382)
- added Windows Explorer info message
- added option to keep the SandMan UI always on top [#352](https://github.com/sandboxie-plus/Sandboxie/issues/352)
- allow drag and drop file onto SandMan.exe to run it sandboxed [#355](https://github.com/sandboxie-plus/Sandboxie/issues/355)
- added start SandMan UI when a sandboxed application starts [#367](https://github.com/sandboxie-plus/Sandboxie/issues/367)
- recovery window can now list all files
- added file counter to recovery window
- when "NoAddProcessToJob=y" is specified, Chrome and related browsers now can fully use the job system
  - Note: "NoAddProcessToJob=y" reduces the box isolation, but the affected functions are mostly covered by UIPI anyway
- added optimized default column widths to Sbie view
- added template support for Yandex and Ungoogled Chromium browsers (by isaak654)

### Changed
- updated templates with multiple browsers fixes (thanks isaak654)
- when trying to take a snapshot of an empty sandbox a proper error message is displayed [#381](https://github.com/sandboxie-plus/Sandboxie/issues/381)
- new layout for the recovery window
- Sbie view sorting is now case insensitive

### Fixed
- fixed issue child window closing terminating application when main was hidden [#349](https://github.com/sandboxie-plus/Sandboxie/issues/349)
- fixed issues with non modal windows [#349](https://github.com/sandboxie-plus/Sandboxie/issues/349)
- fixed issues connecting to driver in portable mode
- fixed minor issues with snapshot window
- fixed missing error message when attempting to create an already existing sandbox [#359](https://github.com/sandboxie-plus/Sandboxie/issues/359)
- fixed issue allowing to save setting when a sandbox was already deleted [#359](https://github.com/sandboxie-plus/Sandboxie/issues/359)
- fixed issues with disabled items in dark mode [#359](https://github.com/sandboxie-plus/Sandboxie/issues/359)
- fixed some dialogs not closing when pressing Esc [#359](https://github.com/sandboxie-plus/Sandboxie/issues/359)
- fixed tab stops on many windows



## [0.5.4d / 5.46.3] - 2021-01-11

### Changed
- improved access tracing, removed redundant entries
- OpenIpcPath=\BaseNamedObjects\[CoreUI]-* is now hardcoded in the driver no need for the template entry
- WindowsFontCache is now open by default
- refactored some IPC code in the driver

### Fixed
- FIXED SECURITY ISSUE ID-10: the registry isolation could be bypassed, present since Windows 10 Creators Update
- fixed creation time not always being properly updated in the SandMan UI



## [0.5.4c / 5.46.2] - 2021-01-10

### Added
- added "CallTrace=*" to log all system calls to the access log

### Changed
- improved IPC logging code
- improved MSG_2101 logging

### Fixed
- fixed more issues with IPC tracing
- fixed SBIE2101 issue with Chrome and derivatives



## [0.5.4b / 5.46.1] - 2021-01-08

### Added
- added "RunServiceAsSystem=..." allows specific named services to be run as system

### Changed
- refactored some code around SCM access

### Fixed
- fixed a crash issue in SbieSvc.exe introduced with the last build
- fixed issue with SandMan UI update check
- FIXED SECURITY ISSUE ID-9: a Sandboxed process could start sandboxed as system even with DropAdminRights in place

### Removed
- removed "ProtectRpcSs=y" due to incompatibility with new isolation defaults



## [0.5.4 / 5.46.0] - 2021-01-06

### Added
- FIXED SECURITY ISSUE ID-4: Sandboxie now strips particularly problematic privileges from sandboxed system tokens
  - with those a process could attempt to bypass the sandbox isolation (thanks Diversenok)
  - old legacy behaviour can be enabled with "StripSystemPrivileges=n" (absolutely NOT Recommended)
- added new isolation options "ClosePrintSpooler=y" and "OpenSmartCard=n"
  - those resources are open by default, but for a hardened box it is desired to close them
- FIXED SECURITY ISSUE ID-5: added print spooler filter to prevent printers from being set up outside the sandbox
  - the filter can be disabled with "OpenPrintSpooler=y"
- added overwrite prompt when recovering an already existing file
- added "StartProgram=", "StartService=" and "AutoExec=" options to the SandMan UI
- added more compatibility templates (thanks isaak654) [#294](https://github.com/sandboxie-plus/Sandboxie/pull/294)

### Changed
- changed Emulated SCM behaviour, boxed services are no longer by default started as boxed system
  - use "RunServicesAsSystem=y" to enable the old legacy behaviour
  - Note: sandboxed services with a system token are still sandboxed and restricted
  - however not granting them a system token in the first place removes possible exploit vectors
  - Note: this option is not compatible with "ProtectRpcSs=y" and takes precedence!
- reworked dynamic IPC port handling
- improved Resource Monitor status strings

### Fixed
- FIXED SECURITY ISSUE ID-6: processes could spawn processes outside the sandbox (thanks Diversenok)
- FIXED SECURITY ISSUE ID-7: bug in the dynamic IPC port handling allowed to bypass IPC isolation
- fixed issue with IPC tracing
- FIXED SECURITY ISSUE ID-8: CVE-2019-13502 "\RPC Control\LSARPC_ENDPOINT" is now filtered by the driver (thanks Diversenok)
  - this allowed some system options to be changed, to disable filtering use "OpenLsaEndpoint=y"
- fixed hooking issues SBIE2303 with Chrome, Edge and possibly others [#68](https://github.com/sandboxie-plus/Sandboxie/issues/68) [#166](https://github.com/sandboxie-plus/Sandboxie/issues/166)
- fixed failed check for running processes when performing snapshot operations
- fixed some box options checkboxes were not properly initialized
- fixed unavailable options are not properly disabled when SandMan is not connected to the driver
- fixed MSI installer not being able to create "C:\Config.msi" folder on Windows 20H2 [#219](https://github.com/sandboxie-plus/Sandboxie/issues/219)
- added missing localization to generic list commands
- fixed issue with "iconcache_*" when running sandboxed Windows Explorer
- fixed more issues with groups



## [0.5.3b / 5.45.2] - 2021-01-02

### Added
- added settings for the portable boxed root folder option
- added process name to resource log
- added command line column to the process view in the SandMan UI

### Fixed
- fixed a few issues with group handling [#262](https://github.com/sandboxie-plus/Sandboxie/issues/262)
- fixed issue with GetRawInputDeviceInfo when running a 32-bit program on a 64-bit system
- fixed issue when pressing apply in the "Resource Access" tab; the last edited value was not always applied
- fixed issue merging entries in Resource Access Monitor



## [0.5.3a / 5.45.2] - 2020-12-29

### Added
- added prompt to choose if links in the SandMan UI should be opened in a sandboxed or unsandboxed browser [#273](https://github.com/sandboxie-plus/Sandboxie/issues/273)
- added more recovery options
- added "ClosedClsid=" to block COM objects from being used when they cause compatibility issues
- added "ClsidTrace=*" option to trace COM usage
- added "ClosedRT=" option to block access to problematic Windows RT interfaces
- added option to make a link for any selected process to SandMan UI
- added option to reset all hidden messages
- added more process presets "force program" and "allow internet access"
- added "SpecialImage=chrome,some_electron_app.exe" option to Sandboxie.ini, valid image types "chrome", "firefox"
  - with this option you can enable special hardcoded workarounds to new obscure forks of those browsers
- added German translation (thanks bastik-1001) to the SandMan UI
- added Russian translation (thanks lufog) to the SandMan UI
- added Portuguese translation (thanks JNylson ) to the SandMan UI

### Changed
- changed docs and update URLs to the new sandboxie-plus.com domain
- greatly improved the setup script (thanks mpheath)
- "OpenClsid=" and "ClosedClsid=" now support specifying a program or group name
- by default, when started in portable mode, the sandbox folder will be located in the parent directory of the Sandboxie instance

### Fixed
- grouping menu not fully working in the new SandMan UI [#277](https://github.com/sandboxie-plus/Sandboxie/issues/277)
- fixed not being able to set quick recovery in SandMan UI
- fixed resource leak when loading process icons in SandMan UI
- fixed issue with OpenToken debug options
- fixed Chrome crashing on websites that cause the invocation of "FindAppUriHandlersAsync" [#198](https://github.com/sandboxie-plus/Sandboxie/issues/198)
- fixed issue connecting to the driver when starting in portable mode
- fixed missing template setup when creating new boxes

### removed
- removed obsolete "OpenDefaultClsid=n" use "ClosedClsid=" with the appropriate values instead
- removed suspend/resume menu entry, pooling that state wastes substantial CPU cycles; use TaskExplorer for that functionality



## [0.5.2a / 5.45.1] - 2020-12-23

### Fixed
- fixed translation support in the SandMan UI
- fixed sandboxed Windows Explorer issue [#289](https://github.com/sandboxie-plus/Sandboxie/issues/289)
- fixed simplified Chinese localization



## [0.5.2 / 5.45.1] - 2020-12-23

### Added
- added advanced new box creation dialog to SandMan UI
- added show/hide tray context menu entry
- added refresh button to file recovery dialog
- added mechanism to load icons from {install-dir}/Icons/{icon}.png for UI customization
- added tray indicator to show disabled forced program status in the SandMan UI
- added program name suggestions to box options in SandMan UI
- added saving of column sizes in the options window

### Changed
- reorganised the advanced box options
- changed icons (thanks Valinwolf for picking the new ones) [#235](https://github.com/sandboxie-plus/Sandboxie/issues/235)
- updated Templates.ini (thanks isaak654) [#256](https://github.com/sandboxie-plus/Sandboxie/pull/256) [#258](https://github.com/sandboxie-plus/Sandboxie/pull/258)
- increased max value for disable forced process time in SandMan UI

### Fixed
- fixed BSOD introduced in 5.45.0 when using Windows 10 "core isolation" [#221](https://github.com/sandboxie-plus/Sandboxie/issues/221)
- fixed minor issue with lingering/leader processes
- fixed menu issue in SandMan UI
- fixed issue with stop behaviour page in SandMan UI
- fixed issue with Plus installer not displaying KmdUtil window
- fixed SandMan UI saving UI settings on Windows shutdown
- fixed issue with Plus installer autorun [#247](https://github.com/sandboxie-plus/Sandboxie/issues/247)
- fixed issue with legacy installer not removing all files
- fixed a driver compatibility issue with Windows 20H1 and later [#228](https://github.com/sandboxie-plus/Sandboxie/issues/228)
  - this solves "stop pending", LINE messenger hanging and other issues...
- fixed quick recovery issue in SbieCtrl.exe introduced in 5.45.0 [#224](https://github.com/sandboxie-plus/Sandboxie/issues/224)
- fixed issue advanced hide process settings not saving
- fixed some typos in the UI (thanks isaak654) [#252](https://github.com/sandboxie-plus/Sandboxie/pull/252) [#253](https://github.com/sandboxie-plus/Sandboxie/pull/253) [#254](https://github.com/sandboxie-plus/Sandboxie/pull/254)
- fixed issue with GetRawInputDeviceInfo failing when boxed processes are put in a job object [#176](https://github.com/sandboxie-plus/Sandboxie/issues/176) [#233](https://github.com/sandboxie-plus/Sandboxie/issues/233)
  - this fix resolves issues with CP2077 and other games not getting keyboard input (thanks Rostok)
- fixed failing ClipCursor won't longer span the message log
- fixed issue with adding recovery folders in SandMan UI
- fixed issue with Office 2019 template when using a non-default Sbie install location
- fixed issue setting last access attribute on sandboxed folders [#218](https://github.com/sandboxie-plus/Sandboxie/issues/218)
- fixed issue with process start signal



## [0.5.1 / 5.45.0] - 2020-12-12

### Added
- added simple view mode

### Changed
- updated SandMan UI to use Qt 5.15.1

### Fixed
- fixed crash issue with progress dialog
- fixed progress dialog cancel button not working for update checker
- fixed issue around NtQueryDirectoryFile when deleting sandbox content
- fixed dark theme in the notification window
- fixed issue with disable force programs tray menu



## [0.5.0 / 5.45.0] - 2020-12-06

### Added
- added new notification window
- added user interactive control mechanism when using the new SandMan UI
  - when a file exceeds the copy limit instead of failing, the user is prompted if the file should be copied or not
  - when internet access is blocked it now can be exempted in real time by the user
- added missing file recovery and auto/quick recovery functionality [#188](https://github.com/sandboxie-plus/Sandboxie/issues/188) [#178](https://github.com/sandboxie-plus/Sandboxie/issues/178)
- added silent MSG_1399 boxed process start notification to keep track of short lived boxed processes
- added ability to prevent system wide process starts, Sandboxie can now instead of just alerting also block processed on the alert list
  - set "StartRunAlertDenied=y" to enable process blocking
- the process start alert/block mechanism can now also handle folders use "AlertFolder=..."
- added ability to merge snapshots [#151](https://github.com/sandboxie-plus/Sandboxie/issues/151)
- added icons to the sandbox context menu in the new UI
- added more advanced options to the sandbox options window
- added file migration progress indicator
- added more run commands and custom run commands per sandbox
  - users can now specify programs to be available from the Run Menu of the sandbox
  - also processes can be pinned to that list from the presets menu
- added more Windows 10 specific template presets
- added ability to create desktop shortcuts to sandboxed items
- added icons to box option tabs
- added box grouping
- added new debug option "DebugTrace=y" to log debug output to the trace log
- added check for updates to the new SandMan UI
- added check for updates to the legacy SbieCtrl UI

### Changed
- file migration limit can now be disabled by specifying "CopyLimitKb=-1" [#526](https://github.com/sandboxie-plus/Sandboxie/issues/526)
- improved and refactored message logging mechanism, reducing memory usage by factor of 2
- terminated boxed processes are now kept listed for a couple of seconds
- reworked sandbox deletion mechanism of the new UI
- restructured sandbox options window
- SbieDLL.dll can now be compiled with an up to date ntdll.lib (Thanks to TechLord from Team-IRA for help)
- improved automated driver self repair

### Fixed
- fixed issues migrating files > 4GB
- fixed an issue that would allow a malicious application to bypass the internet blockade
- fixed issue when logging messages from a non-sandboxed process, added process_id parameter to API_LOG_MESSAGE_ARGS
- fixed issues with localization
- fixed issue using file recovery in legacy UI SbieCtrl.exe when "SeparateUserFolders=n" is set
- when a program is blocked from starting due to restrictions no redundant messages are issued any more
- fixed UI not properly displaying async errors
- fixed issues when a snapshot operation failed
- fixed some special cases of IpcPath and WinClass in the new UI
- fixed driver issues with WHQL passing compatibility testing
- fixed issues with Classic installer



## [0.4.5 / 5.44.1] - 2020-11-16

### Added
- added "Terminate all processes" and "disable forced programs" commands to tray menu in SandMan UI
- program start restrictions settings now can be switched between a whitelist and a blacklist
  - programs can be terminated and blacklisted from the context menu
- added additional process context menu options, lingering and leader process can be now set from menu
- added option to view template presets for any given box
- added text filter to templates view
- added new compatibility templates:
  - Windows 10 core UI component: OpenIpcPath=\BaseNamedObjects\[CoreUI]-* solving issues with Chinese Input and Emojis [#120](https://github.com/sandboxie-plus/Sandboxie/issues/120) [#88](https://github.com/sandboxie-plus/Sandboxie/issues/88)
  - Firefox Quantum, access to Windows's FontCachePort for compatibility with Windows 7
- added experimental debug option "OriginalToken=y" which allows sandboxed processes to retain their original unrestricted token
  - this option is comparable with "OpenToken=y" and is intended only for testing and debugging, as it breaks most security measures (!)
- added debug option "NoSandboxieDesktop=y" it disables the desktop proxy mechanism
  - Note: without an unrestricted token with this option applications won't be able to start
- added debug option "NoSysCallHooks=y" it disables the sys call processing by the driver
  - Note: without an unrestricted token with this option applications won't be able to start
- added ability to record verbose access traces to the Resource Monitor
  - use ini options "FileTrace=*", "PipeTrace=*", "KeyTrace=*", "IpcTrace=*", "GuiTrace=*" to record all events
  - replace "*" to log only: "A" - allowed, "D" - denied, or "I" - ignore events
- added ability to record debug output strings to the Resource Monitor
  - use ini option DebugTrace=y to enable

### Changed
- AppUserModelID string no longer contains Sandboxie version string
- now by default Sbie's application manifest hack is disabled, as it causes problems with version checking on Windows 10
  - to enable old behaviour add "PreferExternalManifest=y" to the global or the box specific ini section
- the resource log mechanism can now handle multiple strings to reduce on string copy operations

### Fixed
- fixed issue with disabling some restriction settings failed
- fixed disabling of internet block from the presets menu sometimes failed
- the software compatibility list in the SandMan UI now shows the proper template names
- fixed use of freed memory in the driver
- replaced swprintf with snwprintf to prevent potential buffer overflow in SbieDll.dll
- fixed bad list performance with resource log and API log in SandMan UI



## [0.4.4 / 5.44.0] - 2020-11-03

### Added
- added SbieLdr (experimental)

### Changed
- moved code injection mechanism from SbieSvc to SbieDll
- moved function hooking mechanism from SbieDrv to SbieDll
- introduced a new driverless method to resolve wow64 ntdll base address

### Removed
- removed support for Windows Vista x64



## [0.4.3 / 5.43.7] - 2020-11-03

### Added
- added disable forced programs menu command to the SandMan UI

### Fixed
- fixed file rename bug introduced with an earlier Driver Verifier fix [#174](https://github.com/sandboxie-plus/Sandboxie/issues/174) [#153](https://github.com/sandboxie-plus/Sandboxie/issues/153)
- fixed issue saving access lists
- fixed issue with program groups parsing in the SandMan UI
- fixed issue with internet access restriction options [#177](https://github.com/sandboxie-plus/Sandboxie/issues/177) [#185](https://github.com/sandboxie-plus/Sandboxie/issues/185)
- fixed issue deleting sandbox when located on a drive directly [#139](https://github.com/sandboxie-plus/Sandboxie/issues/139)



## [0.4.2 / 5.43.6] - 2020-10-10

### Added
- added "explore box" content menu option

### Fixed
- fixed thread handle leak in SbieSvc and other components [#144](https://github.com/sandboxie-plus/Sandboxie/issues/144)
- msedge.exe is now categorized as a Chromium derivate
- fixed Chrome 86+ compatibility bug with Chrome's own sandbox [#149](https://github.com/sandboxie-plus/Sandboxie/issues/149)



## [0.4.1 / 5.43.5] - 2020-09-12

### Added
- added core version compatibility check to SandMan UI
- added shell integration options to SbiePlus

### Changed
- SbieCtrl no longer auto-shows the tutorial on first start
- when hooking to the trampoline, the migrated section of the original function is no longer noped out due to causing issues with Unity games

### Fixed
- fixed colour issue with vertical tabs in dark mode
- fixed wrong path separators when adding new forced folders
- fixed directory listing bug introduced in 5.43
- fixed issues with settings window when not being connected to driver
- fixed issue when starting SandMan UI as admin
- fixed auto-content-delete not working with SandMan UI



## [0.4.0 / 5.43] - 2020-09-05

### Added
- added a proper custom installer to the Plus release
- added sandbox snapshot functionality to Sbie core
  - filesystem is saved incrementally, the snapshots built upon each other
  - each snapshot gets a full copy of the box registry for now
  - each snapshot can have multiple children snapshots
- added access status to Resource Monitor
- added setting to change border width [#113](https://github.com/sandboxie-plus/Sandboxie/issues/113)
- added snapshot manager UI to SandMan
- added template to enable authentication with an Yubikey or comparable 2FA device
- added UI for program alert
- added software compatibility options to the UI

### Changed
- SandMan UI now handles deletion of sandbox content on its own
- no longer adding redundant resource accesses as new events

### Fixed
- fixed issues when hooking functions from delay loaded libraries
- fixed issues when hooking an already hooked function
- fixed issues with the new box settings editor

### Removed
- removed deprecated workaround in the hooking mechanism for an obsolete anti-malware product



## [0.3.5 / 5.42.1] - 2020-07-19

### Added
- added settings window
- added translation support
- added dark theme
- added auto start option
- added sandbox options
- added debug option "NoAddProcessToJob=y"

### Changed
- improved empty sandbox tray icon
- improved message parsing
- updated homepage links

### Fixed
- fixed ini issue with SandMan.exe when renaming sandboxes
- fixed ini auto reload bug introduced in the last build
- fixed issue when hooking delayed loaded libraries



## [0.3 / 5.42] - 2020-07-04

### Added
- API_QUERY_PROCESS_INFO can be now used to get the original process token of sandboxed processes
  - Note: this capability is used by TaskExplorer to allow inspecting sandbox internal tokens
- added option "KeepTokenIntegrity=y" to make the Sbie token keep its initial integrity level (debug option)
  - Note: do not use Debug Options if you don't know their security implications (!)
- added process id to log messages very useful for debugging
- added finder to resource log
- added option "HideHostProcess=program.exe" to hide unsandboxed host processes
  - Note: Sbie hides by default processes from other boxes, this behaviour can now be controlled with "HideOtherBoxes=n"
- sandboxed RpcSs and DcomLaunch can now be run as system with the option "ProtectRpcSs=y" however this breaks the sandboxed Windows Explorer and others
- built-in Clsid whitelist can now be disabled with "OpenDefaultClsid=n"
- processes can be now terminated with the del key, and require a confirmation
- added sandboxed window border display to SandMan.exe
- added notification for Sbie log messages
- added Sandbox Presets submenu to quickly change some settings
  - Enable/Disable API logging; LogAPI DLLs are now distributed with Sandboxie Plus
  - Drop admin rights
  - Block/Allow internet access
  - Block/Allow access to files on the network
- added more info to the sandbox status column
- added path column to SbieModel
- added info tooltips in SbieView

### Changed
- reworked ApiLog, added PID and PID filter
- auto config reload on change is now delayed by 500ms to prevent reloading multiple times on incremental changes
- Sandbox names now replace "_" with " " thus enabling names that consist of separate words

### Fixed
- added missing PreferExternalManifest initialization to portable mode
- FIXED SECURITY ISSUE ID-2: fixed permission issues with sandboxed system processes
  - Note: you can use "ExposeBoxedSystem=y" for the old behaviour (debug option)
- FIXED SECURITY ISSUE ID-3: fixed missing SCM access check for sandboxed services (thanks Diversenok)
  - Note: to disable the access check use "UnrestrictedSCM=y" (debug option)
- fixed missing initialization in service server that caused sandboxed programs to crash when querying service status
- fixed many bugs that caused the SbieDrv.sys to BSOD when running with Driver Verifier enabled [#57](https://github.com/sandboxie-plus/Sandboxie/issues/57)
  - 0xF6 in GetThreadTokenOwnerPid and File_Api_Rename
  - missing non optional parameter for FltGetFileNameInformation in File_PreOperation
  - 0xE3 in Key_StoreValue and Key_PreDataInject



## [0.2.2 / 5.41.2] - 2020-06-19

### Added
- added option "SeparateUserFolders=n" to no longer have the user profile files stored separately in the sandbox
- added "SandboxieLogon=y" - it makes processes run under the SID of the "Sandboxie" user instead of the Anonymous user
  - Note: the global option "AllowSandboxieLogon=y" must be enabled, the "Sandboxie" user account must be manually created first and the driver reloaded, else process start will fail
- improved debugging around process creation errors in the driver

### Fixed
- fixed log messages getting lost after driver reload
- fixed MSI installer issue, see Proc_CreateProcessInternalW_RS5



## [0.2.1 / 5.41.1] - 2020-06-18

### Added
- added different sandbox icons for different types
  - Red LogAPI/BSA enabled
  - more to come :D
- added progress window for async operations that take time
- added DPI awareness [#56](https://github.com/sandboxie-plus/Sandboxie/issues/56)
- the driver file is now obfuscated to avoid false positives
- additional debug option for Sandboxie.ini named OpenToken=y which combines UnrestrictedToken=y and UnfilteredToken=y
  - Note: using these options weakens the sandboxing, they are intended for debugging and may be used for better application virtualization later

### Changed
- SbieDll.dll when processing InjectDll now looks in the SbieHome folder for the DLLs if the entered path starts with a backslash
  - i.e. "InjectDll=\LogAPI\i386\logapi32v.dll" or "InjectDll64=\LogAPI\amd64\logapi64v.dll"

### Fixed
- IniWatcher did not work in portable mode
- service path fix broke other services
- workaround for the MSI installer issue



## [0.2 / 5.41.0] - 2020-06-08

### Added
- IniWatcher, the .ini is now reloaded automatically every time it changes
- added Maintenance menu to the Sandbox menu, allowing to install/uninstall and start/stop Sandboxie driver, service
- SandMan.exe now is packed with Sbie files and when no Sbie is installed acts as a portable installation
- added option to clean-up logs

### Changed
- Sbie driver now first checks the home path for the configuration file Sandboxie.ini before checking SystemRoot

### Fixed
- FIXED SECURITY ISSUE ID-1: sandboxed processes could obtain a write handle on non sandboxed processes (thanks Diversenok)
  - this allowed to inject code in non sandboxed processes
- fixed issue boxed services not starting when the path contained a space
- NtQueryInformationProcess now returns the proper sandboxed path for sandboxed processes



## [0.1 / 5.40.2] - 2020-06-01

### Added
- created a new Qt-based UI named SandMan (Sandboxie Manager)
- Resource Monitor now shows the PID
- added basic API call log using updated BSA LogAPI library

### Changed
- reworked Resource Monitor to work with multiple event consumers
- reworked log to work with multiple event consumers



## [5.40.1] - 2020-04-10

### Added
- added the new "Other" type for the Resource Access Monitor
- added call to StartService to the logged Resources

### Fixed
- fixed "Windows Installer Service could not be accessed" that got introduced with Windows 1903<|MERGE_RESOLUTION|>--- conflicted
+++ resolved
@@ -2,23 +2,22 @@
 All notable changes to this project will be documented in this file.
 This project adheres to [Semantic Versioning](http://semver.org/).
 
+## [1.14.7 / 5.69.7] - 2024-0x-xx
+
+### Added
+- added a feature which could modify Windows Product Id in the registry to a rand value
+
 
 ## [1.14.6 / 5.69.6] - 2024-07-30
 
 ### Added
 - added alias for a sandbox [#4112](https://github.com/sandboxie-plus/Sandboxie/issues/4112)
-<<<<<<< HEAD
-- added UI options for "ForceRestartAll" and "UseCreateToken" in OptionWindow
-- added an optional context menu option to make folder/file forced quickly
-  - Note: You can also use "Sandman.exe /add_force program_path" to do it
-- added a feature which could modify Windows Product Id in the registry to a rand value
-=======
 
 ### Fixed
 - fixed issue with Windows 7 caused by the new CustomLCID option [#4117](https://github.com/sandboxie-plus/Sandboxie/issues/4117)
 - fixed Settings Window issue with non-advanced certificates introduced in 1.14.0
 - fixed issue with API_PROCESS_EXEMPTION_CONTROL
->>>>>>> 771c43e5
+
 
 
 
